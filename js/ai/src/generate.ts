--- conflicted
+++ resolved
@@ -27,13 +27,8 @@
 import { DocumentData } from './document.js';
 import { extractJson } from './extract.js';
 import {
-<<<<<<< HEAD
   GenerateUtilParamSchema,
   generateAction,
-=======
-  generateAction,
-  GenerateUtilParamSchema,
->>>>>>> 81c50357
   inferRoleFromParts,
 } from './generateAction.js';
 import {
@@ -52,11 +47,7 @@
   ToolRequestPart,
   ToolResponsePart,
 } from './model.js';
-<<<<<<< HEAD
 import { ToolArgument, resolveTools, toToolDefinition } from './tool.js';
-=======
-import { resolveTools, ToolArgument, toToolDefinition } from './tool.js';
->>>>>>> 81c50357
 
 /**
  * Message represents a single role's contribution to a generation. Each message
@@ -619,15 +610,11 @@
 
   return await runWithStreamingCallback(
     resolvedOptions.streamingCallback,
-<<<<<<< HEAD
-    async () => new GenerateResponse<O>(await generateAction(params))
-=======
     async () =>
       new GenerateResponse<O>(
         await generateAction(params),
         await toGenerateRequest(resolvedOptions)
       )
->>>>>>> 81c50357
   );
 }
 
