--- conflicted
+++ resolved
@@ -132,105 +132,4 @@
       'Echo: hi Genkit; config: {"version":"abc","temperature":11}'
     );
   });
-<<<<<<< HEAD
-
-  describe('loadChat', () => {
-    it('loads chat from store', async () => {
-      const store = new TestMemorySessionStore();
-      // init the store
-      const originalMainChat = await ai.chat({ store, system: '', tools: [] });
-      await originalMainChat.send('hi');
-      await originalMainChat.send('bye');
-
-      const sessionId = originalMainChat.id;
-
-      // load
-      const mainChat = await ai.loadChat(sessionId, { store });
-      assert.deepStrictEqual(mainChat.messages, [
-        { content: [{ text: 'hi' }], role: 'user' },
-        {
-          role: 'model',
-          content: [{ text: 'Echo: hi' }, { text: '; config: {}' }],
-        },
-        {
-          content: [{ text: 'bye' }],
-          role: 'user',
-        },
-        {
-          content: [
-            { text: 'Echo: hi,Echo: hi,; config: {},bye' },
-            { text: '; config: {}' },
-          ],
-          role: 'model',
-        },
-      ]);
-      let response = await mainChat.send('hi again');
-      assert.strictEqual(
-        response.text,
-        'Echo: hi,Echo: hi,; config: {},bye,Echo: hi,Echo: hi,; config: {},bye,; config: {},hi again; config: {}'
-      );
-      assert.deepStrictEqual(mainChat.messages, [
-        { content: [{ text: 'hi' }], role: 'user' },
-        {
-          role: 'model',
-          content: [{ text: 'Echo: hi' }, { text: '; config: {}' }],
-        },
-        {
-          content: [{ text: 'bye' }],
-          role: 'user',
-        },
-        {
-          content: [
-            { text: 'Echo: hi,Echo: hi,; config: {},bye' },
-            { text: '; config: {}' },
-          ],
-          role: 'model',
-        },
-        { content: [{ text: 'hi again' }], role: 'user' },
-        {
-          role: 'model',
-          content: [
-            {
-              text: 'Echo: hi,Echo: hi,; config: {},bye,Echo: hi,Echo: hi,; config: {},bye,; config: {},hi again',
-            },
-            { text: '; config: {}' },
-          ],
-        },
-      ]);
-
-      const state = await store.get(sessionId);
-      assert.deepStrictEqual(state?.threads, {
-        __main: [
-          { content: [{ text: 'hi' }], role: 'user' },
-          {
-            role: 'model',
-            content: [{ text: 'Echo: hi' }, { text: '; config: {}' }],
-          },
-          {
-            content: [{ text: 'bye' }],
-            role: 'user',
-          },
-          {
-            content: [
-              { text: 'Echo: hi,Echo: hi,; config: {},bye' },
-              { text: '; config: {}' },
-            ],
-            role: 'model',
-          },
-          { content: [{ text: 'hi again' }], role: 'user' },
-          {
-            role: 'model',
-            content: [
-              {
-                text: 'Echo: hi,Echo: hi,; config: {},bye,Echo: hi,Echo: hi,; config: {},bye,; config: {},hi again',
-              },
-              { text: '; config: {}' },
-            ],
-          },
-        ],
-      });
-    });
-  });
-=======
->>>>>>> d38bc332
 });