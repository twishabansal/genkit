lockfileVersion: '9.0'

settings:
  autoInstallPeers: true
  excludeLinksFromLockfile: false

overrides:
  cross-spawn: ^7.0.5

importers:

  .:
    devDependencies:
      npm-run-all:
        specifier: ^4.1.5
        version: 4.1.5
      only-allow:
        specifier: ^1.2.1
        version: 1.2.1
      tsx:
        specifier: ^4.19.2
        version: 4.19.2
      typedoc:
        specifier: ^0.27.5
        version: 0.27.5(typescript@4.9.5)
      typedoc-github-theme:
        specifier: ^0.2.0
        version: 0.2.0(typedoc@0.27.5(typescript@4.9.5))
      typedoc-plugin-markdown:
        specifier: ^4.3.2
        version: 4.3.2(typedoc@0.27.5(typescript@4.9.5))
      typedoc-plugin-zod:
        specifier: ^1.3.1
        version: 1.3.1(typedoc@0.27.5(typescript@4.9.5))
      typescript:
        specifier: ^4.9.0
        version: 4.9.5

  ai:
    dependencies:
      '@genkit-ai/core':
        specifier: workspace:*
        version: link:../core
      '@opentelemetry/api':
        specifier: ^1.9.0
        version: 1.9.0
      '@types/node':
        specifier: ^20.11.19
        version: 20.16.9
      colorette:
        specifier: ^2.0.20
        version: 2.0.20
      dotprompt:
        specifier: ^1.1.1
        version: 1.1.1
      json5:
        specifier: ^2.2.3
        version: 2.2.3
      node-fetch:
        specifier: ^3.3.2
        version: 3.3.2
      partial-json:
        specifier: ^0.1.7
        version: 0.1.7
      uuid:
        specifier: ^10.0.0
        version: 10.0.0
    devDependencies:
      npm-run-all:
        specifier: ^4.1.5
        version: 4.1.5
      rimraf:
        specifier: ^6.0.1
        version: 6.0.1
      tsup:
        specifier: ^8.3.5
        version: 8.3.5(postcss@8.4.47)(tsx@4.19.2)(typescript@4.9.5)(yaml@2.7.0)
      tsx:
        specifier: ^4.19.2
        version: 4.19.2
      typescript:
        specifier: ^4.9.0
        version: 4.9.5
      yaml:
        specifier: ^2.7.0
        version: 2.7.0

  core:
    dependencies:
      '@opentelemetry/api':
        specifier: ^1.9.0
        version: 1.9.0
      '@opentelemetry/context-async-hooks':
        specifier: ^1.25.0
        version: 1.25.1(@opentelemetry/api@1.9.0)
      '@opentelemetry/core':
        specifier: ^1.25.0
        version: 1.25.1(@opentelemetry/api@1.9.0)
      '@opentelemetry/sdk-metrics':
        specifier: ^1.25.0
        version: 1.25.1(@opentelemetry/api@1.9.0)
      '@opentelemetry/sdk-node':
        specifier: ^0.52.0
        version: 0.52.1(@opentelemetry/api@1.9.0)
      '@opentelemetry/sdk-trace-base':
        specifier: ^1.25.0
        version: 1.25.1(@opentelemetry/api@1.9.0)
      '@types/json-schema':
        specifier: ^7.0.15
        version: 7.0.15
      ajv:
        specifier: ^8.12.0
        version: 8.12.0
      ajv-formats:
        specifier: ^3.0.1
        version: 3.0.1(ajv@8.12.0)
      async-mutex:
        specifier: ^0.5.0
        version: 0.5.0
      body-parser:
        specifier: ^1.20.3
        version: 1.20.3
      cors:
        specifier: ^2.8.5
        version: 2.8.5
      dotprompt:
        specifier: ^1.1.1
        version: 1.1.1
      express:
        specifier: ^4.21.0
        version: 4.21.0
      get-port:
        specifier: ^5.1.0
        version: 5.1.0
      json-schema:
        specifier: ^0.4.0
        version: 0.4.0
      zod:
        specifier: ^3.23.8
        version: 3.23.8
      zod-to-json-schema:
        specifier: ^3.22.4
        version: 3.22.5(zod@3.23.8)
    devDependencies:
      '@types/express':
        specifier: ^4.17.21
        version: 4.17.21
      '@types/node':
        specifier: ^20.11.30
        version: 20.11.30
      genversion:
        specifier: ^3.2.0
        version: 3.2.0
      npm-run-all:
        specifier: ^4.1.5
        version: 4.1.5
      rimraf:
        specifier: ^6.0.1
        version: 6.0.1
      tsup:
        specifier: ^8.3.5
        version: 8.3.5(postcss@8.4.47)(tsx@4.19.2)(typescript@4.9.5)(yaml@2.7.0)
      tsx:
        specifier: ^4.19.2
        version: 4.19.2
      typescript:
        specifier: ^4.9.0
        version: 4.9.5

  doc-snippets:
    dependencies:
      '@genkit-ai/express':
        specifier: workspace:*
        version: link:../plugins/express
      '@genkit-ai/googleai':
        specifier: workspace:*
        version: link:../plugins/googleai
      '@genkit-ai/vertexai':
        specifier: workspace:*
        version: link:../plugins/vertexai
      data-urls:
        specifier: ^5.0.0
        version: 5.0.0
      firebase-functions:
        specifier: ^6.3.1
        version: 6.3.1(firebase-admin@12.3.1(encoding@0.1.13))
      genkit:
        specifier: workspace:*
        version: link:../genkit
    devDependencies:
      '@types/data-urls':
        specifier: ^3.0.4
        version: 3.0.4
      npm-run-all:
        specifier: ^4.1.5
        version: 4.1.5
      rimraf:
        specifier: ^6.0.1
        version: 6.0.1
      typescript:
        specifier: ^5.6.3
        version: 5.6.3

  genkit:
    dependencies:
      '@genkit-ai/ai':
        specifier: workspace:*
        version: link:../ai
      '@genkit-ai/core':
        specifier: workspace:*
        version: link:../core
      uuid:
        specifier: ^10.0.0
        version: 10.0.0
    devDependencies:
      '@types/body-parser':
        specifier: ^1.19.5
        version: 1.19.5
      '@types/express':
        specifier: ^4.17.21
        version: 4.17.21
      '@types/node':
        specifier: ^22.15.3
        version: 22.15.3
      '@types/uuid':
        specifier: ^9.0.6
        version: 9.0.8
      npm-run-all:
        specifier: ^4.1.5
        version: 4.1.5
      rimraf:
        specifier: ^6.0.1
        version: 6.0.1
      tsup:
        specifier: ^8.3.5
        version: 8.3.5(postcss@8.4.47)(tsx@4.19.2)(typescript@4.9.5)(yaml@2.7.0)
      tsx:
        specifier: ^4.19.2
        version: 4.19.2
      typescript:
        specifier: ^4.9.0
        version: 4.9.5

  plugins/checks:
    dependencies:
      '@genkit-ai/ai':
        specifier: workspace:^
        version: link:../../ai
      '@googleapis/checks':
        specifier: ^4.0.2
        version: 4.0.2(encoding@0.1.13)
      genkit:
        specifier: workspace:^
        version: link:../../genkit
      google-auth-library:
        specifier: ^9.6.3
        version: 9.14.2(encoding@0.1.13)
    devDependencies:
      '@types/node':
        specifier: ^20.11.16
        version: 20.16.9
      npm-run-all:
        specifier: ^4.1.5
        version: 4.1.5
      rimraf:
        specifier: ^6.0.1
        version: 6.0.1
      tsup:
        specifier: ^8.0.2
        version: 8.3.5(postcss@8.4.47)(tsx@4.19.2)(typescript@4.9.5)(yaml@2.7.0)
      tsx:
        specifier: ^4.7.0
        version: 4.19.2
      typescript:
        specifier: ^4.9.0
        version: 4.9.5

  plugins/chroma:
    dependencies:
      chromadb:
        specifier: 1.8.1
        version: 1.8.1(encoding@0.1.13)(openai@4.53.0(encoding@0.1.13))
      genkit:
        specifier: workspace:^
        version: link:../../genkit
      ts-md5:
        specifier: ^1.3.1
        version: 1.3.1
    devDependencies:
      '@types/node':
        specifier: ^20.11.16
        version: 20.11.30
      npm-run-all:
        specifier: ^4.1.5
        version: 4.1.5
      rimraf:
        specifier: ^6.0.1
        version: 6.0.1
      tsup:
        specifier: ^8.3.5
        version: 8.3.5(postcss@8.4.47)(tsx@4.19.2)(typescript@4.9.5)(yaml@2.7.0)
      tsx:
        specifier: ^4.19.2
        version: 4.19.2
      typescript:
        specifier: ^4.9.0
        version: 4.9.5

  plugins/dev-local-vectorstore:
    dependencies:
      compute-cosine-similarity:
        specifier: ^1.1.0
        version: 1.1.0
      genkit:
        specifier: workspace:^
        version: link:../../genkit
      ts-md5:
        specifier: ^1.3.1
        version: 1.3.1
    devDependencies:
      '@types/node':
        specifier: ^20.11.16
        version: 20.11.30
      npm-run-all:
        specifier: ^4.1.5
        version: 4.1.5
      rimraf:
        specifier: ^6.0.1
        version: 6.0.1
      tsup:
        specifier: ^8.3.5
        version: 8.3.5(postcss@8.4.47)(tsx@4.19.2)(typescript@4.9.5)(yaml@2.7.0)
      tsx:
        specifier: ^4.19.2
        version: 4.19.2
      typescript:
        specifier: ^4.9.0
        version: 4.9.5

  plugins/evaluators:
    dependencies:
      compute-cosine-similarity:
        specifier: ^1.1.0
        version: 1.1.0
      dotprompt:
        specifier: ^1.1.1
        version: 1.1.1
      genkit:
        specifier: workspace:^
        version: link:../../genkit
      jsonata:
        specifier: ^2.0.6
        version: 2.0.6
      node-fetch:
        specifier: ^3.3.2
        version: 3.3.2
      path:
        specifier: ^0.12.7
        version: 0.12.7
    devDependencies:
      '@types/node':
        specifier: ^20.11.16
        version: 20.11.30
      npm-run-all:
        specifier: ^4.1.5
        version: 4.1.5
      rimraf:
        specifier: ^6.0.1
        version: 6.0.1
      tsup:
        specifier: ^8.3.5
        version: 8.3.5(postcss@8.4.47)(tsx@4.19.2)(typescript@4.9.5)(yaml@2.7.0)
      tsx:
        specifier: ^4.19.2
        version: 4.19.2
      typescript:
        specifier: ^4.9.0
        version: 4.9.5

  plugins/express:
    dependencies:
      '@genkit-ai/core':
        specifier: workspace:*
        version: link:../../core
      body-parser:
        specifier: ^1.20.3
        version: 1.20.3
      cors:
        specifier: ^2.8.5
        version: 2.8.5
      express:
        specifier: ^4.21.1
        version: 4.21.1
      genkit:
        specifier: workspace:^
        version: link:../../genkit
    devDependencies:
      '@types/body-parser':
        specifier: ^1.19.5
        version: 1.19.5
      '@types/cors':
        specifier: ^2.8.17
        version: 2.8.17
      '@types/express':
        specifier: ^4.17.21
        version: 4.17.21
      '@types/node':
        specifier: ^20.11.16
        version: 20.16.9
      get-port:
        specifier: ^5.1.0
        version: 5.1.0
      npm-run-all:
        specifier: ^4.1.5
        version: 4.1.5
      rimraf:
        specifier: ^6.0.1
        version: 6.0.1
      tsup:
        specifier: ^8.3.5
        version: 8.3.5(postcss@8.4.47)(tsx@4.19.2)(typescript@4.9.5)(yaml@2.7.0)
      tsx:
        specifier: ^4.19.2
        version: 4.19.2
      typescript:
        specifier: ^4.9.0
        version: 4.9.5

  plugins/firebase:
    dependencies:
      '@genkit-ai/google-cloud':
        specifier: workspace:^
        version: link:../google-cloud
      '@google-cloud/firestore':
        specifier: ^7.11.0
        version: 7.11.0(encoding@0.1.13)
      firebase-admin:
        specifier: '>=12.2'
        version: 12.3.1(encoding@0.1.13)
    devDependencies:
      '@jest/globals':
        specifier: ^29.7.0
        version: 29.7.0
      '@types/jest':
        specifier: ^29.5.12
        version: 29.5.13
      '@types/node':
        specifier: ^20.11.16
        version: 20.11.30
      firebase:
        specifier: ^11.5.0
        version: 11.6.0
      genkit:
        specifier: workspace:*
        version: link:../../genkit
      jest:
        specifier: ^29.7.0
        version: 29.7.0(@types/node@20.11.30)(ts-node@10.9.2(@types/node@20.11.30)(typescript@4.9.5))
      npm-run-all:
        specifier: ^4.1.5
        version: 4.1.5
      rimraf:
        specifier: ^6.0.1
        version: 6.0.1
      ts-jest:
        specifier: ^29.1.2
        version: 29.2.5(@babel/core@7.25.7)(@jest/transform@29.7.0)(@jest/types@29.6.3)(babel-jest@29.7.0(@babel/core@7.25.7))(jest@29.7.0(@types/node@20.11.30)(ts-node@10.9.2(@types/node@20.11.30)(typescript@4.9.5)))(typescript@4.9.5)
      tsup:
        specifier: ^8.3.5
        version: 8.3.5(postcss@8.4.47)(tsx@4.19.2)(typescript@4.9.5)(yaml@2.7.0)
      tsx:
        specifier: ^4.19.2
        version: 4.19.2
      typescript:
        specifier: ^4.9.0
        version: 4.9.5

  plugins/google-cloud:
    dependencies:
      '@google-cloud/logging-winston':
        specifier: ^6.0.0
        version: 6.0.0(encoding@0.1.13)(winston@3.13.0)
      '@google-cloud/opentelemetry-cloud-monitoring-exporter':
        specifier: ^0.19.0
        version: 0.19.0(@opentelemetry/api@1.9.0)(@opentelemetry/core@1.25.1(@opentelemetry/api@1.9.0))(@opentelemetry/resources@1.25.1(@opentelemetry/api@1.9.0))(@opentelemetry/sdk-metrics@1.25.1(@opentelemetry/api@1.9.0))(encoding@0.1.13)
      '@google-cloud/opentelemetry-cloud-trace-exporter':
        specifier: ^2.4.1
        version: 2.4.1(@opentelemetry/api@1.9.0)(@opentelemetry/core@1.25.1(@opentelemetry/api@1.9.0))(@opentelemetry/resources@1.25.1(@opentelemetry/api@1.9.0))(@opentelemetry/sdk-trace-base@1.25.1(@opentelemetry/api@1.9.0))(encoding@0.1.13)
      '@google-cloud/opentelemetry-resource-util':
        specifier: ^2.4.0
        version: 2.4.0(@opentelemetry/resources@1.25.1(@opentelemetry/api@1.9.0))(encoding@0.1.13)
      '@opentelemetry/api':
        specifier: ^1.9.0
        version: 1.9.0
      '@opentelemetry/auto-instrumentations-node':
        specifier: ^0.49.1
        version: 0.49.1(@opentelemetry/api@1.9.0)(encoding@0.1.13)
      '@opentelemetry/core':
        specifier: ^1.25.0
        version: 1.25.1(@opentelemetry/api@1.9.0)
      '@opentelemetry/instrumentation':
        specifier: ^0.52.0
        version: 0.52.1(@opentelemetry/api@1.9.0)
      '@opentelemetry/instrumentation-pino':
        specifier: ^0.41.0
        version: 0.41.0(@opentelemetry/api@1.9.0)
      '@opentelemetry/instrumentation-winston':
        specifier: ^0.39.0
        version: 0.39.0(@opentelemetry/api@1.9.0)
      '@opentelemetry/resources':
        specifier: ^1.25.0
        version: 1.25.1(@opentelemetry/api@1.9.0)
      '@opentelemetry/sdk-metrics':
        specifier: ^1.25.0
        version: 1.25.1(@opentelemetry/api@1.9.0)
      '@opentelemetry/sdk-node':
        specifier: ^0.52.0
        version: 0.52.1(@opentelemetry/api@1.9.0)
      '@opentelemetry/sdk-trace-base':
        specifier: ^1.25.0
        version: 1.25.1(@opentelemetry/api@1.9.0)
      genkit:
        specifier: workspace:^
        version: link:../../genkit
      google-auth-library:
        specifier: ^9.6.3
        version: 9.7.0(encoding@0.1.13)
      node-fetch:
        specifier: ^3.3.2
        version: 3.3.2
      winston:
        specifier: ^3.12.0
        version: 3.13.0
    devDependencies:
      '@jest/globals':
        specifier: ^29.7.0
        version: 29.7.0
      '@types/node':
        specifier: ^20.11.16
        version: 20.11.30
      jest:
        specifier: ^29.7.0
        version: 29.7.0(@types/node@20.11.30)(ts-node@10.9.2(@types/node@20.11.30)(typescript@4.9.5))
      npm-run-all:
        specifier: ^4.1.5
        version: 4.1.5
      rimraf:
        specifier: ^6.0.1
        version: 6.0.1
      ts-jest:
        specifier: ^29.1.2
        version: 29.2.5(@babel/core@7.25.7)(@jest/transform@29.7.0)(@jest/types@29.6.3)(babel-jest@29.7.0(@babel/core@7.25.7))(jest@29.7.0(@types/node@20.11.30)(ts-node@10.9.2(@types/node@20.11.30)(typescript@4.9.5)))(typescript@4.9.5)
      tsup:
        specifier: ^8.3.5
        version: 8.3.5(postcss@8.4.47)(tsx@4.19.2)(typescript@4.9.5)(yaml@2.7.0)
      tsx:
        specifier: ^4.19.2
        version: 4.19.2
      typescript:
        specifier: ^4.9.0
        version: 4.9.5

  plugins/googleai:
    dependencies:
      '@google/generative-ai':
        specifier: ^0.24.0
        version: 0.24.0
      genkit:
        specifier: workspace:^
        version: link:../../genkit
      google-auth-library:
        specifier: ^9.6.3
        version: 9.7.0(encoding@0.1.13)
      node-fetch:
        specifier: ^3.3.2
        version: 3.3.2
    devDependencies:
      '@types/node':
        specifier: ^20.11.16
        version: 20.11.30
      npm-run-all:
        specifier: ^4.1.5
        version: 4.1.5
      rimraf:
        specifier: ^6.0.1
        version: 6.0.1
      tsup:
        specifier: ^8.3.5
        version: 8.3.5(postcss@8.4.47)(tsx@4.19.2)(typescript@4.9.5)(yaml@2.7.0)
      tsx:
        specifier: ^4.19.2
        version: 4.19.2
      typescript:
        specifier: ^4.9.0
        version: 4.9.5

  plugins/langchain:
    dependencies:
      '@langchain/community':
        specifier: ^0.0.53
        version: 0.0.53(@pinecone-database/pinecone@2.2.0)(chromadb@1.9.2(encoding@0.1.13)(openai@4.53.0(encoding@0.1.13)))(encoding@0.1.13)(firebase-admin@12.3.1(encoding@0.1.13))(google-auth-library@8.9.0(encoding@0.1.13))(jsonwebtoken@9.0.2)
      '@langchain/core':
        specifier: ^0.1.61
        version: 0.1.61
      '@opentelemetry/api':
        specifier: ^1.9.0
        version: 1.9.0
      genkit:
        specifier: workspace:^
        version: link:../../genkit
      langchain:
        specifier: ^0.1.36
        version: 0.1.36(@google-cloud/storage@7.10.1(encoding@0.1.13))(@pinecone-database/pinecone@2.2.0)(chromadb@1.9.2(encoding@0.1.13)(openai@4.53.0(encoding@0.1.13)))(encoding@0.1.13)(fast-xml-parser@4.3.6)(firebase-admin@12.3.1(encoding@0.1.13))(google-auth-library@8.9.0(encoding@0.1.13))(handlebars@4.7.8)(ignore@5.3.1)(jsonwebtoken@9.0.2)(pdf-parse@1.1.1)
    devDependencies:
      '@types/node':
        specifier: ^20.11.16
        version: 20.11.30
      npm-run-all:
        specifier: ^4.1.5
        version: 4.1.5
      rimraf:
        specifier: ^6.0.1
        version: 6.0.1
      tsup:
        specifier: ^8.3.5
        version: 8.3.5(postcss@8.4.47)(tsx@4.19.2)(typescript@4.9.5)(yaml@2.7.0)
      tsx:
        specifier: ^4.19.2
        version: 4.19.2
      typescript:
        specifier: ^4.9.0
        version: 4.9.5

  plugins/mcp:
    dependencies:
      '@genkit-ai/core':
        specifier: workspace:^
        version: link:../../core
      '@modelcontextprotocol/sdk':
        specifier: ^1.8.0
        version: 1.8.0
      genkit:
        specifier: workspace:^
        version: link:../../genkit
    devDependencies:
      '@jest/globals':
        specifier: ^29.7.0
        version: 29.7.0
      '@types/node':
        specifier: ^20.11.16
        version: 20.16.9
      jest:
        specifier: ^29.7.0
        version: 29.7.0(@types/node@20.16.9)(ts-node@10.9.2(@types/node@20.16.9)(typescript@5.6.3))
      npm-run-all:
        specifier: ^4.1.5
        version: 4.1.5
      rimraf:
        specifier: ^6.0.1
        version: 6.0.1
      ts-jest:
        specifier: ^29.1.2
        version: 29.2.5(@babel/core@7.25.7)(@jest/transform@29.7.0)(@jest/types@29.6.3)(babel-jest@29.7.0(@babel/core@7.25.7))(jest@29.7.0(@types/node@20.16.9)(ts-node@10.9.2(@types/node@20.16.9)(typescript@5.6.3)))(typescript@5.6.3)
      tsup:
        specifier: ^8.3.5
        version: 8.3.5(postcss@8.4.47)(tsx@4.19.2)(typescript@5.6.3)(yaml@2.7.0)
      tsx:
        specifier: ^4.19.2
        version: 4.19.2
      typescript:
        specifier: ^5.3.0
        version: 5.6.3

  plugins/next:
    devDependencies:
      '@jest/globals':
        specifier: ^29.7.0
        version: 29.7.0
      '@types/jest':
        specifier: ^29.5.12
        version: 29.5.13
      '@types/node':
        specifier: ^20.11.16
        version: 20.16.9
      '@types/react':
        specifier: ^19
        version: 19.0.8
      '@types/react-dom':
        specifier: ^19
        version: 19.0.3(@types/react@19.0.8)
      genkit:
        specifier: workspace:*
        version: link:../../genkit
      jest:
        specifier: ^29.7.0
        version: 29.7.0(@types/node@20.16.9)(ts-node@10.9.2(@types/node@20.16.9)(typescript@4.9.5))
      next:
        specifier: ^15.2.4
        version: 15.2.4(@babel/core@7.25.7)(@opentelemetry/api@1.9.0)(react-dom@18.3.1(react@18.3.1))(react@18.3.1)
      npm-run-all:
        specifier: ^4.1.5
        version: 4.1.5
      rimraf:
        specifier: ^6.0.1
        version: 6.0.1
      ts-jest:
        specifier: ^29.1.2
        version: 29.2.5(@babel/core@7.25.7)(@jest/transform@29.7.0)(@jest/types@29.6.3)(babel-jest@29.7.0(@babel/core@7.25.7))(jest@29.7.0(@types/node@20.16.9)(ts-node@10.9.2(@types/node@20.16.9)(typescript@4.9.5)))(typescript@4.9.5)
      tsup:
        specifier: ^8.0.2
        version: 8.3.5(postcss@8.4.47)(tsx@4.19.2)(typescript@4.9.5)(yaml@2.7.0)
      tsx:
        specifier: ^4.7.0
        version: 4.19.2
      typescript:
        specifier: ^4.9.0
        version: 4.9.5
      zod:
        specifier: ^3.24.1
        version: 3.24.1

  plugins/ollama:
    dependencies:
      genkit:
        specifier: workspace:^
        version: link:../../genkit
      ollama:
        specifier: ^0.5.9
        version: 0.5.9
    devDependencies:
      '@types/node':
        specifier: ^20.11.16
        version: 20.11.30
      npm-run-all:
        specifier: ^4.1.5
        version: 4.1.5
      rimraf:
        specifier: ^6.0.1
        version: 6.0.1
      tsup:
        specifier: ^8.3.5
        version: 8.3.5(postcss@8.4.47)(tsx@4.19.2)(typescript@4.9.5)(yaml@2.7.0)
      tsx:
        specifier: ^4.19.2
        version: 4.19.2
      typescript:
        specifier: ^4.9.0
        version: 4.9.5

  plugins/pinecone:
    dependencies:
      '@pinecone-database/pinecone':
        specifier: ^2.0.1
        version: 2.2.0
      genkit:
        specifier: workspace:^
        version: link:../../genkit
      ts-md5:
        specifier: ^1.3.1
        version: 1.3.1
    devDependencies:
      '@types/node':
        specifier: ^20.11.16
        version: 20.11.30
      npm-run-all:
        specifier: ^4.1.5
        version: 4.1.5
      rimraf:
        specifier: ^6.0.1
        version: 6.0.1
      tsup:
        specifier: ^8.3.5
        version: 8.3.5(postcss@8.4.47)(tsx@4.19.2)(typescript@4.9.5)(yaml@2.7.0)
      tsx:
        specifier: ^4.19.2
        version: 4.19.2
      typescript:
        specifier: ^4.9.0
        version: 4.9.5

  plugins/vertexai:
    dependencies:
      '@anthropic-ai/sdk':
        specifier: ^0.24.3
        version: 0.24.3(encoding@0.1.13)
      '@anthropic-ai/vertex-sdk':
        specifier: ^0.4.0
        version: 0.4.0(encoding@0.1.13)
      '@google-cloud/aiplatform':
        specifier: ^3.23.0
        version: 3.25.0(encoding@0.1.13)
      '@google-cloud/vertexai':
        specifier: ^1.9.3
        version: 1.9.3(encoding@0.1.13)
      '@mistralai/mistralai-gcp':
        specifier: ^1.3.5
        version: 1.3.5(encoding@0.1.13)(react-dom@18.3.1(react@18.3.1))(react@18.3.1)(zod@3.24.1)
      genkit:
        specifier: workspace:^
        version: link:../../genkit
      google-auth-library:
        specifier: ^9.14.2
        version: 9.14.2(encoding@0.1.13)
      googleapis:
        specifier: ^140.0.1
        version: 140.0.1(encoding@0.1.13)
      node-fetch:
        specifier: ^3.3.2
        version: 3.3.2
      openai:
        specifier: ^4.52.7
        version: 4.53.0(encoding@0.1.13)
    devDependencies:
      '@types/node':
        specifier: ^20.11.16
        version: 20.11.30
      google-gax:
        specifier: ^4.4.1
        version: 4.4.1(encoding@0.1.13)
      npm-run-all:
        specifier: ^4.1.5
        version: 4.1.5
      rimraf:
        specifier: ^6.0.1
        version: 6.0.1
      tsup:
        specifier: ^8.3.5
        version: 8.3.5(postcss@8.4.47)(tsx@4.19.2)(typescript@4.9.5)(yaml@2.7.0)
      tsx:
        specifier: ^4.19.2
        version: 4.19.2
      typescript:
        specifier: ^4.9.0
        version: 4.9.5
    optionalDependencies:
      '@google-cloud/bigquery':
        specifier: ^7.8.0
        version: 7.8.0(encoding@0.1.13)
      firebase-admin:
        specifier: '>=12.2'
        version: 12.3.1(encoding@0.1.13)

  testapps/basic-gemini:
    dependencies:
      '@genkit-ai/firebase':
        specifier: workspace:*
        version: link:../../plugins/firebase
      '@genkit-ai/google-cloud':
        specifier: workspace:*
        version: link:../../plugins/google-cloud
      '@genkit-ai/googleai':
        specifier: workspace:*
        version: link:../../plugins/googleai
      '@genkit-ai/vertexai':
        specifier: workspace:*
        version: link:../../plugins/vertexai
      express:
        specifier: ^4.20.0
        version: 4.21.0
      genkit:
        specifier: workspace:*
        version: link:../../genkit
    devDependencies:
      typescript:
        specifier: ^5.6.2
        version: 5.6.2

  testapps/context-caching:
    dependencies:
      '@genkit-ai/googleai':
        specifier: workspace:*
        version: link:../../plugins/googleai
      '@genkit-ai/vertexai':
        specifier: workspace:*
        version: link:../../plugins/vertexai
      '@google/generative-ai':
        specifier: ^0.21.0
        version: 0.21.0
      genkit:
        specifier: workspace:*
        version: link:../../genkit
    devDependencies:
      cross-env:
        specifier: ^7.0.3
        version: 7.0.3
      typescript:
        specifier: ^5.6.2
        version: 5.6.3

  testapps/context-caching2:
    dependencies:
      '@genkit-ai/googleai':
        specifier: workspace:*
        version: link:../../plugins/googleai
      '@google/generative-ai':
        specifier: ^0.21.0
        version: 0.21.0
      genkit:
        specifier: workspace:*
        version: link:../../genkit
    devDependencies:
      cross-env:
        specifier: ^7.0.3
        version: 7.0.3
      typescript:
        specifier: ^5.6.2
        version: 5.6.3

  testapps/custom-evaluators:
    dependencies:
      '@genkit-ai/googleai':
        specifier: workspace:*
        version: link:../../plugins/googleai
      genkit:
        specifier: workspace:*
        version: link:../../genkit
      path:
        specifier: ^0.12.7
        version: 0.12.7
    devDependencies:
      cross-env:
        specifier: ^7.0.3
        version: 7.0.3
      rimraf:
        specifier: ^6.0.1
        version: 6.0.1
      tsx:
        specifier: ^4.19.2
        version: 4.19.2
      typescript:
        specifier: ^5.3.3
        version: 5.6.3

  testapps/dev-ui-gallery:
    dependencies:
      '@genkit-ai/dev-local-vectorstore':
        specifier: workspace:*
        version: link:../../plugins/dev-local-vectorstore
      '@genkit-ai/evaluator':
        specifier: workspace:*
        version: link:../../plugins/evaluators
      '@genkit-ai/firebase':
        specifier: workspace:*
        version: link:../../plugins/firebase
      '@genkit-ai/google-cloud':
        specifier: workspace:*
        version: link:../../plugins/google-cloud
      '@genkit-ai/googleai':
        specifier: workspace:*
        version: link:../../plugins/googleai
      '@genkit-ai/vertexai':
        specifier: workspace:*
        version: link:../../plugins/vertexai
      firebase-admin:
        specifier: '>=12.2'
        version: 12.3.1(encoding@0.1.13)
      firebase-functions:
        specifier: ^6.3.1
        version: 6.3.1(firebase-admin@12.3.1(encoding@0.1.13))
      genkit:
        specifier: workspace:*
        version: link:../../genkit
      genkitx-chromadb:
        specifier: workspace:*
        version: link:../../plugins/chroma
      genkitx-ollama:
        specifier: workspace:*
        version: link:../../plugins/ollama
      genkitx-pinecone:
        specifier: workspace:*
        version: link:../../plugins/pinecone
    devDependencies:
      cross-env:
        specifier: ^7.0.3
        version: 7.0.3
      rimraf:
        specifier: ^6.0.1
        version: 6.0.1
      tsx:
        specifier: ^4.19.2
        version: 4.19.2
      typescript:
        specifier: ^5.3.3
        version: 5.4.5

  testapps/docs-menu-basic:
    dependencies:
      '@genkit-ai/express':
        specifier: workspace:*
        version: link:../../plugins/express
      '@genkit-ai/firebase':
        specifier: workspace:*
        version: link:../../plugins/firebase
      '@genkit-ai/googleai':
        specifier: workspace:*
        version: link:../../plugins/googleai
      express:
        specifier: ^4.21.0
        version: 4.21.0
      genkit:
        specifier: workspace:*
        version: link:../../genkit
    devDependencies:
      rimraf:
        specifier: ^6.0.1
        version: 6.0.1
      typescript:
        specifier: ^5.3.3
        version: 5.4.5

  testapps/docs-menu-rag:
    dependencies:
      '@genkit-ai/dev-local-vectorstore':
        specifier: workspace:*
        version: link:../../plugins/dev-local-vectorstore
      '@genkit-ai/firebase':
        specifier: workspace:*
        version: link:../../plugins/firebase
      '@genkit-ai/vertexai':
        specifier: workspace:*
        version: link:../../plugins/vertexai
      genkit:
        specifier: workspace:*
        version: link:../../genkit
      llm-chunk:
        specifier: ^0.0.1
        version: 0.0.1
      pdf-parse:
        specifier: ^1.1.1
        version: 1.1.1
    devDependencies:
      '@types/pdf-parse':
        specifier: ^1.1.4
        version: 1.1.4
      rimraf:
        specifier: ^6.0.1
        version: 6.0.1
      typescript:
        specifier: ^5.3.3
        version: 5.4.5

  testapps/esm:
    dependencies:
      '@genkit-ai/checks':
        specifier: workspace:*
        version: link:../../plugins/checks
      '@genkit-ai/dev-local-vectorstore':
        specifier: workspace:*
        version: link:../../plugins/dev-local-vectorstore
      '@genkit-ai/evaluator':
        specifier: workspace:*
        version: link:../../plugins/evaluators
      '@genkit-ai/express':
        specifier: workspace:*
        version: link:../../plugins/express
      '@genkit-ai/firebase':
        specifier: workspace:*
        version: link:../../plugins/firebase
      '@genkit-ai/google-cloud':
        specifier: workspace:*
        version: link:../../plugins/google-cloud
      '@genkit-ai/googleai':
        specifier: workspace:*
        version: link:../../plugins/googleai
      '@genkit-ai/next':
        specifier: workspace:^
        version: link:../../plugins/next
      '@genkit-ai/vertexai':
        specifier: workspace:*
        version: link:../../plugins/vertexai
      firebase-admin:
        specifier: '>=12.2'
        version: 12.3.1(encoding@0.1.13)
      genkit:
        specifier: workspace:*
        version: link:../../genkit
      genkitx-chromadb:
        specifier: workspace:*
        version: link:../../plugins/chroma
      genkitx-ollama:
        specifier: workspace:*
        version: link:../../plugins/ollama
      genkitx-pinecone:
        specifier: workspace:*
        version: link:../../plugins/pinecone
      google-auth-library:
        specifier: ^9.6.3
        version: 9.14.2(encoding@0.1.13)
    devDependencies:
      '@types/pdf-parse':
        specifier: ^1.1.4
        version: 1.1.4
      cross-env:
        specifier: ^7.0.3
        version: 7.0.3
      rimraf:
        specifier: ^6.0.1
        version: 6.0.1
      tsx:
        specifier: ^4.19.1
        version: 4.19.2
      typescript:
        specifier: ^5.3.3
        version: 5.6.3

  testapps/evals:
    dependencies:
      '@genkit-ai/dev-local-vectorstore':
        specifier: workspace:*
        version: link:../../plugins/dev-local-vectorstore
      '@genkit-ai/evaluator':
        specifier: workspace:*
        version: link:../../plugins/evaluators
      '@genkit-ai/googleai':
        specifier: workspace:*
        version: link:../../plugins/googleai
      '@genkit-ai/vertexai':
        specifier: workspace:*
        version: link:../../plugins/vertexai
      genkit:
        specifier: workspace:*
        version: link:../../genkit
      genkitx-langchain:
        specifier: workspace:*
        version: link:../../plugins/langchain
      genkitx-mcp:
        specifier: workspace:*
        version: link:../../plugins/mcp
      llm-chunk:
        specifier: ^0.0.1
        version: 0.0.1
      pdf-parse:
        specifier: ^1.1.1
        version: 1.1.1
      pdfjs-dist:
        specifier: ^4.0.379
        version: 4.8.69
      pdfjs-dist-legacy:
        specifier: ^1.0.1
        version: 1.0.1
    devDependencies:
      cross-env:
        specifier: ^7.0.3
        version: 7.0.3
      rimraf:
        specifier: ^6.0.1
        version: 6.0.1
      tsx:
        specifier: ^4.19.2
        version: 4.19.2
      typescript:
        specifier: ^5.3.3
        version: 5.6.3

  testapps/express:
    dependencies:
      '@genkit-ai/express':
        specifier: workspace:*
        version: link:../../plugins/express
      '@genkit-ai/firebase':
        specifier: workspace:*
        version: link:../../plugins/firebase
      '@genkit-ai/googleai':
        specifier: workspace:*
        version: link:../../plugins/googleai
      '@genkit-ai/vertexai':
        specifier: workspace:*
        version: link:../../plugins/vertexai
      express:
        specifier: ^4.21.0
        version: 4.21.0
      genkit:
        specifier: workspace:*
        version: link:../../genkit
      genkitx-ollama:
        specifier: workspace:*
        version: link:../../plugins/ollama
    devDependencies:
      '@types/express':
        specifier: ^4.17.21
        version: 4.17.21
      rimraf:
        specifier: ^6.0.1
        version: 6.0.1
      typescript:
        specifier: ^5.3.3
        version: 5.4.5

  testapps/flow-sample1:
    dependencies:
      '@genkit-ai/firebase':
        specifier: workspace:^
        version: link:../../plugins/firebase
      genkit:
        specifier: workspace:^
        version: link:../../genkit
    devDependencies:
      rimraf:
        specifier: ^6.0.1
        version: 6.0.1
      typescript:
        specifier: ^5.3.3
        version: 5.4.5

  testapps/flow-simple-ai:
    dependencies:
      '@genkit-ai/evaluator':
        specifier: workspace:*
        version: link:../../plugins/evaluators
      '@genkit-ai/firebase':
        specifier: workspace:*
        version: link:../../plugins/firebase
      '@genkit-ai/google-cloud':
        specifier: workspace:*
        version: link:../../plugins/google-cloud
      '@genkit-ai/googleai':
        specifier: workspace:*
        version: link:../../plugins/googleai
      '@genkit-ai/vertexai':
        specifier: workspace:*
        version: link:../../plugins/vertexai
      '@google/generative-ai':
        specifier: ^0.15.0
        version: 0.15.0
      '@opentelemetry/sdk-trace-base':
        specifier: ^1.25.0
        version: 1.25.1(@opentelemetry/api@1.9.0)
      body-parser:
        specifier: ^1.20.3
        version: 1.20.3
      express:
        specifier: ^4.21.0
        version: 4.21.0
      firebase-admin:
        specifier: '>=12.2'
        version: 12.3.1(encoding@0.1.13)
      genkit:
        specifier: workspace:*
        version: link:../../genkit
      partial-json:
        specifier: ^0.1.7
        version: 0.1.7
    devDependencies:
      rimraf:
        specifier: ^6.0.1
        version: 6.0.1
      tsx:
        specifier: ^4.19.2
        version: 4.19.2
      typescript:
        specifier: ^5.3.3
        version: 5.4.5

  testapps/format-tester:
    dependencies:
      '@genkit-ai/googleai':
        specifier: workspace:*
        version: link:../../plugins/googleai
      '@genkit-ai/vertexai':
        specifier: workspace:*
        version: link:../../plugins/vertexai
      '@opentelemetry/sdk-trace-base':
        specifier: ^1.25.0
        version: 1.26.0(@opentelemetry/api@1.9.0)
      genkit:
        specifier: workspace:*
        version: link:../../genkit
    devDependencies:
      rimraf:
        specifier: ^6.0.1
        version: 6.0.1
      tsx:
        specifier: ^4.19.2
        version: 4.19.2
      typescript:
        specifier: ^5.3.3
        version: 5.6.2

  testapps/google-ai-code-execution:
    dependencies:
      '@genkit-ai/google-cloud':
        specifier: workspace:*
        version: link:../../plugins/google-cloud
      '@genkit-ai/googleai':
        specifier: workspace:*
        version: link:../../plugins/googleai
      dotenv:
        specifier: ^16.4.5
        version: 16.4.5
      express:
        specifier: ^4.21.0
        version: 4.21.0
      genkit:
        specifier: workspace:*
        version: link:../../genkit
    devDependencies:
      typescript:
        specifier: ^5.5.3
        version: 5.5.3

  testapps/langchain:
    dependencies:
      '@genkit-ai/firebase':
        specifier: workspace:*
        version: link:../../plugins/firebase
      '@genkit-ai/googleai':
        specifier: workspace:*
        version: link:../../plugins/googleai
      '@genkit-ai/vertexai':
        specifier: workspace:*
        version: link:../../plugins/vertexai
      '@langchain/community':
        specifier: ^0.0.53
        version: 0.0.53(@pinecone-database/pinecone@2.2.0)(chromadb@1.9.2(encoding@0.1.13)(openai@4.53.0(encoding@0.1.13)))(encoding@0.1.13)(firebase-admin@12.3.1(encoding@0.1.13))(google-auth-library@8.9.0(encoding@0.1.13))(jsonwebtoken@9.0.2)
      '@langchain/core':
        specifier: ^0.1.61
        version: 0.1.61
      '@opentelemetry/api':
        specifier: ^1.9.0
        version: 1.9.0
      express:
        specifier: ^4.21.0
        version: 4.21.0
      genkit:
        specifier: workspace:*
        version: link:../../genkit
      genkitx-langchain:
        specifier: workspace:*
        version: link:../../plugins/langchain
      genkitx-ollama:
        specifier: workspace:*
        version: link:../../plugins/ollama
      langchain:
        specifier: ^0.1.36
        version: 0.1.36(@google-cloud/storage@7.10.1(encoding@0.1.13))(@pinecone-database/pinecone@2.2.0)(chromadb@1.9.2(encoding@0.1.13)(openai@4.53.0(encoding@0.1.13)))(encoding@0.1.13)(fast-xml-parser@4.3.6)(firebase-admin@12.3.1(encoding@0.1.13))(google-auth-library@8.9.0(encoding@0.1.13))(handlebars@4.7.8)(ignore@5.3.1)(jsonwebtoken@9.0.2)(pdf-parse@1.1.1)
      pdf-parse:
        specifier: ^1.1.1
        version: 1.1.1
    devDependencies:
      '@types/express':
        specifier: ^4.17.21
        version: 4.17.21
      rimraf:
        specifier: ^6.0.1
        version: 6.0.1
      typescript:
        specifier: ^5.3.3
        version: 5.4.5

  testapps/menu:
    dependencies:
      '@genkit-ai/dev-local-vectorstore':
        specifier: workspace:*
        version: link:../../plugins/dev-local-vectorstore
      '@genkit-ai/evaluator':
        specifier: workspace:*
        version: link:../../plugins/evaluators
      '@genkit-ai/firebase':
        specifier: workspace:*
        version: link:../../plugins/firebase
      '@genkit-ai/vertexai':
        specifier: workspace:*
        version: link:../../plugins/vertexai
      genkit:
        specifier: workspace:*
        version: link:../../genkit
    devDependencies:
      rimraf:
        specifier: ^6.0.1
        version: 6.0.1
      typescript:
        specifier: ^5.3.3
        version: 5.4.5

  testapps/model-tester:
    dependencies:
      '@genkit-ai/googleai':
        specifier: workspace:*
        version: link:../../plugins/googleai
      '@genkit-ai/vertexai':
        specifier: workspace:*
        version: link:../../plugins/vertexai
      '@google/generative-ai':
        specifier: ^0.15.0
        version: 0.15.0
      colorette:
        specifier: ^2.0.20
        version: 2.0.20
      genkit:
        specifier: workspace:*
        version: link:../../genkit
      genkitx-ollama:
        specifier: workspace:*
        version: link:../../plugins/ollama
      genkitx-openai:
        specifier: ^0.10.1
<<<<<<< HEAD
        version: 0.10.1(@genkit-ai/ai@1.8.0)(@genkit-ai/core@1.8.0)
=======
        version: 0.10.1(@genkit-ai/ai@1.6.2)(@genkit-ai/core@1.6.2)
>>>>>>> b570dd06
    devDependencies:
      rimraf:
        specifier: ^6.0.1
        version: 6.0.1
      typescript:
        specifier: ^5.3.3
        version: 5.5.3

  testapps/multimodal:
    dependencies:
      '@genkit-ai/ai':
        specifier: workspace:*
        version: link:../../ai
      '@genkit-ai/dev-local-vectorstore':
        specifier: workspace:*
        version: link:../../plugins/dev-local-vectorstore
      '@genkit-ai/evaluator':
        specifier: workspace:*
        version: link:../../plugins/evaluators
      '@genkit-ai/express':
        specifier: workspace:*
        version: link:../../plugins/express
      '@genkit-ai/firebase':
        specifier: workspace:*
        version: link:../../plugins/firebase
      '@genkit-ai/googleai':
        specifier: workspace:*
        version: link:../../plugins/googleai
      '@genkit-ai/vertexai':
        specifier: workspace:*
        version: link:../../plugins/vertexai
      file-type-checker:
        specifier: ^1.1.2
        version: 1.1.3
      genkit:
        specifier: workspace:*
        version: link:../../genkit
      genkitx-chromadb:
        specifier: workspace:*
        version: link:../../plugins/chroma
      genkitx-langchain:
        specifier: workspace:*
        version: link:../../plugins/langchain
      genkitx-pinecone:
        specifier: workspace:*
        version: link:../../plugins/pinecone
      google-auth-library:
        specifier: ^9.6.3
        version: 9.14.2(encoding@0.1.13)
      llm-chunk:
        specifier: ^0.0.1
        version: 0.0.1
      pdf-lib:
        specifier: ^1.17.1
        version: 1.17.1
      pdf-parse:
        specifier: ^1.1.1
        version: 1.1.1
    devDependencies:
      '@types/pdf-parse':
        specifier: ^1.1.4
        version: 1.1.4
      cross-env:
        specifier: ^7.0.3
        version: 7.0.3
      rimraf:
        specifier: ^6.0.1
        version: 6.0.1
      tsx:
        specifier: ^4.19.1
        version: 4.19.2
      typescript:
        specifier: ^5.3.3
        version: 5.6.3
      vertexai:
        specifier: link:@types/@genkit-ai/vertexai
        version: link:@types/@genkit-ai/vertexai

  testapps/next:
    dependencies:
      '@genkit-ai/googleai':
        specifier: workspace:*
        version: link:../../plugins/googleai
      '@genkit-ai/next':
        specifier: workspace:*
        version: link:../../plugins/next
      genkit:
        specifier: workspace:*
        version: link:../../genkit
      next:
        specifier: ^15.2.4
        version: 15.2.4(@babel/core@7.25.7)(@opentelemetry/api@1.9.0)(react-dom@18.3.1(react@18.3.1))(react@18.3.1)
      zod:
        specifier: ^3.24.1
        version: 3.24.1
    devDependencies:
      '@types/react':
        specifier: 19.0.8
        version: 19.0.8
      rimraf:
        specifier: ^6.0.1
        version: 6.0.1
      typescript:
        specifier: ^5.3.3
        version: 5.6.3

  testapps/ollama:
    dependencies:
      genkit:
        specifier: workspace:*
        version: link:../../genkit
      genkitx-ollama:
        specifier: workspace:*
        version: link:../../plugins/ollama
    devDependencies:
      cross-env:
        specifier: ^7.0.3
        version: 7.0.3
      typescript:
        specifier: ^5.6.2
        version: 5.6.3

  testapps/prompt-file:
    dependencies:
      '@genkit-ai/googleai':
        specifier: workspace:*
        version: link:../../plugins/googleai
      genkit:
        specifier: workspace:*
        version: link:../../genkit
    devDependencies:
      typescript:
        specifier: ^5.3.3
        version: 5.4.5

  testapps/rag:
    dependencies:
      '@genkit-ai/dev-local-vectorstore':
        specifier: workspace:*
        version: link:../../plugins/dev-local-vectorstore
      '@genkit-ai/evaluator':
        specifier: workspace:*
        version: link:../../plugins/evaluators
      '@genkit-ai/firebase':
        specifier: workspace:*
        version: link:../../plugins/firebase
      '@genkit-ai/googleai':
        specifier: workspace:*
        version: link:../../plugins/googleai
      '@genkit-ai/vertexai':
        specifier: workspace:*
        version: link:../../plugins/vertexai
      '@google-cloud/firestore':
        specifier: ^7.11.0
        version: 7.11.0(encoding@0.1.13)
      firebase-admin:
        specifier: '>=12.2'
        version: 12.3.1(encoding@0.1.13)
      genkit:
        specifier: workspace:*
        version: link:../../genkit
      genkitx-chromadb:
        specifier: workspace:*
        version: link:../../plugins/chroma
      genkitx-pinecone:
        specifier: workspace:*
        version: link:../../plugins/pinecone
      google-auth-library:
        specifier: ^9.6.3
        version: 9.7.0(encoding@0.1.13)
      llm-chunk:
        specifier: ^0.0.1
        version: 0.0.1
      pdf-parse:
        specifier: ^1.1.1
        version: 1.1.1
    devDependencies:
      '@types/pdf-parse':
        specifier: ^1.1.4
        version: 1.1.4
      cross-env:
        specifier: ^7.0.3
        version: 7.0.3
      rimraf:
        specifier: ^6.0.1
        version: 6.0.1
      tsx:
        specifier: ^4.19.1
        version: 4.19.1
      typescript:
        specifier: ^5.3.3
        version: 5.4.5

  testapps/tools-config-test1:
    devDependencies:
      typescript:
        specifier: ^5.3.3
        version: 5.4.5

  testapps/vertexai-modelgarden:
    dependencies:
      '@genkit-ai/firebase':
        specifier: workspace:*
        version: link:../../plugins/firebase
      '@genkit-ai/vertexai':
        specifier: workspace:*
        version: link:../../plugins/vertexai
      '@mistralai/mistralai-gcp':
        specifier: ^1.3.4
        version: 1.3.5(react-dom@18.3.1(react@18.3.1))(react@18.3.1)(zod@3.22.4)
      express:
        specifier: ^4.21.0
        version: 4.21.0
      genkit:
        specifier: workspace:*
        version: link:../../genkit
      zod:
        specifier: 3.22.4
        version: 3.22.4
    devDependencies:
      typescript:
        specifier: ^5.5.3
        version: 5.6.3

  testapps/vertexai-reranker:
    dependencies:
      '@genkit-ai/dev-local-vectorstore':
        specifier: workspace:*
        version: link:../../plugins/dev-local-vectorstore
      '@genkit-ai/evaluator':
        specifier: workspace:*
        version: link:../../plugins/evaluators
      '@genkit-ai/firebase':
        specifier: workspace:*
        version: link:../../plugins/firebase
      '@genkit-ai/vertexai':
        specifier: workspace:*
        version: link:../../plugins/vertexai
      dotenv:
        specifier: ^16.4.5
        version: 16.4.5
      express:
        specifier: ^4.21.0
        version: 4.21.0
      genkit:
        specifier: workspace:*
        version: link:../../genkit
      google-auth-library:
        specifier: ^9.11.0
        version: 9.11.0(encoding@0.1.13)
    devDependencies:
      rimraf:
        specifier: ^6.0.1
        version: 6.0.1
      typescript:
        specifier: ^5.5.2
        version: 5.5.3

  testapps/vertexai-vector-search-bigquery:
    dependencies:
      '@genkit-ai/dev-local-vectorstore':
        specifier: workspace:*
        version: link:../../plugins/dev-local-vectorstore
      '@genkit-ai/evaluator':
        specifier: workspace:*
        version: link:../../plugins/evaluators
      '@genkit-ai/firebase':
        specifier: workspace:*
        version: link:../../plugins/firebase
      '@genkit-ai/googleai':
        specifier: workspace:*
        version: link:../../plugins/googleai
      '@genkit-ai/vertexai':
        specifier: workspace:*
        version: link:../../plugins/vertexai
      '@google-cloud/bigquery':
        specifier: ^7.8.0
        version: 7.8.0(encoding@0.1.13)
      dotenv:
        specifier: ^16.4.5
        version: 16.4.5
      express:
        specifier: ^4.21.0
        version: 4.21.0
      genkit:
        specifier: workspace:*
        version: link:../../genkit
      genkitx-chromadb:
        specifier: workspace:*
        version: link:../../plugins/chroma
      genkitx-langchain:
        specifier: workspace:*
        version: link:../../plugins/langchain
      genkitx-pinecone:
        specifier: workspace:*
        version: link:../../plugins/pinecone
      google-auth-library:
        specifier: ^9.11.0
        version: 9.11.0(encoding@0.1.13)
    devDependencies:
      rimraf:
        specifier: ^6.0.1
        version: 6.0.1
      typescript:
        specifier: ^5.5.2
        version: 5.5.3

  testapps/vertexai-vector-search-custom:
    dependencies:
      '@genkit-ai/dev-local-vectorstore':
        specifier: workspace:*
        version: link:../../plugins/dev-local-vectorstore
      '@genkit-ai/evaluator':
        specifier: workspace:*
        version: link:../../plugins/evaluators
      '@genkit-ai/firebase':
        specifier: workspace:*
        version: link:../../plugins/firebase
      '@genkit-ai/googleai':
        specifier: workspace:*
        version: link:../../plugins/googleai
      '@genkit-ai/vertexai':
        specifier: workspace:*
        version: link:../../plugins/vertexai
      '@google-cloud/bigquery':
        specifier: ^7.8.0
        version: 7.8.0(encoding@0.1.13)
      dotenv:
        specifier: ^16.4.5
        version: 16.4.5
      express:
        specifier: ^4.21.0
        version: 4.21.0
      genkit:
        specifier: workspace:*
        version: link:../../genkit
      genkitx-chromadb:
        specifier: workspace:*
        version: link:../../plugins/chroma
      genkitx-langchain:
        specifier: workspace:*
        version: link:../../plugins/langchain
      genkitx-pinecone:
        specifier: workspace:*
        version: link:../../plugins/pinecone
      google-auth-library:
        specifier: ^9.11.0
        version: 9.11.0(encoding@0.1.13)
    devDependencies:
      rimraf:
        specifier: ^6.0.1
        version: 6.0.1
      typescript:
        specifier: ^5.5.2
        version: 5.5.3

  testapps/vertexai-vector-search-firestore:
    dependencies:
      '@genkit-ai/dev-local-vectorstore':
        specifier: workspace:*
        version: link:../../plugins/dev-local-vectorstore
      '@genkit-ai/evaluator':
        specifier: workspace:*
        version: link:../../plugins/evaluators
      '@genkit-ai/firebase':
        specifier: workspace:*
        version: link:../../plugins/firebase
      '@genkit-ai/googleai':
        specifier: workspace:*
        version: link:../../plugins/googleai
      '@genkit-ai/vertexai':
        specifier: workspace:*
        version: link:../../plugins/vertexai
      dotenv:
        specifier: ^16.4.5
        version: 16.4.5
      express:
        specifier: ^4.21.0
        version: 4.21.0
      firebase-admin:
        specifier: '>=12.2'
        version: 12.3.1(encoding@0.1.13)
      genkit:
        specifier: workspace:*
        version: link:../../genkit
      genkitx-chromadb:
        specifier: workspace:*
        version: link:../../plugins/chroma
      genkitx-langchain:
        specifier: workspace:*
        version: link:../../plugins/langchain
      genkitx-pinecone:
        specifier: workspace:*
        version: link:../../plugins/pinecone
      google-auth-library:
        specifier: ^9.11.0
        version: 9.11.0(encoding@0.1.13)
    devDependencies:
      rimraf:
        specifier: ^6.0.1
        version: 6.0.1
      typescript:
        specifier: ^5.5.2
        version: 5.5.3

packages:

  '@ampproject/remapping@2.3.0':
    resolution: {integrity: sha512-30iZtAPgz+LTIYoeivqYo853f02jBYSd5uGnGpkFV0M3xOt9aN73erkgYAmZU43x4VfqcnLxW9Kpg3R5LC4YYw==}
    engines: {node: '>=6.0.0'}

  '@anthropic-ai/sdk@0.24.3':
    resolution: {integrity: sha512-916wJXO6T6k8R6BAAcLhLPv/pnLGy7YSEBZXZ1XTFbLcTZE8oTy3oDW9WJf9KKZwMvVcePIfoTSvzXHRcGxkQQ==}

  '@anthropic-ai/sdk@0.9.1':
    resolution: {integrity: sha512-wa1meQ2WSfoY8Uor3EdrJq0jTiZJoKoSii2ZVWRY1oN4Tlr5s59pADg9T79FTbPe1/se5c3pBeZgJL63wmuoBA==}

  '@anthropic-ai/vertex-sdk@0.4.0':
    resolution: {integrity: sha512-E/FL/P1+wDNrhuVg7DYmbiLdW6+xU9d2Vn/dmpJbKF7Vt81SnGxUFYn9zjDk2QOptvQFSOcUb5OCtpEvej+daQ==}

  '@babel/code-frame@7.25.7':
    resolution: {integrity: sha512-0xZJFNE5XMpENsgfHYTw8FbX4kv53mFLn2i3XPoq69LyhYSCBJtitaHx9QnsVTrsogI4Z3+HtEfZ2/GFPOtf5g==}
    engines: {node: '>=6.9.0'}

  '@babel/compat-data@7.25.7':
    resolution: {integrity: sha512-9ickoLz+hcXCeh7jrcin+/SLWm+GkxE2kTvoYyp38p4WkdFXfQJxDFGWp/YHjiKLPx06z2A7W8XKuqbReXDzsw==}
    engines: {node: '>=6.9.0'}

  '@babel/core@7.25.7':
    resolution: {integrity: sha512-yJ474Zv3cwiSOO9nXJuqzvwEeM+chDuQ8GJirw+pZ91sCGCyOZ3dJkVE09fTV0VEVzXyLWhh3G/AolYTPX7Mow==}
    engines: {node: '>=6.9.0'}

  '@babel/generator@7.25.7':
    resolution: {integrity: sha512-5Dqpl5fyV9pIAD62yK9P7fcA768uVPUyrQmqpqstHWgMma4feF1x/oFysBCVZLY5wJ2GkMUCdsNDnGZrPoR6rA==}
    engines: {node: '>=6.9.0'}

  '@babel/helper-compilation-targets@7.25.7':
    resolution: {integrity: sha512-DniTEax0sv6isaw6qSQSfV4gVRNtw2rte8HHM45t9ZR0xILaufBRNkpMifCRiAPyvL4ACD6v0gfCwCmtOQaV4A==}
    engines: {node: '>=6.9.0'}

  '@babel/helper-module-imports@7.25.7':
    resolution: {integrity: sha512-o0xCgpNmRohmnoWKQ0Ij8IdddjyBFE4T2kagL/x6M3+4zUgc+4qTOUBoNe4XxDskt1HPKO007ZPiMgLDq2s7Kw==}
    engines: {node: '>=6.9.0'}

  '@babel/helper-module-transforms@7.25.7':
    resolution: {integrity: sha512-k/6f8dKG3yDz/qCwSM+RKovjMix563SLxQFo0UhRNo239SP6n9u5/eLtKD6EAjwta2JHJ49CsD8pms2HdNiMMQ==}
    engines: {node: '>=6.9.0'}
    peerDependencies:
      '@babel/core': ^7.0.0

  '@babel/helper-plugin-utils@7.25.7':
    resolution: {integrity: sha512-eaPZai0PiqCi09pPs3pAFfl/zYgGaE6IdXtYvmf0qlcDTd3WCtO7JWCcRd64e0EQrcYgiHibEZnOGsSY4QSgaw==}
    engines: {node: '>=6.9.0'}

  '@babel/helper-simple-access@7.25.7':
    resolution: {integrity: sha512-FPGAkJmyoChQeM+ruBGIDyrT2tKfZJO8NcxdC+CWNJi7N8/rZpSxK7yvBJ5O/nF1gfu5KzN7VKG3YVSLFfRSxQ==}
    engines: {node: '>=6.9.0'}

  '@babel/helper-string-parser@7.25.7':
    resolution: {integrity: sha512-CbkjYdsJNHFk8uqpEkpCvRs3YRp9tY6FmFY7wLMSYuGYkrdUi7r2lc4/wqsvlHoMznX3WJ9IP8giGPq68T/Y6g==}
    engines: {node: '>=6.9.0'}

  '@babel/helper-validator-identifier@7.25.7':
    resolution: {integrity: sha512-AM6TzwYqGChO45oiuPqwL2t20/HdMC1rTPAesnBCgPCSF1x3oN9MVUwQV2iyz4xqWrctwK5RNC8LV22kaQCNYg==}
    engines: {node: '>=6.9.0'}

  '@babel/helper-validator-option@7.25.7':
    resolution: {integrity: sha512-ytbPLsm+GjArDYXJ8Ydr1c/KJuutjF2besPNbIZnZ6MKUxi/uTA22t2ymmA4WFjZFpjiAMO0xuuJPqK2nvDVfQ==}
    engines: {node: '>=6.9.0'}

  '@babel/helpers@7.25.7':
    resolution: {integrity: sha512-Sv6pASx7Esm38KQpF/U/OXLwPPrdGHNKoeblRxgZRLXnAtnkEe4ptJPDtAZM7fBLadbc1Q07kQpSiGQ0Jg6tRA==}
    engines: {node: '>=6.9.0'}

  '@babel/highlight@7.25.7':
    resolution: {integrity: sha512-iYyACpW3iW8Fw+ZybQK+drQre+ns/tKpXbNESfrhNnPLIklLbXr7MYJ6gPEd0iETGLOK+SxMjVvKb/ffmk+FEw==}
    engines: {node: '>=6.9.0'}

  '@babel/parser@7.25.7':
    resolution: {integrity: sha512-aZn7ETtQsjjGG5HruveUK06cU3Hljuhd9Iojm4M8WWv3wLE6OkE5PWbDUkItmMgegmccaITudyuW5RPYrYlgWw==}
    engines: {node: '>=6.0.0'}
    hasBin: true

  '@babel/plugin-syntax-async-generators@7.8.4':
    resolution: {integrity: sha512-tycmZxkGfZaxhMRbXlPXuVFpdWlXpir2W4AMhSJgRKzk/eDlIXOhb2LHWoLpDF7TEHylV5zNhykX6KAgHJmTNw==}
    peerDependencies:
      '@babel/core': ^7.0.0-0

  '@babel/plugin-syntax-bigint@7.8.3':
    resolution: {integrity: sha512-wnTnFlG+YxQm3vDxpGE57Pj0srRU4sHE/mDkt1qv2YJJSeUAec2ma4WLUnUPeKjyrfntVwe/N6dCXpU+zL3Npg==}
    peerDependencies:
      '@babel/core': ^7.0.0-0

  '@babel/plugin-syntax-class-properties@7.12.13':
    resolution: {integrity: sha512-fm4idjKla0YahUNgFNLCB0qySdsoPiZP3iQE3rky0mBUtMZ23yDJ9SJdg6dXTSDnulOVqiF3Hgr9nbXvXTQZYA==}
    peerDependencies:
      '@babel/core': ^7.0.0-0

  '@babel/plugin-syntax-class-static-block@7.14.5':
    resolution: {integrity: sha512-b+YyPmr6ldyNnM6sqYeMWE+bgJcJpO6yS4QD7ymxgH34GBPNDM/THBh8iunyvKIZztiwLH4CJZ0RxTk9emgpjw==}
    engines: {node: '>=6.9.0'}
    peerDependencies:
      '@babel/core': ^7.0.0-0

  '@babel/plugin-syntax-import-attributes@7.25.7':
    resolution: {integrity: sha512-AqVo+dguCgmpi/3mYBdu9lkngOBlQ2w2vnNpa6gfiCxQZLzV4ZbhsXitJ2Yblkoe1VQwtHSaNmIaGll/26YWRw==}
    engines: {node: '>=6.9.0'}
    peerDependencies:
      '@babel/core': ^7.0.0-0

  '@babel/plugin-syntax-import-meta@7.10.4':
    resolution: {integrity: sha512-Yqfm+XDx0+Prh3VSeEQCPU81yC+JWZ2pDPFSS4ZdpfZhp4MkFMaDC1UqseovEKwSUpnIL7+vK+Clp7bfh0iD7g==}
    peerDependencies:
      '@babel/core': ^7.0.0-0

  '@babel/plugin-syntax-json-strings@7.8.3':
    resolution: {integrity: sha512-lY6kdGpWHvjoe2vk4WrAapEuBR69EMxZl+RoGRhrFGNYVK8mOPAW8VfbT/ZgrFbXlDNiiaxQnAtgVCZ6jv30EA==}
    peerDependencies:
      '@babel/core': ^7.0.0-0

  '@babel/plugin-syntax-jsx@7.25.7':
    resolution: {integrity: sha512-ruZOnKO+ajVL/MVx+PwNBPOkrnXTXoWMtte1MBpegfCArhqOe3Bj52avVj1huLLxNKYKXYaSxZ2F+woK1ekXfw==}
    engines: {node: '>=6.9.0'}
    peerDependencies:
      '@babel/core': ^7.0.0-0

  '@babel/plugin-syntax-logical-assignment-operators@7.10.4':
    resolution: {integrity: sha512-d8waShlpFDinQ5MtvGU9xDAOzKH47+FFoney2baFIoMr952hKOLp1HR7VszoZvOsV/4+RRszNY7D17ba0te0ig==}
    peerDependencies:
      '@babel/core': ^7.0.0-0

  '@babel/plugin-syntax-nullish-coalescing-operator@7.8.3':
    resolution: {integrity: sha512-aSff4zPII1u2QD7y+F8oDsz19ew4IGEJg9SVW+bqwpwtfFleiQDMdzA/R+UlWDzfnHFCxxleFT0PMIrR36XLNQ==}
    peerDependencies:
      '@babel/core': ^7.0.0-0

  '@babel/plugin-syntax-numeric-separator@7.10.4':
    resolution: {integrity: sha512-9H6YdfkcK/uOnY/K7/aA2xpzaAgkQn37yzWUMRK7OaPOqOpGS1+n0H5hxT9AUw9EsSjPW8SVyMJwYRtWs3X3ug==}
    peerDependencies:
      '@babel/core': ^7.0.0-0

  '@babel/plugin-syntax-object-rest-spread@7.8.3':
    resolution: {integrity: sha512-XoqMijGZb9y3y2XskN+P1wUGiVwWZ5JmoDRwx5+3GmEplNyVM2s2Dg8ILFQm8rWM48orGy5YpI5Bl8U1y7ydlA==}
    peerDependencies:
      '@babel/core': ^7.0.0-0

  '@babel/plugin-syntax-optional-catch-binding@7.8.3':
    resolution: {integrity: sha512-6VPD0Pc1lpTqw0aKoeRTMiB+kWhAoT24PA+ksWSBrFtl5SIRVpZlwN3NNPQjehA2E/91FV3RjLWoVTglWcSV3Q==}
    peerDependencies:
      '@babel/core': ^7.0.0-0

  '@babel/plugin-syntax-optional-chaining@7.8.3':
    resolution: {integrity: sha512-KoK9ErH1MBlCPxV0VANkXW2/dw4vlbGDrFgz8bmUsBGYkFRcbRwMh6cIJubdPrkxRwuGdtCk0v/wPTKbQgBjkg==}
    peerDependencies:
      '@babel/core': ^7.0.0-0

  '@babel/plugin-syntax-private-property-in-object@7.14.5':
    resolution: {integrity: sha512-0wVnp9dxJ72ZUJDV27ZfbSj6iHLoytYZmh3rFcxNnvsJF3ktkzLDZPy/mA17HGsaQT3/DQsWYX1f1QGWkCoVUg==}
    engines: {node: '>=6.9.0'}
    peerDependencies:
      '@babel/core': ^7.0.0-0

  '@babel/plugin-syntax-top-level-await@7.14.5':
    resolution: {integrity: sha512-hx++upLv5U1rgYfwe1xBQUhRmU41NEvpUvrp8jkrSCdvGSnM5/qdRMtylJ6PG5OFkBaHkbTAKTnd3/YyESRHFw==}
    engines: {node: '>=6.9.0'}
    peerDependencies:
      '@babel/core': ^7.0.0-0

  '@babel/plugin-syntax-typescript@7.25.7':
    resolution: {integrity: sha512-rR+5FDjpCHqqZN2bzZm18bVYGaejGq5ZkpVCJLXor/+zlSrSoc4KWcHI0URVWjl/68Dyr1uwZUz/1njycEAv9g==}
    engines: {node: '>=6.9.0'}
    peerDependencies:
      '@babel/core': ^7.0.0-0

  '@babel/template@7.25.7':
    resolution: {integrity: sha512-wRwtAgI3bAS+JGU2upWNL9lSlDcRCqD05BZ1n3X2ONLH1WilFP6O1otQjeMK/1g0pvYcXC7b/qVUB1keofjtZA==}
    engines: {node: '>=6.9.0'}

  '@babel/traverse@7.25.7':
    resolution: {integrity: sha512-jatJPT1Zjqvh/1FyJs6qAHL+Dzb7sTb+xr7Q+gM1b+1oBsMsQQ4FkVKb6dFlJvLlVssqkRzV05Jzervt9yhnzg==}
    engines: {node: '>=6.9.0'}

  '@babel/types@7.25.7':
    resolution: {integrity: sha512-vwIVdXG+j+FOpkwqHRcBgHLYNL7XMkufrlaFvL9o6Ai9sJn9+PdyIL5qa0XzTZw084c+u9LOls53eoZWP/W5WQ==}
    engines: {node: '>=6.9.0'}

  '@bcoe/v8-coverage@0.2.3':
    resolution: {integrity: sha512-0hYQ8SB4Db5zvZB4axdMHGwEaQjkZzFjQiN9LVYvIFB2nSUHW9tYpxWriPrWDASIxiaXax83REcLxuSdnGPZtw==}

  '@colors/colors@1.6.0':
    resolution: {integrity: sha512-Ir+AOibqzrIsL6ajt3Rz3LskB7OiMVHqltZmspbW/TJuTVuyOMirVqAkjfY6JISiLHgyNqicAC8AyHHGzNd/dA==}
    engines: {node: '>=0.1.90'}

  '@cspotcode/source-map-support@0.8.1':
    resolution: {integrity: sha512-IchNf6dN4tHoMFIn/7OE8LWZ19Y6q/67Bmf6vnGREv8RSbBVb9LPJxEcnwrcwX6ixSvaiGoomAUvu4YSxXrVgw==}
    engines: {node: '>=12'}

  '@dabh/diagnostics@2.0.3':
    resolution: {integrity: sha512-hrlQOIi7hAfzsMqlGSFyVucrx38O+j6wiGOf//H2ecvIEqYN4ADBSS2iLMh5UFyDunCNniUIPk/q3riFv45xRA==}

  '@emnapi/runtime@1.3.1':
    resolution: {integrity: sha512-kEBmG8KyqtxJZv+ygbEim+KCGtIq1fC22Ms3S4ziXmYKm8uyoLX0MHONVKwp+9opg390VaKRNt4a7A9NwmpNhw==}

  '@esbuild/aix-ppc64@0.23.1':
    resolution: {integrity: sha512-6VhYk1diRqrhBAqpJEdjASR/+WVRtfjpqKuNw11cLiaWpAT/Uu+nokB+UJnevzy/P9C/ty6AOe0dwueMrGh/iQ==}
    engines: {node: '>=18'}
    cpu: [ppc64]
    os: [aix]

  '@esbuild/aix-ppc64@0.24.0':
    resolution: {integrity: sha512-WtKdFM7ls47zkKHFVzMz8opM7LkcsIp9amDUBIAWirg70RM71WRSjdILPsY5Uv1D42ZpUfaPILDlfactHgsRkw==}
    engines: {node: '>=18'}
    cpu: [ppc64]
    os: [aix]

  '@esbuild/android-arm64@0.23.1':
    resolution: {integrity: sha512-xw50ipykXcLstLeWH7WRdQuysJqejuAGPd30vd1i5zSyKK3WE+ijzHmLKxdiCMtH1pHz78rOg0BKSYOSB/2Khw==}
    engines: {node: '>=18'}
    cpu: [arm64]
    os: [android]

  '@esbuild/android-arm64@0.24.0':
    resolution: {integrity: sha512-Vsm497xFM7tTIPYK9bNTYJyF/lsP590Qc1WxJdlB6ljCbdZKU9SY8i7+Iin4kyhV/KV5J2rOKsBQbB77Ab7L/w==}
    engines: {node: '>=18'}
    cpu: [arm64]
    os: [android]

  '@esbuild/android-arm@0.23.1':
    resolution: {integrity: sha512-uz6/tEy2IFm9RYOyvKl88zdzZfwEfKZmnX9Cj1BHjeSGNuGLuMD1kR8y5bteYmwqKm1tj8m4cb/aKEorr6fHWQ==}
    engines: {node: '>=18'}
    cpu: [arm]
    os: [android]

  '@esbuild/android-arm@0.24.0':
    resolution: {integrity: sha512-arAtTPo76fJ/ICkXWetLCc9EwEHKaeya4vMrReVlEIUCAUncH7M4bhMQ+M9Vf+FFOZJdTNMXNBrWwW+OXWpSew==}
    engines: {node: '>=18'}
    cpu: [arm]
    os: [android]

  '@esbuild/android-x64@0.23.1':
    resolution: {integrity: sha512-nlN9B69St9BwUoB+jkyU090bru8L0NA3yFvAd7k8dNsVH8bi9a8cUAUSEcEEgTp2z3dbEDGJGfP6VUnkQnlReg==}
    engines: {node: '>=18'}
    cpu: [x64]
    os: [android]

  '@esbuild/android-x64@0.24.0':
    resolution: {integrity: sha512-t8GrvnFkiIY7pa7mMgJd7p8p8qqYIz1NYiAoKc75Zyv73L3DZW++oYMSHPRarcotTKuSs6m3hTOa5CKHaS02TQ==}
    engines: {node: '>=18'}
    cpu: [x64]
    os: [android]

  '@esbuild/darwin-arm64@0.23.1':
    resolution: {integrity: sha512-YsS2e3Wtgnw7Wq53XXBLcV6JhRsEq8hkfg91ESVadIrzr9wO6jJDMZnCQbHm1Guc5t/CdDiFSSfWP58FNuvT3Q==}
    engines: {node: '>=18'}
    cpu: [arm64]
    os: [darwin]

  '@esbuild/darwin-arm64@0.24.0':
    resolution: {integrity: sha512-CKyDpRbK1hXwv79soeTJNHb5EiG6ct3efd/FTPdzOWdbZZfGhpbcqIpiD0+vwmpu0wTIL97ZRPZu8vUt46nBSw==}
    engines: {node: '>=18'}
    cpu: [arm64]
    os: [darwin]

  '@esbuild/darwin-x64@0.23.1':
    resolution: {integrity: sha512-aClqdgTDVPSEGgoCS8QDG37Gu8yc9lTHNAQlsztQ6ENetKEO//b8y31MMu2ZaPbn4kVsIABzVLXYLhCGekGDqw==}
    engines: {node: '>=18'}
    cpu: [x64]
    os: [darwin]

  '@esbuild/darwin-x64@0.24.0':
    resolution: {integrity: sha512-rgtz6flkVkh58od4PwTRqxbKH9cOjaXCMZgWD905JOzjFKW+7EiUObfd/Kav+A6Gyud6WZk9w+xu6QLytdi2OA==}
    engines: {node: '>=18'}
    cpu: [x64]
    os: [darwin]

  '@esbuild/freebsd-arm64@0.23.1':
    resolution: {integrity: sha512-h1k6yS8/pN/NHlMl5+v4XPfikhJulk4G+tKGFIOwURBSFzE8bixw1ebjluLOjfwtLqY0kewfjLSrO6tN2MgIhA==}
    engines: {node: '>=18'}
    cpu: [arm64]
    os: [freebsd]

  '@esbuild/freebsd-arm64@0.24.0':
    resolution: {integrity: sha512-6Mtdq5nHggwfDNLAHkPlyLBpE5L6hwsuXZX8XNmHno9JuL2+bg2BX5tRkwjyfn6sKbxZTq68suOjgWqCicvPXA==}
    engines: {node: '>=18'}
    cpu: [arm64]
    os: [freebsd]

  '@esbuild/freebsd-x64@0.23.1':
    resolution: {integrity: sha512-lK1eJeyk1ZX8UklqFd/3A60UuZ/6UVfGT2LuGo3Wp4/z7eRTRYY+0xOu2kpClP+vMTi9wKOfXi2vjUpO1Ro76g==}
    engines: {node: '>=18'}
    cpu: [x64]
    os: [freebsd]

  '@esbuild/freebsd-x64@0.24.0':
    resolution: {integrity: sha512-D3H+xh3/zphoX8ck4S2RxKR6gHlHDXXzOf6f/9dbFt/NRBDIE33+cVa49Kil4WUjxMGW0ZIYBYtaGCa2+OsQwQ==}
    engines: {node: '>=18'}
    cpu: [x64]
    os: [freebsd]

  '@esbuild/linux-arm64@0.23.1':
    resolution: {integrity: sha512-/93bf2yxencYDnItMYV/v116zff6UyTjo4EtEQjUBeGiVpMmffDNUyD9UN2zV+V3LRV3/on4xdZ26NKzn6754g==}
    engines: {node: '>=18'}
    cpu: [arm64]
    os: [linux]

  '@esbuild/linux-arm64@0.24.0':
    resolution: {integrity: sha512-TDijPXTOeE3eaMkRYpcy3LarIg13dS9wWHRdwYRnzlwlA370rNdZqbcp0WTyyV/k2zSxfko52+C7jU5F9Tfj1g==}
    engines: {node: '>=18'}
    cpu: [arm64]
    os: [linux]

  '@esbuild/linux-arm@0.23.1':
    resolution: {integrity: sha512-CXXkzgn+dXAPs3WBwE+Kvnrf4WECwBdfjfeYHpMeVxWE0EceB6vhWGShs6wi0IYEqMSIzdOF1XjQ/Mkm5d7ZdQ==}
    engines: {node: '>=18'}
    cpu: [arm]
    os: [linux]

  '@esbuild/linux-arm@0.24.0':
    resolution: {integrity: sha512-gJKIi2IjRo5G6Glxb8d3DzYXlxdEj2NlkixPsqePSZMhLudqPhtZ4BUrpIuTjJYXxvF9njql+vRjB2oaC9XpBw==}
    engines: {node: '>=18'}
    cpu: [arm]
    os: [linux]

  '@esbuild/linux-ia32@0.23.1':
    resolution: {integrity: sha512-VTN4EuOHwXEkXzX5nTvVY4s7E/Krz7COC8xkftbbKRYAl96vPiUssGkeMELQMOnLOJ8k3BY1+ZY52tttZnHcXQ==}
    engines: {node: '>=18'}
    cpu: [ia32]
    os: [linux]

  '@esbuild/linux-ia32@0.24.0':
    resolution: {integrity: sha512-K40ip1LAcA0byL05TbCQ4yJ4swvnbzHscRmUilrmP9Am7//0UjPreh4lpYzvThT2Quw66MhjG//20mrufm40mA==}
    engines: {node: '>=18'}
    cpu: [ia32]
    os: [linux]

  '@esbuild/linux-loong64@0.23.1':
    resolution: {integrity: sha512-Vx09LzEoBa5zDnieH8LSMRToj7ir/Jeq0Gu6qJ/1GcBq9GkfoEAoXvLiW1U9J1qE/Y/Oyaq33w5p2ZWrNNHNEw==}
    engines: {node: '>=18'}
    cpu: [loong64]
    os: [linux]

  '@esbuild/linux-loong64@0.24.0':
    resolution: {integrity: sha512-0mswrYP/9ai+CU0BzBfPMZ8RVm3RGAN/lmOMgW4aFUSOQBjA31UP8Mr6DDhWSuMwj7jaWOT0p0WoZ6jeHhrD7g==}
    engines: {node: '>=18'}
    cpu: [loong64]
    os: [linux]

  '@esbuild/linux-mips64el@0.23.1':
    resolution: {integrity: sha512-nrFzzMQ7W4WRLNUOU5dlWAqa6yVeI0P78WKGUo7lg2HShq/yx+UYkeNSE0SSfSure0SqgnsxPvmAUu/vu0E+3Q==}
    engines: {node: '>=18'}
    cpu: [mips64el]
    os: [linux]

  '@esbuild/linux-mips64el@0.24.0':
    resolution: {integrity: sha512-hIKvXm0/3w/5+RDtCJeXqMZGkI2s4oMUGj3/jM0QzhgIASWrGO5/RlzAzm5nNh/awHE0A19h/CvHQe6FaBNrRA==}
    engines: {node: '>=18'}
    cpu: [mips64el]
    os: [linux]

  '@esbuild/linux-ppc64@0.23.1':
    resolution: {integrity: sha512-dKN8fgVqd0vUIjxuJI6P/9SSSe/mB9rvA98CSH2sJnlZ/OCZWO1DJvxj8jvKTfYUdGfcq2dDxoKaC6bHuTlgcw==}
    engines: {node: '>=18'}
    cpu: [ppc64]
    os: [linux]

  '@esbuild/linux-ppc64@0.24.0':
    resolution: {integrity: sha512-HcZh5BNq0aC52UoocJxaKORfFODWXZxtBaaZNuN3PUX3MoDsChsZqopzi5UupRhPHSEHotoiptqikjN/B77mYQ==}
    engines: {node: '>=18'}
    cpu: [ppc64]
    os: [linux]

  '@esbuild/linux-riscv64@0.23.1':
    resolution: {integrity: sha512-5AV4Pzp80fhHL83JM6LoA6pTQVWgB1HovMBsLQ9OZWLDqVY8MVobBXNSmAJi//Csh6tcY7e7Lny2Hg1tElMjIA==}
    engines: {node: '>=18'}
    cpu: [riscv64]
    os: [linux]

  '@esbuild/linux-riscv64@0.24.0':
    resolution: {integrity: sha512-bEh7dMn/h3QxeR2KTy1DUszQjUrIHPZKyO6aN1X4BCnhfYhuQqedHaa5MxSQA/06j3GpiIlFGSsy1c7Gf9padw==}
    engines: {node: '>=18'}
    cpu: [riscv64]
    os: [linux]

  '@esbuild/linux-s390x@0.23.1':
    resolution: {integrity: sha512-9ygs73tuFCe6f6m/Tb+9LtYxWR4c9yg7zjt2cYkjDbDpV/xVn+68cQxMXCjUpYwEkze2RcU/rMnfIXNRFmSoDw==}
    engines: {node: '>=18'}
    cpu: [s390x]
    os: [linux]

  '@esbuild/linux-s390x@0.24.0':
    resolution: {integrity: sha512-ZcQ6+qRkw1UcZGPyrCiHHkmBaj9SiCD8Oqd556HldP+QlpUIe2Wgn3ehQGVoPOvZvtHm8HPx+bH20c9pvbkX3g==}
    engines: {node: '>=18'}
    cpu: [s390x]
    os: [linux]

  '@esbuild/linux-x64@0.23.1':
    resolution: {integrity: sha512-EV6+ovTsEXCPAp58g2dD68LxoP/wK5pRvgy0J/HxPGB009omFPv3Yet0HiaqvrIrgPTBuC6wCH1LTOY91EO5hQ==}
    engines: {node: '>=18'}
    cpu: [x64]
    os: [linux]

  '@esbuild/linux-x64@0.24.0':
    resolution: {integrity: sha512-vbutsFqQ+foy3wSSbmjBXXIJ6PL3scghJoM8zCL142cGaZKAdCZHyf+Bpu/MmX9zT9Q0zFBVKb36Ma5Fzfa8xA==}
    engines: {node: '>=18'}
    cpu: [x64]
    os: [linux]

  '@esbuild/netbsd-x64@0.23.1':
    resolution: {integrity: sha512-aevEkCNu7KlPRpYLjwmdcuNz6bDFiE7Z8XC4CPqExjTvrHugh28QzUXVOZtiYghciKUacNktqxdpymplil1beA==}
    engines: {node: '>=18'}
    cpu: [x64]
    os: [netbsd]

  '@esbuild/netbsd-x64@0.24.0':
    resolution: {integrity: sha512-hjQ0R/ulkO8fCYFsG0FZoH+pWgTTDreqpqY7UnQntnaKv95uP5iW3+dChxnx7C3trQQU40S+OgWhUVwCjVFLvg==}
    engines: {node: '>=18'}
    cpu: [x64]
    os: [netbsd]

  '@esbuild/openbsd-arm64@0.23.1':
    resolution: {integrity: sha512-3x37szhLexNA4bXhLrCC/LImN/YtWis6WXr1VESlfVtVeoFJBRINPJ3f0a/6LV8zpikqoUg4hyXw0sFBt5Cr+Q==}
    engines: {node: '>=18'}
    cpu: [arm64]
    os: [openbsd]

  '@esbuild/openbsd-arm64@0.24.0':
    resolution: {integrity: sha512-MD9uzzkPQbYehwcN583yx3Tu5M8EIoTD+tUgKF982WYL9Pf5rKy9ltgD0eUgs8pvKnmizxjXZyLt0z6DC3rRXg==}
    engines: {node: '>=18'}
    cpu: [arm64]
    os: [openbsd]

  '@esbuild/openbsd-x64@0.23.1':
    resolution: {integrity: sha512-aY2gMmKmPhxfU+0EdnN+XNtGbjfQgwZj43k8G3fyrDM/UdZww6xrWxmDkuz2eCZchqVeABjV5BpildOrUbBTqA==}
    engines: {node: '>=18'}
    cpu: [x64]
    os: [openbsd]

  '@esbuild/openbsd-x64@0.24.0':
    resolution: {integrity: sha512-4ir0aY1NGUhIC1hdoCzr1+5b43mw99uNwVzhIq1OY3QcEwPDO3B7WNXBzaKY5Nsf1+N11i1eOfFcq+D/gOS15Q==}
    engines: {node: '>=18'}
    cpu: [x64]
    os: [openbsd]

  '@esbuild/sunos-x64@0.23.1':
    resolution: {integrity: sha512-RBRT2gqEl0IKQABT4XTj78tpk9v7ehp+mazn2HbUeZl1YMdaGAQqhapjGTCe7uw7y0frDi4gS0uHzhvpFuI1sA==}
    engines: {node: '>=18'}
    cpu: [x64]
    os: [sunos]

  '@esbuild/sunos-x64@0.24.0':
    resolution: {integrity: sha512-jVzdzsbM5xrotH+W5f1s+JtUy1UWgjU0Cf4wMvffTB8m6wP5/kx0KiaLHlbJO+dMgtxKV8RQ/JvtlFcdZ1zCPA==}
    engines: {node: '>=18'}
    cpu: [x64]
    os: [sunos]

  '@esbuild/win32-arm64@0.23.1':
    resolution: {integrity: sha512-4O+gPR5rEBe2FpKOVyiJ7wNDPA8nGzDuJ6gN4okSA1gEOYZ67N8JPk58tkWtdtPeLz7lBnY6I5L3jdsr3S+A6A==}
    engines: {node: '>=18'}
    cpu: [arm64]
    os: [win32]

  '@esbuild/win32-arm64@0.24.0':
    resolution: {integrity: sha512-iKc8GAslzRpBytO2/aN3d2yb2z8XTVfNV0PjGlCxKo5SgWmNXx82I/Q3aG1tFfS+A2igVCY97TJ8tnYwpUWLCA==}
    engines: {node: '>=18'}
    cpu: [arm64]
    os: [win32]

  '@esbuild/win32-ia32@0.23.1':
    resolution: {integrity: sha512-BcaL0Vn6QwCwre3Y717nVHZbAa4UBEigzFm6VdsVdT/MbZ38xoj1X9HPkZhbmaBGUD1W8vxAfffbDe8bA6AKnQ==}
    engines: {node: '>=18'}
    cpu: [ia32]
    os: [win32]

  '@esbuild/win32-ia32@0.24.0':
    resolution: {integrity: sha512-vQW36KZolfIudCcTnaTpmLQ24Ha1RjygBo39/aLkM2kmjkWmZGEJ5Gn9l5/7tzXA42QGIoWbICfg6KLLkIw6yw==}
    engines: {node: '>=18'}
    cpu: [ia32]
    os: [win32]

  '@esbuild/win32-x64@0.23.1':
    resolution: {integrity: sha512-BHpFFeslkWrXWyUPnbKm+xYYVYruCinGcftSBaa8zoF9hZO4BcSCFUvHVTtzpIY6YzUnYtuEhZ+C9iEXjxnasg==}
    engines: {node: '>=18'}
    cpu: [x64]
    os: [win32]

  '@esbuild/win32-x64@0.24.0':
    resolution: {integrity: sha512-7IAFPrjSQIJrGsK6flwg7NFmwBoSTyF3rl7If0hNUFQU4ilTsEPL6GuMuU9BfIWVVGuRnuIidkSMC+c0Otu8IA==}
    engines: {node: '>=18'}
    cpu: [x64]
    os: [win32]

  '@fastify/busboy@3.0.0':
    resolution: {integrity: sha512-83rnH2nCvclWaPQQKvkJ2pdOjG4TZyEVuFDnlOF6KP08lDaaceVyw/W63mDuafQT+MKHCvXIPpE5uYWeM0rT4w==}

  '@firebase/analytics-compat@0.2.18':
    resolution: {integrity: sha512-Hw9mzsSMZaQu6wrTbi3kYYwGw9nBqOHr47pVLxfr5v8CalsdrG5gfs9XUlPOZjHRVISp3oQrh1j7d3E+ulHPjQ==}
    peerDependencies:
      '@firebase/app-compat': 0.x

  '@firebase/analytics-types@0.8.3':
    resolution: {integrity: sha512-VrIp/d8iq2g501qO46uGz3hjbDb8xzYMrbu8Tp0ovzIzrvJZ2fvmj649gTjge/b7cCCcjT0H37g1gVtlNhnkbg==}

  '@firebase/analytics@0.10.12':
    resolution: {integrity: sha512-iDCGnw6qdFqwI5ywkgece99WADJNoymu+nLIQI4fZM/vCZ3bEo4wlpEetW71s1HqGpI0hQStiPhqVjFxDb2yyw==}
    peerDependencies:
      '@firebase/app': 0.x

  '@firebase/app-check-compat@0.3.20':
    resolution: {integrity: sha512-/twgmlnNAaZ/wbz3kcQrL/26b+X+zUX+lBmu5LwwEcWcpnb+mrVEAKhD7/ttm52dxYiSWtLDeuXy3FXBhqBC5A==}
    engines: {node: '>=18.0.0'}
    peerDependencies:
      '@firebase/app-compat': 0.x

  '@firebase/app-check-interop-types@0.3.1':
    resolution: {integrity: sha512-NILZbe6RH3X1pZmJnfOfY2gLIrlKmrkUMMrrK6VSXHcSE0eQv28xFEcw16D198i9JYZpy5Kwq394My62qCMaIw==}

  '@firebase/app-check-interop-types@0.3.3':
    resolution: {integrity: sha512-gAlxfPLT2j8bTI/qfe3ahl2I2YcBQ8cFIBdhAQA4I2f3TndcO+22YizyGYuttLHPQEpWkhmpFW60VCFEPg4g5A==}

  '@firebase/app-check-types@0.5.3':
    resolution: {integrity: sha512-hyl5rKSj0QmwPdsAxrI5x1otDlByQ7bvNvVt8G/XPO2CSwE++rmSVf3VEhaeOR4J8ZFaF0Z0NDSmLejPweZ3ng==}

  '@firebase/app-check@0.8.13':
    resolution: {integrity: sha512-ONsgml8/dplUOAP42JQO6hhiWDEwR9+RUTLenxAN9S8N6gel/sDQ9Ci721Py1oASMGdDU8v9R7xAZxzvOX5lPg==}
    engines: {node: '>=18.0.0'}
    peerDependencies:
      '@firebase/app': 0.x

  '@firebase/app-compat@0.2.53':
    resolution: {integrity: sha512-vDeZSit0q4NyaDIVcaiJF3zhLgguP6yc0JwQAfpTyllgt8XMtkMFyY/MxJtFrK2ocpQX/yCbV2DXwvpY2NVuJw==}
    engines: {node: '>=18.0.0'}

  '@firebase/app-types@0.9.1':
    resolution: {integrity: sha512-nFGqTYsnDFn1oXf1tCwPAc+hQPxyvBT/QB7qDjwK+IDYThOn63nGhzdUTXxVD9Ca8gUY/e5PQMngeo0ZW/E3uQ==}

  '@firebase/app-types@0.9.3':
    resolution: {integrity: sha512-kRVpIl4vVGJ4baogMDINbyrIOtOxqhkZQg4jTq3l8Lw6WSk0xfpEYzezFu+Kl4ve4fbPl79dvwRtaFqAC/ucCw==}

  '@firebase/app@0.11.4':
    resolution: {integrity: sha512-GPREsZjfSaHzwyC6cI/Cqvzf6zxqMzya+25tSpUstdqC2w0IdfxEfOMjfdW7bDfVEf4Rb4Nb6gfoOAgVSp4c4g==}
    engines: {node: '>=18.0.0'}

  '@firebase/auth-compat@0.5.20':
    resolution: {integrity: sha512-8FwODTSBnaqGQbKfML7LcpzGGPyouB7YHg3dZq+CZMziVc7oBY1jJeNvpnM1hAQoVuTjWPXoRrCltdGeOlkKfQ==}
    engines: {node: '>=18.0.0'}
    peerDependencies:
      '@firebase/app-compat': 0.x

  '@firebase/auth-interop-types@0.2.2':
    resolution: {integrity: sha512-k3NA28Jfoo0+o391bFjoV9X5QLnUL1WbLhZZRbTQhZdmdGYJfX8ixtNNlHsYQ94bwG0QRbsmvkzDnzuhHrV11w==}

  '@firebase/auth-interop-types@0.2.4':
    resolution: {integrity: sha512-JPgcXKCuO+CWqGDnigBtvo09HeBs5u/Ktc2GaFj2m01hLarbxthLNm7Fk8iOP1aqAtXV+fnnGj7U28xmk7IwVA==}

  '@firebase/auth-types@0.13.0':
    resolution: {integrity: sha512-S/PuIjni0AQRLF+l9ck0YpsMOdE8GO2KU6ubmBB7P+7TJUCQDa3R1dlgYm9UzGbbePMZsp0xzB93f2b/CgxMOg==}
    peerDependencies:
      '@firebase/app-types': 0.x
      '@firebase/util': 1.x

  '@firebase/auth@1.10.0':
    resolution: {integrity: sha512-S7SqBsN7sIQsftNE3bitLlK+4bWrTHY+Rx2JFlNitgVYu2nK8W8ZQrkG8GCEwiFPq0B2vZ9pO5kVTFfq2sP96A==}
    engines: {node: '>=18.0.0'}
    peerDependencies:
      '@firebase/app': 0.x
      '@react-native-async-storage/async-storage': ^1.18.1
    peerDependenciesMeta:
      '@react-native-async-storage/async-storage':
        optional: true

  '@firebase/component@0.6.13':
    resolution: {integrity: sha512-I/Eg1NpAtZ8AAfq8mpdfXnuUpcLxIDdCDtTzWSh+FXnp/9eCKJ3SNbOCKrUCyhLzNa2SiPJYruei0sxVjaOTeg==}
    engines: {node: '>=18.0.0'}

  '@firebase/component@0.6.6':
    resolution: {integrity: sha512-pp7sWqHmAAlA3os6ERgoM3k5Cxff510M9RLXZ9Mc8KFKMBc2ct3RkZTWUF7ixJNvMiK/iNgRLPDrLR2gtRJ9iQ==}

  '@firebase/data-connect@0.3.3':
    resolution: {integrity: sha512-JsgppNX1wcQYP5bg4Sg6WTS7S0XazklSjr1fG3ox9DHtt4LOQwJ3X1/c81mKMIZxocV22ujiwLYQWG6Y9D1FiQ==}
    peerDependencies:
      '@firebase/app': 0.x

  '@firebase/database-compat@1.0.4':
    resolution: {integrity: sha512-GEEDAvsSMAkqy0BIFSVtFzoOIIcKHFfDM4aXHtWL/JCaNn4OOjH7td73jDfN3ALvpIN4hQki0FcxQ89XjqaTjQ==}

  '@firebase/database-compat@2.0.5':
    resolution: {integrity: sha512-CNf1UbvWh6qIaSf4sn6sx2DTDz/em/D7QxULH1LTxxDQHr9+CeYGvlAqrKnk4ZH0P0eIHyQFQU7RwkUJI0B9gQ==}
    engines: {node: '>=18.0.0'}

  '@firebase/database-types@1.0.10':
    resolution: {integrity: sha512-mH6RC1E9/Pv8jf1/p+M8YFTX+iu+iHDN89hecvyO7wHrI4R1V0TXjxOHvX3nLJN1sfh0CWG6CHZ0VlrSmK/cwg==}

  '@firebase/database-types@1.0.2':
    resolution: {integrity: sha512-JRigr5JNLEHqOkI99tAGHDZF47469/cJz1tRAgGs8Feh+3ZmQy/vVChSqwMp2DuVUGp9PlmGsNSlpINJ/hDuIA==}

  '@firebase/database@1.0.14':
    resolution: {integrity: sha512-9nxYtkHAG02/Nh2Ssms1T4BbWPPjiwohCvkHDUl4hNxnki1kPgsLo5xe9kXNzbacOStmVys+RUXvwzynQSKmUQ==}
    engines: {node: '>=18.0.0'}

  '@firebase/database@1.0.4':
    resolution: {integrity: sha512-k84cXh+dtpzvY6yOhfyr1B+I1vjvSMtmlqotE0lTNVylc8m5nmOohjzpTLEQDrBWvwACX/VP5fEyajAdmnOKqA==}

  '@firebase/firestore-compat@0.3.45':
    resolution: {integrity: sha512-uRvi7AYPmsDl7UZwPyV7jgDGYusEZ2+U2g7MndbQHKIA8fNHpYC6QrzMs58+/IjX+kF/lkUn67Vrr0AkVjlY+Q==}
    engines: {node: '>=18.0.0'}
    peerDependencies:
      '@firebase/app-compat': 0.x

  '@firebase/firestore-types@3.0.3':
    resolution: {integrity: sha512-hD2jGdiWRxB/eZWF89xcK9gF8wvENDJkzpVFb4aGkzfEaKxVRD1kjz1t1Wj8VZEp2LCB53Yx1zD8mrhQu87R6Q==}
    peerDependencies:
      '@firebase/app-types': 0.x
      '@firebase/util': 1.x

  '@firebase/firestore@4.7.10':
    resolution: {integrity: sha512-6nKsyo2U+jYSCcSE5sjMdDNA23DMUvYPUvsYGg09CNvcTO8GGKsPs7SpOhspsB91mbacq+u627CDAx3FUhPSSQ==}
    engines: {node: '>=18.0.0'}
    peerDependencies:
      '@firebase/app': 0.x

  '@firebase/functions-compat@0.3.20':
    resolution: {integrity: sha512-iIudmYDAML6n3c7uXO2YTlzra2/J6lnMzmJTXNthvrKVMgNMaseNoQP1wKfchK84hMuSF8EkM4AvufwbJ+Juew==}
    engines: {node: '>=18.0.0'}
    peerDependencies:
      '@firebase/app-compat': 0.x

  '@firebase/functions-types@0.6.3':
    resolution: {integrity: sha512-EZoDKQLUHFKNx6VLipQwrSMh01A1SaL3Wg6Hpi//x6/fJ6Ee4hrAeswK99I5Ht8roiniKHw4iO0B1Oxj5I4plg==}

  '@firebase/functions@0.12.3':
    resolution: {integrity: sha512-Wv7JZMUkKLb1goOWRtsu3t7m97uK6XQvjQLPvn8rncY91+VgdU72crqnaYCDI/ophNuBEmuK8mn0/pAnjUeA6A==}
    engines: {node: '>=18.0.0'}
    peerDependencies:
      '@firebase/app': 0.x

  '@firebase/installations-compat@0.2.13':
    resolution: {integrity: sha512-f/o6MqCI7LD/ulY9gvgkv6w5k6diaReD8BFHd/y/fEdpsXmFWYS/g28GXCB72bRVBOgPpkOUNl+VsMvDwlRKmw==}
    peerDependencies:
      '@firebase/app-compat': 0.x

  '@firebase/installations-types@0.5.3':
    resolution: {integrity: sha512-2FJI7gkLqIE0iYsNQ1P751lO3hER+Umykel+TkLwHj6plzWVxqvfclPUZhcKFVQObqloEBTmpi2Ozn7EkCABAA==}
    peerDependencies:
      '@firebase/app-types': 0.x

  '@firebase/installations@0.6.13':
    resolution: {integrity: sha512-6ZpkUiaygPFwgVneYxuuOuHnSPnTA4KefLEaw/sKk/rNYgC7X6twaGfYb0sYLpbi9xV4i5jXsqZ3WO+yaguNgg==}
    peerDependencies:
      '@firebase/app': 0.x

  '@firebase/logger@0.4.1':
    resolution: {integrity: sha512-tTIixB5UJbG9ZHSGZSZdX7THr3KWOLrejZ9B7jYsm6fpwgRNngKznQKA2wgYVyvBc1ta7dGFh9NtJ8n7qfiYIw==}

  '@firebase/logger@0.4.4':
    resolution: {integrity: sha512-mH0PEh1zoXGnaR8gD1DeGeNZtWFKbnz9hDO91dIml3iou1gpOnLqXQ2dJfB71dj6dpmUjcQ6phY3ZZJbjErr9g==}
    engines: {node: '>=18.0.0'}

  '@firebase/messaging-compat@0.2.17':
    resolution: {integrity: sha512-5Q+9IG7FuedusdWHVQRjpA3OVD9KUWp/IPegcv0s5qSqRLBjib7FlAeWxN+VL0Ew43tuPJBY2HKhEecuizmO1Q==}
    peerDependencies:
      '@firebase/app-compat': 0.x

  '@firebase/messaging-interop-types@0.2.3':
    resolution: {integrity: sha512-xfzFaJpzcmtDjycpDeCUj0Ge10ATFi/VHVIvEEjDNc3hodVBQADZ7BWQU7CuFpjSHE+eLuBI13z5F/9xOoGX8Q==}

  '@firebase/messaging@0.12.17':
    resolution: {integrity: sha512-W3CnGhTm6Nx8XGb6E5/+jZTuxX/EK8Vur4QXvO1DwZta/t0xqWMRgO9vNsZFMYBqFV4o3j4F9qK/iddGYwWS6g==}
    peerDependencies:
      '@firebase/app': 0.x

  '@firebase/performance-compat@0.2.15':
    resolution: {integrity: sha512-wUxsw7hGBEMN6XfvYQqwPIQp5LcJXawWM5tmYp6L7ClCoTQuEiCKHWWVurJgN8Q1YHzoHVgjNfPQAOVu29iMVg==}
    peerDependencies:
      '@firebase/app-compat': 0.x

  '@firebase/performance-types@0.2.3':
    resolution: {integrity: sha512-IgkyTz6QZVPAq8GSkLYJvwSLr3LS9+V6vNPQr0x4YozZJiLF5jYixj0amDtATf1X0EtYHqoPO48a9ija8GocxQ==}

  '@firebase/performance@0.7.2':
    resolution: {integrity: sha512-DXLLp0R0jdxH/yTmv+WTkOzsLl8YYecXh4lGZE0dzqC0IV8k+AxpLSSWvOTCkAETze8yEU/iF+PtgYVlGjfMMQ==}
    peerDependencies:
      '@firebase/app': 0.x

  '@firebase/remote-config-compat@0.2.13':
    resolution: {integrity: sha512-UmHoO7TxAEJPIZf8e1Hy6CeFGMeyjqSCpgoBkQZYXFI2JHhzxIyDpr8jVKJJN1dmAePKZ5EX7dC13CmcdTOl7Q==}
    peerDependencies:
      '@firebase/app-compat': 0.x

  '@firebase/remote-config-types@0.4.0':
    resolution: {integrity: sha512-7p3mRE/ldCNYt8fmWMQ/MSGRmXYlJ15Rvs9Rk17t8p0WwZDbeK7eRmoI1tvCPaDzn9Oqh+yD6Lw+sGLsLg4kKg==}

  '@firebase/remote-config@0.6.0':
    resolution: {integrity: sha512-Yrk4l5+6FJLPHC6irNHMzgTtJ3NfHXlAXVChCBdNFtgmzyGmufNs/sr8oA0auEfIJ5VpXCaThRh3P4OdQxiAlQ==}
    peerDependencies:
      '@firebase/app': 0.x

  '@firebase/storage-compat@0.3.17':
    resolution: {integrity: sha512-CBlODWEZ5b6MJWVh21VZioxwxNwVfPA9CAdsk+ZgVocJQQbE2oDW1XJoRcgthRY1HOitgbn4cVrM+NlQtuUYhw==}
    engines: {node: '>=18.0.0'}
    peerDependencies:
      '@firebase/app-compat': 0.x

  '@firebase/storage-types@0.8.3':
    resolution: {integrity: sha512-+Muk7g9uwngTpd8xn9OdF/D48uiQ7I1Fae7ULsWPuKoCH3HU7bfFPhxtJYzyhjdniowhuDpQcfPmuNRAqZEfvg==}
    peerDependencies:
      '@firebase/app-types': 0.x
      '@firebase/util': 1.x

  '@firebase/storage@0.13.7':
    resolution: {integrity: sha512-FkRyc24rK+Y6EaQ1tYFm3TevBnnfSNA0VyTfew2hrYyL/aYfatBg7HOgktUdB4kWMHNA9VoTotzZTGoLuK92wg==}
    engines: {node: '>=18.0.0'}
    peerDependencies:
      '@firebase/app': 0.x

  '@firebase/util@1.11.0':
    resolution: {integrity: sha512-PzSrhIr++KI6y4P6C/IdgBNMkEx0Ex6554/cYd0Hm+ovyFSJtJXqb/3OSIdnBoa2cpwZT1/GW56EmRc5qEc5fQ==}
    engines: {node: '>=18.0.0'}

  '@firebase/util@1.9.5':
    resolution: {integrity: sha512-PP4pAFISDxsf70l3pEy34Mf3GkkUcVQ3MdKp6aSVb7tcpfUQxnsdV7twDd8EkfB6zZylH6wpUAoangQDmCUMqw==}

  '@firebase/vertexai@1.2.1':
    resolution: {integrity: sha512-cukZ5ne2RsOWB4PB1EO6nTXgOLxPMKDJfEn+XnSV5ZKWM0ID5o0DvbyS59XihFaBzmy2SwJldP5ap7/xUnW4jA==}
    engines: {node: '>=18.0.0'}
    peerDependencies:
      '@firebase/app': 0.x
      '@firebase/app-types': 0.x

  '@firebase/webchannel-wrapper@1.0.3':
    resolution: {integrity: sha512-2xCRM9q9FlzGZCdgDMJwc0gyUkWFtkosy7Xxr6sFgQwn+wMNIWd7xIvYNauU1r64B5L5rsGKy/n9TKJ0aAFeqQ==}

<<<<<<< HEAD
  '@genkit-ai/ai@1.8.0':
    resolution: {integrity: sha512-TIhFgQCThdVOyrk6qiVF8dPfz4XmL3RxE9OCidhqcpGrGE5YeRvle+nWIbkNIojdLURQf3/dBxNdaqZZ7B3msQ==}

  '@genkit-ai/core@1.8.0':
    resolution: {integrity: sha512-XvK/Gq7fi8pFCJftzby/6EWoVBj5EUSai/9/104Y699wbub3qreoIGH2DN/CKOUzt0gD2i7fHeYlyTAnJ+TPbw==}
=======
  '@genkit-ai/ai@1.6.2':
    resolution: {integrity: sha512-MiwW7tudCbiQz2g6ouhsvvP09/esyXuCdnutLk1LPahD53G1PeoHp41zm4WGQ2z2fR1l19L2vRhj+ah+s9mGqw==}

  '@genkit-ai/core@1.6.2':
    resolution: {integrity: sha512-K7JvbBs0UlZkMbUbCrHgXdqXbHs4bNuRtYwNem3Uroxh7gZm2MDD4gK0BWS9sTOBl+ZN8xyNWJ2mGebE5r7bFQ==}
>>>>>>> b570dd06

  '@gerrit0/mini-shiki@1.24.4':
    resolution: {integrity: sha512-YEHW1QeAg6UmxEmswiQbOVEg1CW22b1XUD/lNTliOsu0LD0wqoyleFMnmbTp697QE0pcadQiR5cVtbbAPncvpw==}

  '@google-cloud/aiplatform@3.25.0':
    resolution: {integrity: sha512-qKnJgbyCENjed8e1G5zZGFTxxNKhhaKQN414W2KIVHrLxMFmlMuG+3QkXPOWwXBnT5zZ7aMxypt5og0jCirpHg==}
    engines: {node: '>=14.0.0'}

  '@google-cloud/bigquery@7.8.0':
    resolution: {integrity: sha512-SVWjoNkLixBGi6ZZSuQYDviSJJwUHd3LDCWoy3IDDXP10MxZWjfClc2FLILgsYz2BL4y4L/tdy3DEqSSt+92EA==}
    engines: {node: '>=14.0.0'}

  '@google-cloud/common@5.0.1':
    resolution: {integrity: sha512-7NBC5vD0au75nkctVs2vEGpdUPFs1BaHTMpeI+RVEgQSMe5/wEU6dx9p0fmZA0bj4HgdpobMKeegOcLUiEoxng==}
    engines: {node: '>=14.0.0'}

  '@google-cloud/firestore@7.11.0':
    resolution: {integrity: sha512-88uZ+jLsp1aVMj7gh3EKYH1aulTAMFAp8sH/v5a9w8q8iqSG27RiWLoxSAFr/XocZ9hGiWH1kEnBw+zl3xAgNA==}
    engines: {node: '>=14.0.0'}

  '@google-cloud/logging-winston@6.0.0':
    resolution: {integrity: sha512-/lVp7CyT3nFOr+AjQlZnJhTIOf+kcNGB4JTziL0fkX6Ov/2qNKtRGS/NqE6cD+VSPiv5jLOty3LgkRsXMpYxQQ==}
    engines: {node: '>=14.0.0'}
    peerDependencies:
      winston: '>=3.2.1'

  '@google-cloud/logging@11.0.0':
    resolution: {integrity: sha512-uQeReiVICoV5yt9J/cczNxHxqzTkLLG7yGHXCMAk/wQNVZGevT4Bi7CBWpt0aXxm044a76Aj6V08cCAlBj7UZw==}
    engines: {node: '>=14.0.0'}

  '@google-cloud/opentelemetry-cloud-monitoring-exporter@0.19.0':
    resolution: {integrity: sha512-5SOPXwC6RET4ZvXxw5D97dp8fWpqWEunHrzrUUGXhG4UAeedQe1KvYV8CK+fnaAbN2l2ha6QDYspT6z40TVY0g==}
    engines: {node: '>=14'}
    peerDependencies:
      '@opentelemetry/api': ^1.0.0
      '@opentelemetry/core': ^1.0.0
      '@opentelemetry/resources': ^1.0.0
      '@opentelemetry/sdk-metrics': ^1.0.0

  '@google-cloud/opentelemetry-cloud-trace-exporter@2.4.1':
    resolution: {integrity: sha512-Dq2IyAyA9PCjbjLOn86i2byjkYPC59b5ic8k/L4q5bBWH0Jro8lzMs8C0G5pJfqh2druj8HF+oAIAlSdWQ+Z9Q==}
    engines: {node: '>=14'}
    peerDependencies:
      '@opentelemetry/api': ^1.0.0
      '@opentelemetry/core': ^1.0.0
      '@opentelemetry/resources': ^1.0.0
      '@opentelemetry/sdk-trace-base': ^1.0.0

  '@google-cloud/opentelemetry-resource-util@2.4.0':
    resolution: {integrity: sha512-/7ujlMoKtDtrbQlJihCjQnm31n2s2RTlvJqcSbt2jV3OkCzPAdo3u31Q13HNugqtIRUSk7bUoLx6AzhURkhW4w==}
    engines: {node: '>=14'}
    peerDependencies:
      '@opentelemetry/resources': ^1.0.0

  '@google-cloud/paginator@5.0.0':
    resolution: {integrity: sha512-87aeg6QQcEPxGCOthnpUjvw4xAZ57G7pL8FS0C4e/81fr3FjkpUpibf1s2v5XGyGhUVGF4Jfg7yEcxqn2iUw1w==}
    engines: {node: '>=14.0.0'}

  '@google-cloud/paginator@5.0.2':
    resolution: {integrity: sha512-DJS3s0OVH4zFDB1PzjxAsHqJT6sKVbRwwML0ZBP9PbU7Yebtu/7SWMRzvO2J3nUi9pRNITCfu4LJeooM2w4pjg==}
    engines: {node: '>=14.0.0'}

  '@google-cloud/precise-date@4.0.0':
    resolution: {integrity: sha512-1TUx3KdaU3cN7nfCdNf+UVqA/PSX29Cjcox3fZZBtINlRrXVTmUkQnCKv2MbBUbCopbK4olAT1IHl76uZyCiVA==}
    engines: {node: '>=14.0.0'}

  '@google-cloud/projectify@4.0.0':
    resolution: {integrity: sha512-MmaX6HeSvyPbWGwFq7mXdo0uQZLGBYCwziiLIGq5JVX+/bdI3SAq6bP98trV5eTWfLuvsMcIC1YJOF2vfteLFA==}
    engines: {node: '>=14.0.0'}

  '@google-cloud/promisify@4.0.0':
    resolution: {integrity: sha512-Orxzlfb9c67A15cq2JQEyVc7wEsmFBmHjZWZYQMUyJ1qivXyMwdyNOs9odi79hze+2zqdTtu1E19IM/FtqZ10g==}
    engines: {node: '>=14'}

  '@google-cloud/storage@7.10.1':
    resolution: {integrity: sha512-sZW14pfxEQZSIbBPs6doFYtcbK31Bs3E4jH5Ly3jJnBkYfkMPX8sXG3ZQXCJa88MKtUNPlgBdMN2OJUzmFe5/g==}
    engines: {node: '>=14'}

  '@google-cloud/vertexai@1.9.3':
    resolution: {integrity: sha512-35o5tIEMLW3JeFJOaaMNR2e5sq+6rpnhrF97PuAxeOm0GlqVTESKhkGj7a5B5mmJSSSU3hUfIhcQCRRsw4Ipzg==}
    engines: {node: '>=18.0.0'}

  '@google/generative-ai@0.15.0':
    resolution: {integrity: sha512-zs37judcTYFJf1U7tnuqnh7gdzF6dcWj9pNRxjA5JTONRoiQ0htrRdbefRFiewOIfXwhun5t9hbd2ray7812eQ==}
    engines: {node: '>=18.0.0'}

  '@google/generative-ai@0.21.0':
    resolution: {integrity: sha512-7XhUbtnlkSEZK15kN3t+tzIMxsbKm/dSkKBFalj+20NvPKe1kBY7mR2P7vuijEn+f06z5+A8bVGKO0v39cr6Wg==}
    engines: {node: '>=18.0.0'}

  '@google/generative-ai@0.24.0':
    resolution: {integrity: sha512-fnEITCGEB7NdX0BhoYZ/cq/7WPZ1QS5IzJJfC3Tg/OwkvBetMiVJciyaan297OvE4B9Jg1xvo0zIazX/9sGu1Q==}
    engines: {node: '>=18.0.0'}

  '@googleapis/checks@4.0.2':
    resolution: {integrity: sha512-YV6sX7o2pS7ZFYp5N2EyGgnvC8F+0Wxoo3Mx+DFF3PFOsCfOUFZE35/ZQBdUFY6l1L0hcyz1lJQIzwmM7TeiCg==}
    engines: {node: '>=12.0.0'}

  '@grpc/grpc-js@1.10.10':
    resolution: {integrity: sha512-HPa/K5NX6ahMoeBv15njAc/sfF4/jmiXLar9UlC2UfHFKZzsCVLc3wbe7+7qua7w9VPh2/L6EBxyAV7/E8Wftg==}
    engines: {node: '>=12.10.0'}

  '@grpc/grpc-js@1.10.4':
    resolution: {integrity: sha512-MqBisuxTkYvPFnEiu+dag3xG/NBUDzSbAFAWlzfkGnQkjVZ6by3h4atbBc+Ikqup1z5BfB4BN18gKWR1YyppNw==}
    engines: {node: '>=12.10.0'}

  '@grpc/grpc-js@1.9.15':
    resolution: {integrity: sha512-nqE7Hc0AzI+euzUwDAy0aY5hCp10r734gMGRdU+qOPX0XSceI2ULrcXB5U2xSc5VkWwalCj4M7GzCAygZl2KoQ==}
    engines: {node: ^8.13.0 || >=10.10.0}

  '@grpc/proto-loader@0.7.12':
    resolution: {integrity: sha512-DCVwMxqYzpUCiDMl7hQ384FqP4T3DbNpXU8pt681l3UWCip1WUiD5JrkImUwCB9a7f2cq4CUTmi5r/xIMRPY1Q==}
    engines: {node: '>=6'}
    hasBin: true

  '@grpc/proto-loader@0.7.13':
    resolution: {integrity: sha512-AiXO/bfe9bmxBjxxtYxFAXGZvMaN5s8kO+jBHAJCON8rJoB5YS/D6X7ZNc6XQkuHNmyl4CYaMI1fJ/Gn27RGGw==}
    engines: {node: '>=6'}
    hasBin: true

  '@img/sharp-darwin-arm64@0.33.5':
    resolution: {integrity: sha512-UT4p+iz/2H4twwAoLCqfA9UH5pI6DggwKEGuaPy7nCVQ8ZsiY5PIcrRvD1DzuY3qYL07NtIQcWnBSY/heikIFQ==}
    engines: {node: ^18.17.0 || ^20.3.0 || >=21.0.0}
    cpu: [arm64]
    os: [darwin]

  '@img/sharp-darwin-x64@0.33.5':
    resolution: {integrity: sha512-fyHac4jIc1ANYGRDxtiqelIbdWkIuQaI84Mv45KvGRRxSAa7o7d1ZKAOBaYbnepLC1WqxfpimdeWfvqqSGwR2Q==}
    engines: {node: ^18.17.0 || ^20.3.0 || >=21.0.0}
    cpu: [x64]
    os: [darwin]

  '@img/sharp-libvips-darwin-arm64@1.0.4':
    resolution: {integrity: sha512-XblONe153h0O2zuFfTAbQYAX2JhYmDHeWikp1LM9Hul9gVPjFY427k6dFEcOL72O01QxQsWi761svJ/ev9xEDg==}
    cpu: [arm64]
    os: [darwin]

  '@img/sharp-libvips-darwin-x64@1.0.4':
    resolution: {integrity: sha512-xnGR8YuZYfJGmWPvmlunFaWJsb9T/AO2ykoP3Fz/0X5XV2aoYBPkX6xqCQvUTKKiLddarLaxpzNe+b1hjeWHAQ==}
    cpu: [x64]
    os: [darwin]

  '@img/sharp-libvips-linux-arm64@1.0.4':
    resolution: {integrity: sha512-9B+taZ8DlyyqzZQnoeIvDVR/2F4EbMepXMc/NdVbkzsJbzkUjhXv/70GQJ7tdLA4YJgNP25zukcxpX2/SueNrA==}
    cpu: [arm64]
    os: [linux]

  '@img/sharp-libvips-linux-arm@1.0.5':
    resolution: {integrity: sha512-gvcC4ACAOPRNATg/ov8/MnbxFDJqf/pDePbBnuBDcjsI8PssmjoKMAz4LtLaVi+OnSb5FK/yIOamqDwGmXW32g==}
    cpu: [arm]
    os: [linux]

  '@img/sharp-libvips-linux-s390x@1.0.4':
    resolution: {integrity: sha512-u7Wz6ntiSSgGSGcjZ55im6uvTrOxSIS8/dgoVMoiGE9I6JAfU50yH5BoDlYA1tcuGS7g/QNtetJnxA6QEsCVTA==}
    cpu: [s390x]
    os: [linux]

  '@img/sharp-libvips-linux-x64@1.0.4':
    resolution: {integrity: sha512-MmWmQ3iPFZr0Iev+BAgVMb3ZyC4KeFc3jFxnNbEPas60e1cIfevbtuyf9nDGIzOaW9PdnDciJm+wFFaTlj5xYw==}
    cpu: [x64]
    os: [linux]

  '@img/sharp-libvips-linuxmusl-arm64@1.0.4':
    resolution: {integrity: sha512-9Ti+BbTYDcsbp4wfYib8Ctm1ilkugkA/uscUn6UXK1ldpC1JjiXbLfFZtRlBhjPZ5o1NCLiDbg8fhUPKStHoTA==}
    cpu: [arm64]
    os: [linux]

  '@img/sharp-libvips-linuxmusl-x64@1.0.4':
    resolution: {integrity: sha512-viYN1KX9m+/hGkJtvYYp+CCLgnJXwiQB39damAO7WMdKWlIhmYTfHjwSbQeUK/20vY154mwezd9HflVFM1wVSw==}
    cpu: [x64]
    os: [linux]

  '@img/sharp-linux-arm64@0.33.5':
    resolution: {integrity: sha512-JMVv+AMRyGOHtO1RFBiJy/MBsgz0x4AWrT6QoEVVTyh1E39TrCUpTRI7mx9VksGX4awWASxqCYLCV4wBZHAYxA==}
    engines: {node: ^18.17.0 || ^20.3.0 || >=21.0.0}
    cpu: [arm64]
    os: [linux]

  '@img/sharp-linux-arm@0.33.5':
    resolution: {integrity: sha512-JTS1eldqZbJxjvKaAkxhZmBqPRGmxgu+qFKSInv8moZ2AmT5Yib3EQ1c6gp493HvrvV8QgdOXdyaIBrhvFhBMQ==}
    engines: {node: ^18.17.0 || ^20.3.0 || >=21.0.0}
    cpu: [arm]
    os: [linux]

  '@img/sharp-linux-s390x@0.33.5':
    resolution: {integrity: sha512-y/5PCd+mP4CA/sPDKl2961b+C9d+vPAveS33s6Z3zfASk2j5upL6fXVPZi7ztePZ5CuH+1kW8JtvxgbuXHRa4Q==}
    engines: {node: ^18.17.0 || ^20.3.0 || >=21.0.0}
    cpu: [s390x]
    os: [linux]

  '@img/sharp-linux-x64@0.33.5':
    resolution: {integrity: sha512-opC+Ok5pRNAzuvq1AG0ar+1owsu842/Ab+4qvU879ippJBHvyY5n2mxF1izXqkPYlGuP/M556uh53jRLJmzTWA==}
    engines: {node: ^18.17.0 || ^20.3.0 || >=21.0.0}
    cpu: [x64]
    os: [linux]

  '@img/sharp-linuxmusl-arm64@0.33.5':
    resolution: {integrity: sha512-XrHMZwGQGvJg2V/oRSUfSAfjfPxO+4DkiRh6p2AFjLQztWUuY/o8Mq0eMQVIY7HJ1CDQUJlxGGZRw1a5bqmd1g==}
    engines: {node: ^18.17.0 || ^20.3.0 || >=21.0.0}
    cpu: [arm64]
    os: [linux]

  '@img/sharp-linuxmusl-x64@0.33.5':
    resolution: {integrity: sha512-WT+d/cgqKkkKySYmqoZ8y3pxx7lx9vVejxW/W4DOFMYVSkErR+w7mf2u8m/y4+xHe7yY9DAXQMWQhpnMuFfScw==}
    engines: {node: ^18.17.0 || ^20.3.0 || >=21.0.0}
    cpu: [x64]
    os: [linux]

  '@img/sharp-wasm32@0.33.5':
    resolution: {integrity: sha512-ykUW4LVGaMcU9lu9thv85CbRMAwfeadCJHRsg2GmeRa/cJxsVY9Rbd57JcMxBkKHag5U/x7TSBpScF4U8ElVzg==}
    engines: {node: ^18.17.0 || ^20.3.0 || >=21.0.0}
    cpu: [wasm32]

  '@img/sharp-win32-ia32@0.33.5':
    resolution: {integrity: sha512-T36PblLaTwuVJ/zw/LaH0PdZkRz5rd3SmMHX8GSmR7vtNSP5Z6bQkExdSK7xGWyxLw4sUknBuugTelgw2faBbQ==}
    engines: {node: ^18.17.0 || ^20.3.0 || >=21.0.0}
    cpu: [ia32]
    os: [win32]

  '@img/sharp-win32-x64@0.33.5':
    resolution: {integrity: sha512-MpY/o8/8kj+EcnxwvrP4aTJSWw/aZ7JIGR4aBeZkZw5B7/Jn+tY9/VNwtcoGmdT7GfggGIU4kygOMSbYnOrAbg==}
    engines: {node: ^18.17.0 || ^20.3.0 || >=21.0.0}
    cpu: [x64]
    os: [win32]

  '@isaacs/cliui@8.0.2':
    resolution: {integrity: sha512-O8jcjabXaleOG9DQ0+ARXWZBTfnP4WNAqzuiJK7ll44AmxGKv/J2M4TPjxjY3znBCfvBXFzucm1twdyFybFqEA==}
    engines: {node: '>=12'}

  '@istanbuljs/load-nyc-config@1.1.0':
    resolution: {integrity: sha512-VjeHSlIzpv/NyD3N0YuHfXOPDIixcA1q2ZV98wsMqcYlPmv2n3Yb2lYP9XMElnaFVXg5A7YLTeLu6V84uQDjmQ==}
    engines: {node: '>=8'}

  '@istanbuljs/schema@0.1.3':
    resolution: {integrity: sha512-ZXRY4jNvVgSVQ8DL3LTcakaAtXwTVUxE81hslsyD2AtoXW/wVob10HkOJ1X/pAlcI7D+2YoZKg5do8G/w6RYgA==}
    engines: {node: '>=8'}

  '@jest/console@29.7.0':
    resolution: {integrity: sha512-5Ni4CU7XHQi32IJ398EEP4RrB8eV09sXP2ROqD4bksHrnTree52PsxvX8tpL8LvTZ3pFzXyPbNQReSN41CAhOg==}
    engines: {node: ^14.15.0 || ^16.10.0 || >=18.0.0}

  '@jest/core@29.7.0':
    resolution: {integrity: sha512-n7aeXWKMnGtDA48y8TLWJPJmLmmZ642Ceo78cYWEpiD7FzDgmNDV/GCVRorPABdXLJZ/9wzzgZAlHjXjxDHGsg==}
    engines: {node: ^14.15.0 || ^16.10.0 || >=18.0.0}
    peerDependencies:
      node-notifier: ^8.0.1 || ^9.0.0 || ^10.0.0
    peerDependenciesMeta:
      node-notifier:
        optional: true

  '@jest/environment@29.7.0':
    resolution: {integrity: sha512-aQIfHDq33ExsN4jP1NWGXhxgQ/wixs60gDiKO+XVMd8Mn0NWPWgc34ZQDTb2jKaUWQ7MuwoitXAsN2XVXNMpAw==}
    engines: {node: ^14.15.0 || ^16.10.0 || >=18.0.0}

  '@jest/expect-utils@29.7.0':
    resolution: {integrity: sha512-GlsNBWiFQFCVi9QVSx7f5AgMeLxe9YCCs5PuP2O2LdjDAA8Jh9eX7lA1Jq/xdXw3Wb3hyvlFNfZIfcRetSzYcA==}
    engines: {node: ^14.15.0 || ^16.10.0 || >=18.0.0}

  '@jest/expect@29.7.0':
    resolution: {integrity: sha512-8uMeAMycttpva3P1lBHB8VciS9V0XAr3GymPpipdyQXbBcuhkLQOSe8E/p92RyAdToS6ZD1tFkX+CkhoECE0dQ==}
    engines: {node: ^14.15.0 || ^16.10.0 || >=18.0.0}

  '@jest/fake-timers@29.7.0':
    resolution: {integrity: sha512-q4DH1Ha4TTFPdxLsqDXK1d3+ioSL7yL5oCMJZgDYm6i+6CygW5E5xVr/D1HdsGxjt1ZWSfUAs9OxSB/BNelWrQ==}
    engines: {node: ^14.15.0 || ^16.10.0 || >=18.0.0}

  '@jest/globals@29.7.0':
    resolution: {integrity: sha512-mpiz3dutLbkW2MNFubUGUEVLkTGiqW6yLVTA+JbP6fI6J5iL9Y0Nlg8k95pcF8ctKwCS7WVxteBs29hhfAotzQ==}
    engines: {node: ^14.15.0 || ^16.10.0 || >=18.0.0}

  '@jest/reporters@29.7.0':
    resolution: {integrity: sha512-DApq0KJbJOEzAFYjHADNNxAE3KbhxQB1y5Kplb5Waqw6zVbuWatSnMjE5gs8FUgEPmNsnZA3NCWl9NG0ia04Pg==}
    engines: {node: ^14.15.0 || ^16.10.0 || >=18.0.0}
    peerDependencies:
      node-notifier: ^8.0.1 || ^9.0.0 || ^10.0.0
    peerDependenciesMeta:
      node-notifier:
        optional: true

  '@jest/schemas@29.6.3':
    resolution: {integrity: sha512-mo5j5X+jIZmJQveBKeS/clAueipV7KgiX1vMgCxam1RNYiqE1w62n0/tJJnHtjW8ZHcQco5gY85jA3mi0L+nSA==}
    engines: {node: ^14.15.0 || ^16.10.0 || >=18.0.0}

  '@jest/source-map@29.6.3':
    resolution: {integrity: sha512-MHjT95QuipcPrpLM+8JMSzFx6eHp5Bm+4XeFDJlwsvVBjmKNiIAvasGK2fxz2WbGRlnvqehFbh07MMa7n3YJnw==}
    engines: {node: ^14.15.0 || ^16.10.0 || >=18.0.0}

  '@jest/test-result@29.7.0':
    resolution: {integrity: sha512-Fdx+tv6x1zlkJPcWXmMDAG2HBnaR9XPSd5aDWQVsfrZmLVT3lU1cwyxLgRmXR9yrq4NBoEm9BMsfgFzTQAbJYA==}
    engines: {node: ^14.15.0 || ^16.10.0 || >=18.0.0}

  '@jest/test-sequencer@29.7.0':
    resolution: {integrity: sha512-GQwJ5WZVrKnOJuiYiAF52UNUJXgTZx1NHjFSEB0qEMmSZKAkdMoIzw/Cj6x6NF4AvV23AUqDpFzQkN/eYCYTxw==}
    engines: {node: ^14.15.0 || ^16.10.0 || >=18.0.0}

  '@jest/transform@29.7.0':
    resolution: {integrity: sha512-ok/BTPFzFKVMwO5eOHRrvnBVHdRy9IrsrW1GpMaQ9MCnilNLXQKmAX8s1YXDFaai9xJpac2ySzV0YeRRECr2Vw==}
    engines: {node: ^14.15.0 || ^16.10.0 || >=18.0.0}

  '@jest/types@29.6.3':
    resolution: {integrity: sha512-u3UPsIilWKOM3F9CXtrG8LEJmNxwoCQC/XVj4IKYXvvpx7QIi/Kg1LI5uDmDpKlac62NUtX7eLjRh+jVZcLOzw==}
    engines: {node: ^14.15.0 || ^16.10.0 || >=18.0.0}

  '@jridgewell/gen-mapping@0.3.5':
    resolution: {integrity: sha512-IzL8ZoEDIBRWEzlCcRhOaCupYyN5gdIK+Q6fbFdPDg6HqX6jpkItn7DFIpW9LQzXG6Df9sA7+OKnq0qlz/GaQg==}
    engines: {node: '>=6.0.0'}

  '@jridgewell/resolve-uri@3.1.2':
    resolution: {integrity: sha512-bRISgCIjP20/tbWSPWMEi54QVPRZExkuD9lJL+UIxUKtwVJA8wW1Trb1jMs1RFXo1CBTNZ/5hpC9QvmKWdopKw==}
    engines: {node: '>=6.0.0'}

  '@jridgewell/set-array@1.2.1':
    resolution: {integrity: sha512-R8gLRTZeyp03ymzP/6Lil/28tGeGEzhx1q2k703KGWRAI1VdvPIXdG70VJc2pAMw3NA6JKL5hhFu1sJX0Mnn/A==}
    engines: {node: '>=6.0.0'}

  '@jridgewell/sourcemap-codec@1.4.15':
    resolution: {integrity: sha512-eF2rxCRulEKXHTRiDrDy6erMYWqNw4LPdQ8UQA4huuxaQsVeRPFl2oM8oDGxMFhJUWZf9McpLtJasDDZb/Bpeg==}

  '@jridgewell/sourcemap-codec@1.5.0':
    resolution: {integrity: sha512-gv3ZRaISU3fjPAgNsriBRqGWQL6quFx04YMPW/zD8XMLsU32mhCCbfbO6KZFLjvYpCZ8zyDEgqsgf+PwPaM7GQ==}

  '@jridgewell/trace-mapping@0.3.25':
    resolution: {integrity: sha512-vNk6aEwybGtawWmy/PzwnGDOjCkLWSD2wqvjGGAgOAwCGWySYXfYoxt00IJkTF+8Lb57DwOb3Aa0o9CApepiYQ==}

  '@jridgewell/trace-mapping@0.3.9':
    resolution: {integrity: sha512-3Belt6tdc8bPgAtbcmdtNJlirVoTmEb5e2gC94PnkwEW9jI6CAHUeoG85tjWP5WquqfavoMtMwiG4P926ZKKuQ==}

  '@js-sdsl/ordered-map@4.4.2':
    resolution: {integrity: sha512-iUKgm52T8HOE/makSxjqoWhe95ZJA1/G1sYsGev2JDKUSS14KAgg1LHb+Ba+IPow0xflbnSkOsZcO08C7w1gYw==}

  '@langchain/community@0.0.53':
    resolution: {integrity: sha512-iFqZPt4MRssGYsQoKSXWJQaYTZCC7WNuilp2JCCs3wKmJK3l6mR0eV+PDrnT+TaDHUVxt/b0rwgM0sOiy0j2jA==}
    engines: {node: '>=18'}
    peerDependencies:
      '@aws-crypto/sha256-js': ^5.0.0
      '@aws-sdk/client-bedrock-agent-runtime': ^3.485.0
      '@aws-sdk/client-bedrock-runtime': ^3.422.0
      '@aws-sdk/client-dynamodb': ^3.310.0
      '@aws-sdk/client-kendra': ^3.352.0
      '@aws-sdk/client-lambda': ^3.310.0
      '@aws-sdk/client-sagemaker-runtime': ^3.310.0
      '@aws-sdk/client-sfn': ^3.310.0
      '@aws-sdk/credential-provider-node': ^3.388.0
      '@azure/search-documents': ^12.0.0
      '@clickhouse/client': ^0.2.5
      '@cloudflare/ai': '*'
      '@datastax/astra-db-ts': ^1.0.0
      '@elastic/elasticsearch': ^8.4.0
      '@getmetal/metal-sdk': '*'
      '@getzep/zep-js': ^0.9.0
      '@gomomento/sdk': ^1.51.1
      '@gomomento/sdk-core': ^1.51.1
      '@google-ai/generativelanguage': ^0.2.1
      '@gradientai/nodejs-sdk': ^1.2.0
      '@huggingface/inference': ^2.6.4
      '@mozilla/readability': '*'
      '@neondatabase/serverless': '*'
      '@opensearch-project/opensearch': '*'
      '@pinecone-database/pinecone': '*'
      '@planetscale/database': ^1.8.0
      '@premai/prem-sdk': ^0.3.25
      '@qdrant/js-client-rest': ^1.8.2
      '@raycast/api': ^1.55.2
      '@rockset/client': ^0.9.1
      '@smithy/eventstream-codec': ^2.0.5
      '@smithy/protocol-http': ^3.0.6
      '@smithy/signature-v4': ^2.0.10
      '@smithy/util-utf8': ^2.0.0
      '@supabase/postgrest-js': ^1.1.1
      '@supabase/supabase-js': ^2.10.0
      '@tensorflow-models/universal-sentence-encoder': '*'
      '@tensorflow/tfjs-converter': '*'
      '@tensorflow/tfjs-core': '*'
      '@upstash/redis': ^1.20.6
      '@upstash/vector': ^1.0.7
      '@vercel/kv': ^0.2.3
      '@vercel/postgres': ^0.5.0
      '@writerai/writer-sdk': ^0.40.2
      '@xata.io/client': ^0.28.0
      '@xenova/transformers': ^2.5.4
      '@zilliz/milvus2-sdk-node': '>=2.2.7'
      better-sqlite3: ^9.4.0
      cassandra-driver: ^4.7.2
      cborg: ^4.1.1
      chromadb: '*'
      closevector-common: 0.1.3
      closevector-node: 0.1.6
      closevector-web: 0.1.6
      cohere-ai: '*'
      convex: ^1.3.1
      couchbase: ^4.3.0
      discord.js: ^14.14.1
      dria: ^0.0.3
      duck-duck-scrape: ^2.2.5
      faiss-node: ^0.5.1
      firebase-admin: ^11.9.0 || ^12.0.0
      google-auth-library: ^8.9.0
      googleapis: ^126.0.1
      hnswlib-node: ^3.0.0
      html-to-text: ^9.0.5
      interface-datastore: ^8.2.11
      ioredis: ^5.3.2
      it-all: ^3.0.4
      jsdom: '*'
      jsonwebtoken: ^9.0.2
      llmonitor: ^0.5.9
      lodash: ^4.17.21
      lunary: ^0.6.11
      mongodb: '>=5.2.0'
      mysql2: ^3.3.3
      neo4j-driver: '*'
      node-llama-cpp: '*'
      pg: ^8.11.0
      pg-copy-streams: ^6.0.5
      pickleparser: ^0.2.1
      portkey-ai: ^0.1.11
      redis: '*'
      replicate: ^0.18.0
      typeorm: ^0.3.12
      typesense: ^1.5.3
      usearch: ^1.1.1
      vectordb: ^0.1.4
      voy-search: 0.6.2
      weaviate-ts-client: '*'
      web-auth-library: ^1.0.3
      ws: ^8.14.2
    peerDependenciesMeta:
      '@aws-crypto/sha256-js':
        optional: true
      '@aws-sdk/client-bedrock-agent-runtime':
        optional: true
      '@aws-sdk/client-bedrock-runtime':
        optional: true
      '@aws-sdk/client-dynamodb':
        optional: true
      '@aws-sdk/client-kendra':
        optional: true
      '@aws-sdk/client-lambda':
        optional: true
      '@aws-sdk/client-sagemaker-runtime':
        optional: true
      '@aws-sdk/client-sfn':
        optional: true
      '@aws-sdk/credential-provider-node':
        optional: true
      '@azure/search-documents':
        optional: true
      '@clickhouse/client':
        optional: true
      '@cloudflare/ai':
        optional: true
      '@datastax/astra-db-ts':
        optional: true
      '@elastic/elasticsearch':
        optional: true
      '@getmetal/metal-sdk':
        optional: true
      '@getzep/zep-js':
        optional: true
      '@gomomento/sdk':
        optional: true
      '@gomomento/sdk-core':
        optional: true
      '@google-ai/generativelanguage':
        optional: true
      '@gradientai/nodejs-sdk':
        optional: true
      '@huggingface/inference':
        optional: true
      '@mozilla/readability':
        optional: true
      '@neondatabase/serverless':
        optional: true
      '@opensearch-project/opensearch':
        optional: true
      '@pinecone-database/pinecone':
        optional: true
      '@planetscale/database':
        optional: true
      '@premai/prem-sdk':
        optional: true
      '@qdrant/js-client-rest':
        optional: true
      '@raycast/api':
        optional: true
      '@rockset/client':
        optional: true
      '@smithy/eventstream-codec':
        optional: true
      '@smithy/protocol-http':
        optional: true
      '@smithy/signature-v4':
        optional: true
      '@smithy/util-utf8':
        optional: true
      '@supabase/postgrest-js':
        optional: true
      '@supabase/supabase-js':
        optional: true
      '@tensorflow-models/universal-sentence-encoder':
        optional: true
      '@tensorflow/tfjs-converter':
        optional: true
      '@tensorflow/tfjs-core':
        optional: true
      '@upstash/redis':
        optional: true
      '@upstash/vector':
        optional: true
      '@vercel/kv':
        optional: true
      '@vercel/postgres':
        optional: true
      '@writerai/writer-sdk':
        optional: true
      '@xata.io/client':
        optional: true
      '@xenova/transformers':
        optional: true
      '@zilliz/milvus2-sdk-node':
        optional: true
      better-sqlite3:
        optional: true
      cassandra-driver:
        optional: true
      cborg:
        optional: true
      chromadb:
        optional: true
      closevector-common:
        optional: true
      closevector-node:
        optional: true
      closevector-web:
        optional: true
      cohere-ai:
        optional: true
      convex:
        optional: true
      couchbase:
        optional: true
      discord.js:
        optional: true
      dria:
        optional: true
      duck-duck-scrape:
        optional: true
      faiss-node:
        optional: true
      firebase-admin:
        optional: true
      google-auth-library:
        optional: true
      googleapis:
        optional: true
      hnswlib-node:
        optional: true
      html-to-text:
        optional: true
      interface-datastore:
        optional: true
      ioredis:
        optional: true
      it-all:
        optional: true
      jsdom:
        optional: true
      jsonwebtoken:
        optional: true
      llmonitor:
        optional: true
      lodash:
        optional: true
      lunary:
        optional: true
      mongodb:
        optional: true
      mysql2:
        optional: true
      neo4j-driver:
        optional: true
      node-llama-cpp:
        optional: true
      pg:
        optional: true
      pg-copy-streams:
        optional: true
      pickleparser:
        optional: true
      portkey-ai:
        optional: true
      redis:
        optional: true
      replicate:
        optional: true
      typeorm:
        optional: true
      typesense:
        optional: true
      usearch:
        optional: true
      vectordb:
        optional: true
      voy-search:
        optional: true
      weaviate-ts-client:
        optional: true
      web-auth-library:
        optional: true
      ws:
        optional: true

  '@langchain/core@0.1.61':
    resolution: {integrity: sha512-C8OkAly+ugvXsL8TACCmFv9WTTcT4gvQaG6NbrXCOzibBCywfxxcTqEMOyg3zIKpxHEmR0DHqh0OiJRHocnsCg==}
    engines: {node: '>=18'}

  '@langchain/openai@0.0.28':
    resolution: {integrity: sha512-2s1RA3/eAnz4ahdzsMPBna9hfAqpFNlWdHiPxVGZ5yrhXsbLWWoPcF+22LCk9t0HJKtazi2GCIWc0HVXH9Abig==}
    engines: {node: '>=18'}

  '@langchain/textsplitters@0.0.0':
    resolution: {integrity: sha512-3hPesWomnmVeYMppEGYbyv0v/sRUugUdlFBNn9m1ueJYHAIKbvCErkWxNUH3guyKKYgJVrkvZoQxcd9faucSaw==}
    engines: {node: '>=18'}

  '@mistralai/mistralai-gcp@1.3.5':
    resolution: {integrity: sha512-eykxLojLv0AcgGui2D+D/S98Toc18j9g0GCvjyah3E8YtQW0dMb6UyQjmB+2+qDXN3OZjp8+dOkoJ+r7DmwbOQ==}
    peerDependencies:
      react: ^18 || ^19
      react-dom: ^18 || ^19
      zod: '>= 3'

  '@modelcontextprotocol/sdk@1.8.0':
    resolution: {integrity: sha512-e06W7SwrontJDHwCawNO5SGxG+nU9AAx+jpHHZqGl/WrDBdWOpvirC+s58VpJTB5QemI4jTRcjWT4Pt3Q1NPQQ==}
    engines: {node: '>=18'}

  '@next/env@15.2.4':
    resolution: {integrity: sha512-+SFtMgoiYP3WoSswuNmxJOCwi06TdWE733D+WPjpXIe4LXGULwEaofiiAy6kbS0+XjM5xF5n3lKuBwN2SnqD9g==}

  '@next/swc-darwin-arm64@15.2.4':
    resolution: {integrity: sha512-1AnMfs655ipJEDC/FHkSr0r3lXBgpqKo4K1kiwfUf3iE68rDFXZ1TtHdMvf7D0hMItgDZ7Vuq3JgNMbt/+3bYw==}
    engines: {node: '>= 10'}
    cpu: [arm64]
    os: [darwin]

  '@next/swc-darwin-x64@15.2.4':
    resolution: {integrity: sha512-3qK2zb5EwCwxnO2HeO+TRqCubeI/NgCe+kL5dTJlPldV/uwCnUgC7VbEzgmxbfrkbjehL4H9BPztWOEtsoMwew==}
    engines: {node: '>= 10'}
    cpu: [x64]
    os: [darwin]

  '@next/swc-linux-arm64-gnu@15.2.4':
    resolution: {integrity: sha512-HFN6GKUcrTWvem8AZN7tT95zPb0GUGv9v0d0iyuTb303vbXkkbHDp/DxufB04jNVD+IN9yHy7y/6Mqq0h0YVaQ==}
    engines: {node: '>= 10'}
    cpu: [arm64]
    os: [linux]

  '@next/swc-linux-arm64-musl@15.2.4':
    resolution: {integrity: sha512-Oioa0SORWLwi35/kVB8aCk5Uq+5/ZIumMK1kJV+jSdazFm2NzPDztsefzdmzzpx5oGCJ6FkUC7vkaUseNTStNA==}
    engines: {node: '>= 10'}
    cpu: [arm64]
    os: [linux]

  '@next/swc-linux-x64-gnu@15.2.4':
    resolution: {integrity: sha512-yb5WTRaHdkgOqFOZiu6rHV1fAEK0flVpaIN2HB6kxHVSy/dIajWbThS7qON3W9/SNOH2JWkVCyulgGYekMePuw==}
    engines: {node: '>= 10'}
    cpu: [x64]
    os: [linux]

  '@next/swc-linux-x64-musl@15.2.4':
    resolution: {integrity: sha512-Dcdv/ix6srhkM25fgXiyOieFUkz+fOYkHlydWCtB0xMST6X9XYI3yPDKBZt1xuhOytONsIFJFB08xXYsxUwJLw==}
    engines: {node: '>= 10'}
    cpu: [x64]
    os: [linux]

  '@next/swc-win32-arm64-msvc@15.2.4':
    resolution: {integrity: sha512-dW0i7eukvDxtIhCYkMrZNQfNicPDExt2jPb9AZPpL7cfyUo7QSNl1DjsHjmmKp6qNAqUESyT8YFl/Aw91cNJJg==}
    engines: {node: '>= 10'}
    cpu: [arm64]
    os: [win32]

  '@next/swc-win32-x64-msvc@15.2.4':
    resolution: {integrity: sha512-SbnWkJmkS7Xl3kre8SdMF6F/XDh1DTFEhp0jRTj/uB8iPKoU2bb2NDfcu+iifv1+mxQEd1g2vvSxcZbXSKyWiQ==}
    engines: {node: '>= 10'}
    cpu: [x64]
    os: [win32]

  '@opentelemetry/api-logs@0.52.1':
    resolution: {integrity: sha512-qnSqB2DQ9TPP96dl8cDubDvrUyWc0/sK81xHTK8eSUspzDM3bsewX903qclQFvVhgStjRWdC5bLb3kQqMkfV5A==}
    engines: {node: '>=14'}

  '@opentelemetry/api@1.9.0':
    resolution: {integrity: sha512-3giAOQvZiH5F9bMlMiv8+GSPMeqg0dbaeo58/0SlA9sxSqZhnUtxzX9/2FzyhS9sWQf5S0GJE0AKBrFqjpeYcg==}
    engines: {node: '>=8.0.0'}

  '@opentelemetry/auto-instrumentations-node@0.49.1':
    resolution: {integrity: sha512-oF8g0cOEL4u1xkoAgSFAhOwMVVwDyZod6g1hVL1TtmpHTGMeEP2FfM6pPHE1soAFyddxd4B3NahZX3xczEbLdA==}
    engines: {node: '>=14'}
    peerDependencies:
      '@opentelemetry/api': ^1.4.1

  '@opentelemetry/context-async-hooks@1.25.1':
    resolution: {integrity: sha512-UW/ge9zjvAEmRWVapOP0qyCvPulWU6cQxGxDbWEFfGOj1VBBZAuOqTo3X6yWmDTD3Xe15ysCZChHncr2xFMIfQ==}
    engines: {node: '>=14'}
    peerDependencies:
      '@opentelemetry/api': '>=1.0.0 <1.10.0'

  '@opentelemetry/context-async-hooks@1.30.1':
    resolution: {integrity: sha512-s5vvxXPVdjqS3kTLKMeBMvop9hbWkwzBpu+mUO2M7sZtlkyDJGwFe33wRKnbaYDo8ExRVBIIdwIGrqpxHuKttA==}
    engines: {node: '>=14'}
    peerDependencies:
      '@opentelemetry/api': '>=1.0.0 <1.10.0'

  '@opentelemetry/core@1.25.1':
    resolution: {integrity: sha512-GeT/l6rBYWVQ4XArluLVB6WWQ8flHbdb6r2FCHC3smtdOAbrJBIv35tpV/yp9bmYUJf+xmZpu9DRTIeJVhFbEQ==}
    engines: {node: '>=14'}
    peerDependencies:
      '@opentelemetry/api': '>=1.0.0 <1.10.0'

  '@opentelemetry/core@1.26.0':
    resolution: {integrity: sha512-1iKxXXE8415Cdv0yjG3G6hQnB5eVEsJce3QaawX8SjDn0mAS0ZM8fAbZZJD4ajvhC15cePvosSCut404KrIIvQ==}
    engines: {node: '>=14'}
    peerDependencies:
      '@opentelemetry/api': '>=1.0.0 <1.10.0'

  '@opentelemetry/core@1.30.1':
    resolution: {integrity: sha512-OOCM2C/QIURhJMuKaekP3TRBxBKxG/TWWA0TL2J6nXUtDnuCtccy49LUJF8xPFXMX+0LMcxFpCo8M9cGY1W6rQ==}
    engines: {node: '>=14'}
    peerDependencies:
      '@opentelemetry/api': '>=1.0.0 <1.10.0'

  '@opentelemetry/exporter-trace-otlp-grpc@0.52.1':
    resolution: {integrity: sha512-pVkSH20crBwMTqB3nIN4jpQKUEoB0Z94drIHpYyEqs7UBr+I0cpYyOR3bqjA/UasQUMROb3GX8ZX4/9cVRqGBQ==}
    engines: {node: '>=14'}
    peerDependencies:
      '@opentelemetry/api': ^1.0.0

  '@opentelemetry/exporter-trace-otlp-http@0.52.1':
    resolution: {integrity: sha512-05HcNizx0BxcFKKnS5rwOV+2GevLTVIRA0tRgWYyw4yCgR53Ic/xk83toYKts7kbzcI+dswInUg/4s8oyA+tqg==}
    engines: {node: '>=14'}
    peerDependencies:
      '@opentelemetry/api': ^1.0.0

  '@opentelemetry/exporter-trace-otlp-proto@0.52.1':
    resolution: {integrity: sha512-pt6uX0noTQReHXNeEslQv7x311/F1gJzMnp1HD2qgypLRPbXDeMzzeTngRTUaUbP6hqWNtPxuLr4DEoZG+TcEQ==}
    engines: {node: '>=14'}
    peerDependencies:
      '@opentelemetry/api': ^1.0.0

  '@opentelemetry/exporter-zipkin@1.25.1':
    resolution: {integrity: sha512-RmOwSvkimg7ETwJbUOPTMhJm9A9bG1U8s7Zo3ajDh4zM7eYcycQ0dM7FbLD6NXWbI2yj7UY4q8BKinKYBQksyw==}
    engines: {node: '>=14'}
    peerDependencies:
      '@opentelemetry/api': ^1.0.0

  '@opentelemetry/instrumentation-amqplib@0.41.0':
    resolution: {integrity: sha512-00Oi6N20BxJVcqETjgNzCmVKN+I5bJH/61IlHiIWd00snj1FdgiIKlpE4hYVacTB2sjIBB3nTbHskttdZEE2eg==}
    engines: {node: '>=14'}
    peerDependencies:
      '@opentelemetry/api': ^1.3.0

  '@opentelemetry/instrumentation-aws-lambda@0.43.0':
    resolution: {integrity: sha512-pSxcWlsE/pCWQRIw92sV2C+LmKXelYkjkA7C5s39iPUi4pZ2lA1nIiw+1R/y2pDEhUHcaKkNyljQr3cx9ZpVlQ==}
    engines: {node: '>=14'}
    peerDependencies:
      '@opentelemetry/api': ^1.3.0

  '@opentelemetry/instrumentation-aws-sdk@0.43.1':
    resolution: {integrity: sha512-qLT2cCniJ5W+6PFzKbksnoIQuq9pS83nmgaExfUwXVvlwi0ILc50dea0tWBHZMkdIDa/zZdcuFrJ7+fUcSnRow==}
    engines: {node: '>=14'}
    peerDependencies:
      '@opentelemetry/api': ^1.3.0

  '@opentelemetry/instrumentation-bunyan@0.40.0':
    resolution: {integrity: sha512-aZ4cXaGWwj79ZXSYrgFVsrDlE4mmf2wfvP9bViwRc0j75A6eN6GaHYHqufFGMTCqASQn5pIjjP+Bx+PWTGiofw==}
    engines: {node: '>=14'}
    peerDependencies:
      '@opentelemetry/api': ^1.3.0

  '@opentelemetry/instrumentation-cassandra-driver@0.40.0':
    resolution: {integrity: sha512-JxbM39JU7HxE9MTKKwi6y5Z3mokjZB2BjwfqYi4B3Y29YO3I42Z7eopG6qq06yWZc+nQli386UDQe0d9xKmw0A==}
    engines: {node: '>=14'}
    peerDependencies:
      '@opentelemetry/api': ^1.3.0

  '@opentelemetry/instrumentation-connect@0.38.0':
    resolution: {integrity: sha512-2/nRnx3pjYEmdPIaBwtgtSviTKHWnDZN3R+TkRUnhIVrvBKVcq+I5B2rtd6mr6Fe9cHlZ9Ojcuh7pkNh/xdWWg==}
    engines: {node: '>=14'}
    peerDependencies:
      '@opentelemetry/api': ^1.3.0

  '@opentelemetry/instrumentation-cucumber@0.8.0':
    resolution: {integrity: sha512-ieTm4RBIlZt2brPwtX5aEZYtYnkyqhAVXJI9RIohiBVMe5DxiwCwt+2Exep/nDVqGPX8zRBZUl4AEw423OxJig==}
    engines: {node: '>=14'}
    peerDependencies:
      '@opentelemetry/api': ^1.0.0

  '@opentelemetry/instrumentation-dataloader@0.11.0':
    resolution: {integrity: sha512-27urJmwkH4KDaMJtEv1uy2S7Apk4XbN4AgWMdfMJbi7DnOduJmeuA+DpJCwXB72tEWXo89z5T3hUVJIDiSNmNw==}
    engines: {node: '>=14'}
    peerDependencies:
      '@opentelemetry/api': ^1.3.0

  '@opentelemetry/instrumentation-dns@0.38.0':
    resolution: {integrity: sha512-Um07I0TQXDWa+ZbEAKDFUxFH40dLtejtExDOMLNJ1CL8VmOmA71qx93Qi/QG4tGkiI1XWqr7gF/oiMCJ4m8buQ==}
    engines: {node: '>=14'}
    peerDependencies:
      '@opentelemetry/api': ^1.3.0

  '@opentelemetry/instrumentation-express@0.41.1':
    resolution: {integrity: sha512-uRx0V3LPGzjn2bxAnV8eUsDT82vT7NTwI0ezEuPMBOTOsnPpGhWdhcdNdhH80sM4TrWrOfXm9HGEdfWE3TRIww==}
    engines: {node: '>=14'}
    peerDependencies:
      '@opentelemetry/api': ^1.3.0

  '@opentelemetry/instrumentation-fastify@0.38.0':
    resolution: {integrity: sha512-HBVLpTSYpkQZ87/Df3N0gAw7VzYZV3n28THIBrJWfuqw3Or7UqdhnjeuMIPQ04BKk3aZc0cWn2naSQObbh5vXw==}
    engines: {node: '>=14'}
    peerDependencies:
      '@opentelemetry/api': ^1.3.0

  '@opentelemetry/instrumentation-fs@0.14.0':
    resolution: {integrity: sha512-pVc8P5AgliC1DphyyBUgsxXlm2XaPH4BpYvt7rAZDMIqUpRk8gs19SioABtKqqxvFzg5jPtgJfJsdxq0Y+maLw==}
    engines: {node: '>=14'}
    peerDependencies:
      '@opentelemetry/api': ^1.3.0

  '@opentelemetry/instrumentation-generic-pool@0.38.0':
    resolution: {integrity: sha512-0/ULi6pIco1fEnDPmmAul8ZoudFL7St0hjgBbWZlZPBCSyslDll1J7DFeEbjiRSSyUd+0tu73ae0DOKVKNd7VA==}
    engines: {node: '>=14'}
    peerDependencies:
      '@opentelemetry/api': ^1.3.0

  '@opentelemetry/instrumentation-graphql@0.42.0':
    resolution: {integrity: sha512-N8SOwoKL9KQSX7z3gOaw5UaTeVQcfDO1c21csVHnmnmGUoqsXbArK2B8VuwPWcv6/BC/i3io+xTo7QGRZ/z28Q==}
    engines: {node: '>=14'}
    peerDependencies:
      '@opentelemetry/api': ^1.3.0

  '@opentelemetry/instrumentation-grpc@0.52.1':
    resolution: {integrity: sha512-EdSDiDSAO+XRXk/ZN128qQpBo1I51+Uay/LUPcPQhSRGf7fBPIEUBeOLQiItguGsug5MGOYjql2w/1wCQF3fdQ==}
    engines: {node: '>=14'}
    peerDependencies:
      '@opentelemetry/api': ^1.3.0

  '@opentelemetry/instrumentation-hapi@0.40.0':
    resolution: {integrity: sha512-8U/w7Ifumtd2bSN1OLaSwAAFhb9FyqWUki3lMMB0ds+1+HdSxYBe9aspEJEgvxAqOkrQnVniAPTEGf1pGM7SOw==}
    engines: {node: '>=14'}
    peerDependencies:
      '@opentelemetry/api': ^1.3.0

  '@opentelemetry/instrumentation-http@0.52.1':
    resolution: {integrity: sha512-dG/aevWhaP+7OLv4BQQSEKMJv8GyeOp3Wxl31NHqE8xo9/fYMfEljiZphUHIfyg4gnZ9swMyWjfOQs5GUQe54Q==}
    engines: {node: '>=14'}
    peerDependencies:
      '@opentelemetry/api': ^1.3.0

  '@opentelemetry/instrumentation-ioredis@0.42.0':
    resolution: {integrity: sha512-P11H168EKvBB9TUSasNDOGJCSkpT44XgoM6d3gRIWAa9ghLpYhl0uRkS8//MqPzcJVHr3h3RmfXIpiYLjyIZTw==}
    engines: {node: '>=14'}
    peerDependencies:
      '@opentelemetry/api': ^1.3.0

  '@opentelemetry/instrumentation-kafkajs@0.2.0':
    resolution: {integrity: sha512-uKKmhEFd0zR280tJovuiBG7cfnNZT4kvVTvqtHPxQP7nOmRbJstCYHFH13YzjVcKjkmoArmxiSulmZmF7SLIlg==}
    engines: {node: '>=14'}
    peerDependencies:
      '@opentelemetry/api': ^1.3.0

  '@opentelemetry/instrumentation-knex@0.39.0':
    resolution: {integrity: sha512-lRwTqIKQecPWDkH1KEcAUcFhCaNssbKSpxf4sxRTAROCwrCEnYkjOuqJHV+q1/CApjMTaKu0Er4LBv/6bDpoxA==}
    engines: {node: '>=14'}
    peerDependencies:
      '@opentelemetry/api': ^1.3.0

  '@opentelemetry/instrumentation-koa@0.42.0':
    resolution: {integrity: sha512-H1BEmnMhho8o8HuNRq5zEI4+SIHDIglNB7BPKohZyWG4fWNuR7yM4GTlR01Syq21vODAS7z5omblScJD/eZdKw==}
    engines: {node: '>=14'}
    peerDependencies:
      '@opentelemetry/api': ^1.3.0

  '@opentelemetry/instrumentation-lru-memoizer@0.39.0':
    resolution: {integrity: sha512-eU1Wx1RRTR/2wYXFzH9gcpB8EPmhYlNDIUHzUXjyUE0CAXEJhBLkYNlzdaVCoQDw2neDqS+Woshiia6+emWK9A==}
    engines: {node: '>=14'}
    peerDependencies:
      '@opentelemetry/api': ^1.3.0

  '@opentelemetry/instrumentation-memcached@0.38.0':
    resolution: {integrity: sha512-tPmyqQEZNyrvg6G+iItdlguQEcGzfE+bJkpQifmBXmWBnoS5oU3UxqtyYuXGL2zI9qQM5yMBHH4nRXWALzy7WA==}
    engines: {node: '>=14'}
    peerDependencies:
      '@opentelemetry/api': ^1.3.0

  '@opentelemetry/instrumentation-mongodb@0.46.0':
    resolution: {integrity: sha512-VF/MicZ5UOBiXrqBslzwxhN7TVqzu1/LN/QDpkskqM0Zm0aZ4CVRbUygL8d7lrjLn15x5kGIe8VsSphMfPJzlA==}
    engines: {node: '>=14'}
    peerDependencies:
      '@opentelemetry/api': ^1.3.0

  '@opentelemetry/instrumentation-mongoose@0.40.0':
    resolution: {integrity: sha512-niRi5ZUnkgzRhIGMOozTyoZIvJKNJyhijQI4nF4iFSb+FUx2v5fngfR+8XLmdQAO7xmsD8E5vEGdDVYVtKbZew==}
    engines: {node: '>=14'}
    peerDependencies:
      '@opentelemetry/api': ^1.3.0

  '@opentelemetry/instrumentation-mysql2@0.40.0':
    resolution: {integrity: sha512-0xfS1xcqUmY7WE1uWjlmI67Xg3QsSUlNT+AcXHeA4BDUPwZtWqF4ezIwLgpVZfHOnkAEheqGfNSWd1PIu3Wnfg==}
    engines: {node: '>=14'}
    peerDependencies:
      '@opentelemetry/api': ^1.3.0

  '@opentelemetry/instrumentation-mysql@0.40.0':
    resolution: {integrity: sha512-d7ja8yizsOCNMYIJt5PH/fKZXjb/mS48zLROO4BzZTtDfhNCl2UM/9VIomP2qkGIFVouSJrGr/T00EzY7bPtKA==}
    engines: {node: '>=14'}
    peerDependencies:
      '@opentelemetry/api': ^1.3.0

  '@opentelemetry/instrumentation-nestjs-core@0.39.0':
    resolution: {integrity: sha512-mewVhEXdikyvIZoMIUry8eb8l3HUjuQjSjVbmLVTt4NQi35tkpnHQrG9bTRBrl3403LoWZ2njMPJyg4l6HfKvA==}
    engines: {node: '>=14'}
    peerDependencies:
      '@opentelemetry/api': ^1.3.0

  '@opentelemetry/instrumentation-net@0.38.0':
    resolution: {integrity: sha512-stjow1PijcmUquSmRD/fSihm/H61DbjPlJuJhWUe7P22LFPjFhsrSeiB5vGj3vn+QGceNAs+kioUTzMGPbNxtg==}
    engines: {node: '>=14'}
    peerDependencies:
      '@opentelemetry/api': ^1.3.0

  '@opentelemetry/instrumentation-pg@0.43.0':
    resolution: {integrity: sha512-og23KLyoxdnAeFs1UWqzSonuCkePUzCX30keSYigIzJe/6WSYA8rnEI5lobcxPEzg+GcU06J7jzokuEHbjVJNw==}
    engines: {node: '>=14'}
    peerDependencies:
      '@opentelemetry/api': ^1.3.0

  '@opentelemetry/instrumentation-pino@0.41.0':
    resolution: {integrity: sha512-Kpv0fJRk/8iMzMk5Ue5BsUJfHkBJ2wQoIi/qduU1a1Wjx9GLj6J2G17PHjPK5mnZjPNzkFOXFADZMfgDioliQw==}
    engines: {node: '>=14'}
    peerDependencies:
      '@opentelemetry/api': ^1.3.0

  '@opentelemetry/instrumentation-redis-4@0.41.0':
    resolution: {integrity: sha512-H7IfGTqW2reLXqput4yzAe8YpDC0fmVNal95GHMLOrS89W+qWUKIqxolSh63hJyfmwPSFwXASzj7wpSk8Az+Dg==}
    engines: {node: '>=14'}
    peerDependencies:
      '@opentelemetry/api': ^1.3.0

  '@opentelemetry/instrumentation-redis@0.41.0':
    resolution: {integrity: sha512-RJ1pwI3btykp67ts+5qZbaFSAAzacucwBet5/5EsKYtWBpHbWwV/qbGN/kIBzXg5WEZBhXLrR/RUq0EpEUpL3A==}
    engines: {node: '>=14'}
    peerDependencies:
      '@opentelemetry/api': ^1.3.0

  '@opentelemetry/instrumentation-restify@0.40.0':
    resolution: {integrity: sha512-sm/rH/GysY/KOEvZqYBZSLYFeXlBkHCgqPDgWc07tz+bHCN6mPs9P3otGOSTe7o3KAIM8Nc6ncCO59vL+jb2cA==}
    engines: {node: '>=14'}
    peerDependencies:
      '@opentelemetry/api': ^1.3.0

  '@opentelemetry/instrumentation-router@0.39.0':
    resolution: {integrity: sha512-LaXnVmD69WPC4hNeLzKexCCS19hRLrUw3xicneAMkzJSzNJvPyk7G6I7lz7VjQh1cooObPBt9gNyd3hhTCUrag==}
    engines: {node: '>=14'}
    peerDependencies:
      '@opentelemetry/api': ^1.3.0

  '@opentelemetry/instrumentation-socket.io@0.41.0':
    resolution: {integrity: sha512-7fzDe9/FpO6NFizC/wnzXXX7bF9oRchsD//wFqy5g5hVEgXZCQ70IhxjrKdBvgjyIejR9T9zTvfQ6PfVKfkCAw==}
    engines: {node: '>=14'}
    peerDependencies:
      '@opentelemetry/api': ^1.3.0

  '@opentelemetry/instrumentation-tedious@0.12.0':
    resolution: {integrity: sha512-53xx7WQmpBPfxtVxOKRzzZxOjv9JzSdoy1aIvCtPM5/O407aYcdvj8wXxCQEiEfctFEovEHG4QgmdHz9BKidSQ==}
    engines: {node: '>=14'}
    peerDependencies:
      '@opentelemetry/api': ^1.3.0

  '@opentelemetry/instrumentation-undici@0.4.0':
    resolution: {integrity: sha512-UdMQBpz11SqtWlmDnk5SoqF5QDom4VmW8SVDt9Q2xuMWVh8lc0kVROfoo2pl7zU6H6gFR8eudb3eFXIdrFn0ew==}
    engines: {node: '>=14'}
    peerDependencies:
      '@opentelemetry/api': ^1.7.0

  '@opentelemetry/instrumentation-winston@0.39.0':
    resolution: {integrity: sha512-v/1xziLJ9CyB3YDjBSBzbB70Qd0JwWTo36EqWK5m3AR0CzsyMQQmf3ZIZM6sgx7hXMcRQ0pnEYhg6nhrUQPm9A==}
    engines: {node: '>=14'}
    peerDependencies:
      '@opentelemetry/api': ^1.3.0

  '@opentelemetry/instrumentation@0.52.1':
    resolution: {integrity: sha512-uXJbYU/5/MBHjMp1FqrILLRuiJCs3Ofk0MeRDk8g1S1gD47U8X3JnSwcMO1rtRo1x1a7zKaQHaoYu49p/4eSKw==}
    engines: {node: '>=14'}
    peerDependencies:
      '@opentelemetry/api': ^1.3.0

  '@opentelemetry/otlp-exporter-base@0.52.1':
    resolution: {integrity: sha512-z175NXOtX5ihdlshtYBe5RpGeBoTXVCKPPLiQlD6FHvpM4Ch+p2B0yWKYSrBfLH24H9zjJiBdTrtD+hLlfnXEQ==}
    engines: {node: '>=14'}
    peerDependencies:
      '@opentelemetry/api': ^1.0.0

  '@opentelemetry/otlp-grpc-exporter-base@0.52.1':
    resolution: {integrity: sha512-zo/YrSDmKMjG+vPeA9aBBrsQM9Q/f2zo6N04WMB3yNldJRsgpRBeLLwvAt/Ba7dpehDLOEFBd1i2JCoaFtpCoQ==}
    engines: {node: '>=14'}
    peerDependencies:
      '@opentelemetry/api': ^1.0.0

  '@opentelemetry/otlp-transformer@0.52.1':
    resolution: {integrity: sha512-I88uCZSZZtVa0XniRqQWKbjAUm73I8tpEy/uJYPPYw5d7BRdVk0RfTBQw8kSUl01oVWEuqxLDa802222MYyWHg==}
    engines: {node: '>=14'}
    peerDependencies:
      '@opentelemetry/api': '>=1.3.0 <1.10.0'

  '@opentelemetry/propagation-utils@0.30.10':
    resolution: {integrity: sha512-hhTW8pFp9PSyosYzzuUL9rdm7HF97w3OCyElufFHyUnYnKkCBbu8ne2LyF/KSdI/xZ81ubxWZs78hX4S7pLq5g==}
    engines: {node: '>=14'}
    peerDependencies:
      '@opentelemetry/api': ^1.0.0

  '@opentelemetry/propagator-aws-xray@1.3.1':
    resolution: {integrity: sha512-6fDMzFlt5r6VWv7MUd0eOpglXPFqykW8CnOuUxJ1VZyLy6mV1bzBlzpsqEmhx1bjvZYvH93vhGkQZqrm95mlrQ==}
    engines: {node: '>=14'}
    peerDependencies:
      '@opentelemetry/api': ^1.0.0

  '@opentelemetry/propagator-b3@1.25.1':
    resolution: {integrity: sha512-p6HFscpjrv7//kE+7L+3Vn00VEDUJB0n6ZrjkTYHrJ58QZ8B3ajSJhRbCcY6guQ3PDjTbxWklyvIN2ojVbIb1A==}
    engines: {node: '>=14'}
    peerDependencies:
      '@opentelemetry/api': '>=1.0.0 <1.10.0'

  '@opentelemetry/propagator-jaeger@1.25.1':
    resolution: {integrity: sha512-nBprRf0+jlgxks78G/xq72PipVK+4or9Ypntw0gVZYNTCSK8rg5SeaGV19tV920CMqBD/9UIOiFr23Li/Q8tiA==}
    engines: {node: '>=14'}
    peerDependencies:
      '@opentelemetry/api': '>=1.0.0 <1.10.0'

  '@opentelemetry/redis-common@0.36.2':
    resolution: {integrity: sha512-faYX1N0gpLhej/6nyp6bgRjzAKXn5GOEMYY7YhciSfCoITAktLUtQ36d24QEWNA1/WA1y6qQunCe0OhHRkVl9g==}
    engines: {node: '>=14'}

  '@opentelemetry/resource-detector-alibaba-cloud@0.29.0':
    resolution: {integrity: sha512-cYL1DfBwszTQcpzjiezzFkZp1bzevXjaVJ+VClrufHzH17S0RADcaLRQcLq4GqbWCGfvkJKUqBNz6f1SgfePgw==}
    engines: {node: '>=14'}
    peerDependencies:
      '@opentelemetry/api': ^1.0.0

  '@opentelemetry/resource-detector-aws@1.5.2':
    resolution: {integrity: sha512-LNwKy5vJM5fvCDcbXVKwg6Y1pKT4WgZUsddGMnWMEhxJcQVZm2Z9vUkyHdQU7xvJtGwCO2/TkMWHPjU1KQNDJQ==}
    engines: {node: '>=14'}
    peerDependencies:
      '@opentelemetry/api': ^1.0.0

  '@opentelemetry/resource-detector-azure@0.2.9':
    resolution: {integrity: sha512-16Z6kyrmszoa7J1uj1kbSAgZuk11K07yEDj6fa3I9XBf8Debi8y4K8ex94kpxbCfEraWagXji3bCWvaq3k4dRg==}
    engines: {node: '>=14'}
    peerDependencies:
      '@opentelemetry/api': ^1.0.0

  '@opentelemetry/resource-detector-container@0.3.11':
    resolution: {integrity: sha512-22ndMDakxX+nuhAYwqsciexV8/w26JozRUV0FN9kJiqSWtA1b5dCVtlp3J6JivG5t8kDN9UF5efatNnVbqRT9Q==}
    engines: {node: '>=14'}
    peerDependencies:
      '@opentelemetry/api': ^1.0.0

  '@opentelemetry/resource-detector-gcp@0.29.10':
    resolution: {integrity: sha512-rm2HKJ9lsdoVvrbmkr9dkOzg3Uk0FksXNxvNBgrCprM1XhMoJwThI5i0h/5sJypISUAJlEeJS6gn6nROj/NpkQ==}
    engines: {node: '>=14'}
    peerDependencies:
      '@opentelemetry/api': ^1.0.0

  '@opentelemetry/resources@1.25.1':
    resolution: {integrity: sha512-pkZT+iFYIZsVn6+GzM0kSX+u3MSLCY9md+lIJOoKl/P+gJFfxJte/60Usdp8Ce4rOs8GduUpSPNe1ddGyDT1sQ==}
    engines: {node: '>=14'}
    peerDependencies:
      '@opentelemetry/api': '>=1.0.0 <1.10.0'

  '@opentelemetry/resources@1.26.0':
    resolution: {integrity: sha512-CPNYchBE7MBecCSVy0HKpUISEeJOniWqcHaAHpmasZ3j9o6V3AyBzhRc90jdmemq0HOxDr6ylhUbDhBqqPpeNw==}
    engines: {node: '>=14'}
    peerDependencies:
      '@opentelemetry/api': '>=1.0.0 <1.10.0'

  '@opentelemetry/resources@1.30.1':
    resolution: {integrity: sha512-5UxZqiAgLYGFjS4s9qm5mBVo433u+dSPUFWVWXmLAD4wB65oMCoXaJP1KJa9DIYYMeHu3z4BZcStG3LC593cWA==}
    engines: {node: '>=14'}
    peerDependencies:
      '@opentelemetry/api': '>=1.0.0 <1.10.0'

  '@opentelemetry/sdk-logs@0.52.1':
    resolution: {integrity: sha512-MBYh+WcPPsN8YpRHRmK1Hsca9pVlyyKd4BxOC4SsgHACnl/bPp4Cri9hWhVm5+2tiQ9Zf4qSc1Jshw9tOLGWQA==}
    engines: {node: '>=14'}
    peerDependencies:
      '@opentelemetry/api': '>=1.4.0 <1.10.0'

  '@opentelemetry/sdk-metrics@1.25.1':
    resolution: {integrity: sha512-9Mb7q5ioFL4E4dDrc4wC/A3NTHDat44v4I3p2pLPSxRvqUbDIQyMVr9uK+EU69+HWhlET1VaSrRzwdckWqY15Q==}
    engines: {node: '>=14'}
    peerDependencies:
      '@opentelemetry/api': '>=1.3.0 <1.10.0'

  '@opentelemetry/sdk-metrics@1.30.1':
    resolution: {integrity: sha512-q9zcZ0Okl8jRgmy7eNW3Ku1XSgg3sDLa5evHZpCwjspw7E8Is4K/haRPDJrBcX3YSn/Y7gUvFnByNYEKQNbNog==}
    engines: {node: '>=14'}
    peerDependencies:
      '@opentelemetry/api': '>=1.3.0 <1.10.0'

  '@opentelemetry/sdk-node@0.52.1':
    resolution: {integrity: sha512-uEG+gtEr6eKd8CVWeKMhH2olcCHM9dEK68pe0qE0be32BcCRsvYURhHaD1Srngh1SQcnQzZ4TP324euxqtBOJA==}
    engines: {node: '>=14'}
    peerDependencies:
      '@opentelemetry/api': '>=1.3.0 <1.10.0'

  '@opentelemetry/sdk-trace-base@1.25.1':
    resolution: {integrity: sha512-C8k4hnEbc5FamuZQ92nTOp8X/diCY56XUTnMiv9UTuJitCzaNNHAVsdm5+HLCdI8SLQsLWIrG38tddMxLVoftw==}
    engines: {node: '>=14'}
    peerDependencies:
      '@opentelemetry/api': '>=1.0.0 <1.10.0'

  '@opentelemetry/sdk-trace-base@1.26.0':
    resolution: {integrity: sha512-olWQldtvbK4v22ymrKLbIcBi9L2SpMO84sCPY54IVsJhP9fRsxJT194C/AVaAuJzLE30EdhhM1VmvVYR7az+cw==}
    engines: {node: '>=14'}
    peerDependencies:
      '@opentelemetry/api': '>=1.0.0 <1.10.0'

  '@opentelemetry/sdk-trace-base@1.30.1':
    resolution: {integrity: sha512-jVPgBbH1gCy2Lb7X0AVQ8XAfgg0pJ4nvl8/IiQA6nxOsPvS+0zMJaFSs2ltXe0J6C8dqjcnpyqINDJmU30+uOg==}
    engines: {node: '>=14'}
    peerDependencies:
      '@opentelemetry/api': '>=1.0.0 <1.10.0'

  '@opentelemetry/sdk-trace-node@1.25.1':
    resolution: {integrity: sha512-nMcjFIKxnFqoez4gUmihdBrbpsEnAX/Xj16sGvZm+guceYE0NE00vLhpDVK6f3q8Q4VFI5xG8JjlXKMB/SkTTQ==}
    engines: {node: '>=14'}
    peerDependencies:
      '@opentelemetry/api': '>=1.0.0 <1.10.0'

  '@opentelemetry/semantic-conventions@1.25.1':
    resolution: {integrity: sha512-ZDjMJJQRlyk8A1KZFCc+bCbsyrn1wTwdNt56F7twdfUfnHUZUq77/WfONCj8p72NZOyP7pNTdUWSTYC3GTbuuQ==}
    engines: {node: '>=14'}

  '@opentelemetry/semantic-conventions@1.26.0':
    resolution: {integrity: sha512-U9PJlOswJPSgQVPI+XEuNLElyFWkb0hAiMg+DExD9V0St03X2lPHGMdxMY/LrVmoukuIpXJ12oyrOtEZ4uXFkw==}
    engines: {node: '>=14'}

  '@opentelemetry/semantic-conventions@1.27.0':
    resolution: {integrity: sha512-sAay1RrB+ONOem0OZanAR1ZI/k7yDpnOQSQmTMuGImUQb2y8EbSaCJ94FQluM74xoU03vlb2d2U90hZluL6nQg==}
    engines: {node: '>=14'}

  '@opentelemetry/semantic-conventions@1.28.0':
    resolution: {integrity: sha512-lp4qAiMTD4sNWW4DbKLBkfiMZ4jbAboJIGOQr5DvciMRI494OapieI9qiODpOt0XBr1LjIDy1xAGAnVs5supTA==}
    engines: {node: '>=14'}

  '@opentelemetry/sql-common@0.40.1':
    resolution: {integrity: sha512-nSDlnHSqzC3pXn/wZEZVLuAuJ1MYMXPBwtv2qAbCa3847SaHItdE7SzUq/Jtb0KZmh1zfAbNi3AAMjztTT4Ugg==}
    engines: {node: '>=14'}
    peerDependencies:
      '@opentelemetry/api': ^1.1.0

  '@pdf-lib/standard-fonts@1.0.0':
    resolution: {integrity: sha512-hU30BK9IUN/su0Mn9VdlVKsWBS6GyhVfqjwl1FjZN4TxP6cCw0jP2w7V3Hf5uX7M0AZJ16vey9yE0ny7Sa59ZA==}

  '@pdf-lib/upng@1.0.1':
    resolution: {integrity: sha512-dQK2FUMQtowVP00mtIksrlZhdFXQZPC+taih1q4CvPZ5vqdxR/LKBaFg0oAfzd1GlHZXXSPdQfzQnt+ViGvEIQ==}

  '@pinecone-database/pinecone@2.2.0':
    resolution: {integrity: sha512-qfVs9n5YyTmerIV1GE1u89xF1W3oFSF53STW68Oqyxey0dGq4775cCw8G5pnwoy872uqfh+tMRDME9bcWfinUw==}
    engines: {node: '>=14.0.0'}

  '@pkgjs/parseargs@0.11.0':
    resolution: {integrity: sha512-+1VkjdD0QBLPodGrJUeqarH8VAIvQODIbwh9XpP5Syisf7YoQgsJKPNFoqqLQlu+VQ/tVSshMR6loPMn8U+dPg==}
    engines: {node: '>=14'}

  '@protobufjs/aspromise@1.1.2':
    resolution: {integrity: sha512-j+gKExEuLmKwvz3OgROXtrJ2UG2x8Ch2YZUxahh+s1F2HZ+wAceUNLkvy6zKCPVRkU++ZWQrdxsUeQXmcg4uoQ==}

  '@protobufjs/base64@1.1.2':
    resolution: {integrity: sha512-AZkcAA5vnN/v4PDqKyMR5lx7hZttPDgClv83E//FMNhR2TMcLUhfRUBHCmSl0oi9zMgDDqRUJkSxO3wm85+XLg==}

  '@protobufjs/codegen@2.0.4':
    resolution: {integrity: sha512-YyFaikqM5sH0ziFZCN3xDC7zeGaB/d0IUb9CATugHWbd1FRFwWwt4ld4OYMPWu5a3Xe01mGAULCdqhMlPl29Jg==}

  '@protobufjs/eventemitter@1.1.0':
    resolution: {integrity: sha512-j9ednRT81vYJ9OfVuXG6ERSTdEL1xVsNgqpkxMsbIabzSo3goCjDIveeGv5d03om39ML71RdmrGNjG5SReBP/Q==}

  '@protobufjs/fetch@1.1.0':
    resolution: {integrity: sha512-lljVXpqXebpsijW71PZaCYeIcE5on1w5DlQy5WH6GLbFryLUrBD4932W/E2BSpfRJWseIL4v/KPgBFxDOIdKpQ==}

  '@protobufjs/float@1.0.2':
    resolution: {integrity: sha512-Ddb+kVXlXst9d+R9PfTIxh1EdNkgoRe5tOX6t01f1lYWOvJnSPDBlG241QLzcyPdoNTsblLUdujGSE4RzrTZGQ==}

  '@protobufjs/inquire@1.1.0':
    resolution: {integrity: sha512-kdSefcPdruJiFMVSbn801t4vFK7KB/5gd2fYvrxhuJYg8ILrmn9SKSX2tZdV6V+ksulWqS7aXjBcRXl3wHoD9Q==}

  '@protobufjs/path@1.1.2':
    resolution: {integrity: sha512-6JOcJ5Tm08dOHAbdR3GrvP+yUUfkjG5ePsHYczMFLq3ZmMkAD98cDgcT2iA1lJ9NVwFd4tH/iSSoe44YWkltEA==}

  '@protobufjs/pool@1.1.0':
    resolution: {integrity: sha512-0kELaGSIDBKvcgS4zkjz1PeddatrjYcmMWOlAuAPwAeccUrPHdUqo/J6LiymHHEiJT5NrF1UVwxY14f+fy4WQw==}

  '@protobufjs/utf8@1.1.0':
    resolution: {integrity: sha512-Vvn3zZrhQZkkBE8LSuW3em98c0FwgO4nxzv6OdSxPKJIEKY2bGbHn+mhGIPerzI4twdxaP8/0+06HBpwf345Lw==}

  '@rollup/rollup-android-arm-eabi@4.25.0':
    resolution: {integrity: sha512-CC/ZqFZwlAIbU1wUPisHyV/XRc5RydFrNLtgl3dGYskdwPZdt4HERtKm50a/+DtTlKeCq9IXFEWR+P6blwjqBA==}
    cpu: [arm]
    os: [android]

  '@rollup/rollup-android-arm64@4.25.0':
    resolution: {integrity: sha512-/Y76tmLGUJqVBXXCfVS8Q8FJqYGhgH4wl4qTA24E9v/IJM0XvJCGQVSW1QZ4J+VURO9h8YCa28sTFacZXwK7Rg==}
    cpu: [arm64]
    os: [android]

  '@rollup/rollup-darwin-arm64@4.25.0':
    resolution: {integrity: sha512-YVT6L3UrKTlC0FpCZd0MGA7NVdp7YNaEqkENbWQ7AOVOqd/7VzyHpgIpc1mIaxRAo1ZsJRH45fq8j4N63I/vvg==}
    cpu: [arm64]
    os: [darwin]

  '@rollup/rollup-darwin-x64@4.25.0':
    resolution: {integrity: sha512-ZRL+gexs3+ZmmWmGKEU43Bdn67kWnMeWXLFhcVv5Un8FQcx38yulHBA7XR2+KQdYIOtD0yZDWBCudmfj6lQJoA==}
    cpu: [x64]
    os: [darwin]

  '@rollup/rollup-freebsd-arm64@4.25.0':
    resolution: {integrity: sha512-xpEIXhiP27EAylEpreCozozsxWQ2TJbOLSivGfXhU4G1TBVEYtUPi2pOZBnvGXHyOdLAUUhPnJzH3ah5cqF01g==}
    cpu: [arm64]
    os: [freebsd]

  '@rollup/rollup-freebsd-x64@4.25.0':
    resolution: {integrity: sha512-sC5FsmZGlJv5dOcURrsnIK7ngc3Kirnx3as2XU9uER+zjfyqIjdcMVgzy4cOawhsssqzoAX19qmxgJ8a14Qrqw==}
    cpu: [x64]
    os: [freebsd]

  '@rollup/rollup-linux-arm-gnueabihf@4.25.0':
    resolution: {integrity: sha512-uD/dbLSs1BEPzg564TpRAQ/YvTnCds2XxyOndAO8nJhaQcqQGFgv/DAVko/ZHap3boCvxnzYMa3mTkV/B/3SWA==}
    cpu: [arm]
    os: [linux]

  '@rollup/rollup-linux-arm-musleabihf@4.25.0':
    resolution: {integrity: sha512-ZVt/XkrDlQWegDWrwyC3l0OfAF7yeJUF4fq5RMS07YM72BlSfn2fQQ6lPyBNjt+YbczMguPiJoCfaQC2dnflpQ==}
    cpu: [arm]
    os: [linux]

  '@rollup/rollup-linux-arm64-gnu@4.25.0':
    resolution: {integrity: sha512-qboZ+T0gHAW2kkSDPHxu7quaFaaBlynODXpBVnPxUgvWYaE84xgCKAPEYE+fSMd3Zv5PyFZR+L0tCdYCMAtG0A==}
    cpu: [arm64]
    os: [linux]

  '@rollup/rollup-linux-arm64-musl@4.25.0':
    resolution: {integrity: sha512-ndWTSEmAaKr88dBuogGH2NZaxe7u2rDoArsejNslugHZ+r44NfWiwjzizVS1nUOHo+n1Z6qV3X60rqE/HlISgw==}
    cpu: [arm64]
    os: [linux]

  '@rollup/rollup-linux-powerpc64le-gnu@4.25.0':
    resolution: {integrity: sha512-BVSQvVa2v5hKwJSy6X7W1fjDex6yZnNKy3Kx1JGimccHft6HV0THTwNtC2zawtNXKUu+S5CjXslilYdKBAadzA==}
    cpu: [ppc64]
    os: [linux]

  '@rollup/rollup-linux-riscv64-gnu@4.25.0':
    resolution: {integrity: sha512-G4hTREQrIdeV0PE2JruzI+vXdRnaK1pg64hemHq2v5fhv8C7WjVaeXc9P5i4Q5UC06d/L+zA0mszYIKl+wY8oA==}
    cpu: [riscv64]
    os: [linux]

  '@rollup/rollup-linux-s390x-gnu@4.25.0':
    resolution: {integrity: sha512-9T/w0kQ+upxdkFL9zPVB6zy9vWW1deA3g8IauJxojN4bnz5FwSsUAD034KpXIVX5j5p/rn6XqumBMxfRkcHapQ==}
    cpu: [s390x]
    os: [linux]

  '@rollup/rollup-linux-x64-gnu@4.25.0':
    resolution: {integrity: sha512-ThcnU0EcMDn+J4B9LD++OgBYxZusuA7iemIIiz5yzEcFg04VZFzdFjuwPdlURmYPZw+fgVrFzj4CA64jSTG4Ig==}
    cpu: [x64]
    os: [linux]

  '@rollup/rollup-linux-x64-musl@4.25.0':
    resolution: {integrity: sha512-zx71aY2oQxGxAT1JShfhNG79PnjYhMC6voAjzpu/xmMjDnKNf6Nl/xv7YaB/9SIa9jDYf8RBPWEnjcdlhlv1rQ==}
    cpu: [x64]
    os: [linux]

  '@rollup/rollup-win32-arm64-msvc@4.25.0':
    resolution: {integrity: sha512-JT8tcjNocMs4CylWY/CxVLnv8e1lE7ff1fi6kbGocWwxDq9pj30IJ28Peb+Y8yiPNSF28oad42ApJB8oUkwGww==}
    cpu: [arm64]
    os: [win32]

  '@rollup/rollup-win32-ia32-msvc@4.25.0':
    resolution: {integrity: sha512-dRLjLsO3dNOfSN6tjyVlG+Msm4IiZnGkuZ7G5NmpzwF9oOc582FZG05+UdfTbz5Jd4buK/wMb6UeHFhG18+OEg==}
    cpu: [ia32]
    os: [win32]

  '@rollup/rollup-win32-x64-msvc@4.25.0':
    resolution: {integrity: sha512-/RqrIFtLB926frMhZD0a5oDa4eFIbyNEwLLloMTEjmqfwZWXywwVVOVmwTsuyhC9HKkVEZcOOi+KV4U9wmOdlg==}
    cpu: [x64]
    os: [win32]

  '@shikijs/engine-oniguruma@1.24.2':
    resolution: {integrity: sha512-ZN6k//aDNWRJs1uKB12pturKHh7GejKugowOFGAuG7TxDRLod1Bd5JhpOikOiFqPmKjKEPtEA6mRCf7q3ulDyQ==}

  '@shikijs/types@1.24.2':
    resolution: {integrity: sha512-bdeWZiDtajGLG9BudI0AHet0b6e7FbR0EsE4jpGaI0YwHm/XJunI9+3uZnzFtX65gsyJ6ngCIWUfA4NWRPnBkQ==}

  '@shikijs/vscode-textmate@9.3.1':
    resolution: {integrity: sha512-79QfK1393x9Ho60QFyLti+QfdJzRQCVLFb97kOIV7Eo9vQU/roINgk7m24uv0a7AUvN//RDH36FLjjK48v0s9g==}

  '@sinclair/typebox@0.27.8':
    resolution: {integrity: sha512-+Fj43pSMwJs4KRrH/938Uf+uAELIgVBmQzg/q1YG10djyfA3TnrU8N8XzqCh/okZdszqBQTZf96idMfE5lnwTA==}

  '@sinclair/typebox@0.29.6':
    resolution: {integrity: sha512-aX5IFYWlMa7tQ8xZr3b2gtVReCvg7f3LEhjir/JAjX2bJCMVJA5tIPv30wTD4KDfcwMd7DDYY3hFDeGmOgtrZQ==}

  '@sinonjs/commons@3.0.1':
    resolution: {integrity: sha512-K3mCHKQ9sVh8o1C9cxkwxaOmXoAMlDxC1mYyHrjqOWEcBjYr76t96zL2zlj5dUGZ3HSw240X1qgH3Mjf1yJWpQ==}

  '@sinonjs/fake-timers@10.3.0':
    resolution: {integrity: sha512-V4BG07kuYSUkTCSBHG8G8TNhM+F19jXFWnQtzj+we8DrkpSBCee9Z3Ms8yiGer/dlmhe35/Xdgyo3/0rQKg7YA==}

  '@swc/counter@0.1.3':
    resolution: {integrity: sha512-e2BR4lsJkkRlKZ/qCHPw9ZaSxc0MVUd7gtbtaB7aMvHeJVYe8sOB8DBZkP2DtISHGSku9sCK6T6cnY0CtXrOCQ==}

  '@swc/helpers@0.5.15':
    resolution: {integrity: sha512-JQ5TuMi45Owi4/BIMAJBoSQoOJu12oOk/gADqlcUL9JEdHB8vyjUSsxqeNXnmXHjYKMi2WcYtezGEEhqUI/E2g==}

  '@tootallnate/once@2.0.0':
    resolution: {integrity: sha512-XCuKFP5PS55gnMVu3dty8KPatLqUoy/ZYzDzAGCQ8JNFCkLXzmI7vNHCR+XpbZaMWQK/vQubr7PkYq8g470J/A==}
    engines: {node: '>= 10'}

  '@tsconfig/node10@1.0.11':
    resolution: {integrity: sha512-DcRjDCujK/kCk/cUe8Xz8ZSpm8mS3mNNpta+jGCA6USEDfktlNvm1+IuZ9eTcDbNk41BHwpHHeW+N1lKCz4zOw==}

  '@tsconfig/node12@1.0.11':
    resolution: {integrity: sha512-cqefuRsh12pWyGsIoBKJA9luFu3mRxCA+ORZvA4ktLSzIuCUtWVxGIuXigEwO5/ywWFMZ2QEGKWvkZG1zDMTag==}

  '@tsconfig/node14@1.0.3':
    resolution: {integrity: sha512-ysT8mhdixWK6Hw3i1V2AeRqZ5WfXg1G43mqoYlM2nc6388Fq5jcXyr5mRsqViLx/GJYdoL0bfXD8nmF+Zn/Iow==}

  '@tsconfig/node16@1.0.4':
    resolution: {integrity: sha512-vxhUy4J8lyeyinH7Azl1pdd43GJhZH/tP2weN8TntQblOY+A0XbT8DJk1/oCPuOOyg/Ja757rG0CgHcWC8OfMA==}

  '@types/aws-lambda@8.10.122':
    resolution: {integrity: sha512-vBkIh9AY22kVOCEKo5CJlyCgmSWvasC+SWUxL/x/vOwRobMpI/HG1xp/Ae3AqmSiZeLUbOhW0FCD3ZjqqUxmXw==}

  '@types/babel__core@7.20.5':
    resolution: {integrity: sha512-qoQprZvz5wQFJwMDqeseRXWv3rqMvhgpbXFfVyWhbx9X47POIA6i/+dXefEmZKoAgOaTdaIgNSMqMIU61yRyzA==}

  '@types/babel__generator@7.6.8':
    resolution: {integrity: sha512-ASsj+tpEDsEiFr1arWrlN6V3mdfjRMZt6LtK/Vp/kreFLnr5QH5+DhvD5nINYZXzwJvXeGq+05iUXcAzVrqWtw==}

  '@types/babel__template@7.4.4':
    resolution: {integrity: sha512-h/NUaSyG5EyxBIp8YRxo4RMe2/qQgvyowRwVMzhYhBCONbW8PUsg4lkFMrhgZhUe5z3L3MiLDuvyJ/CaPa2A8A==}

  '@types/babel__traverse@7.20.6':
    resolution: {integrity: sha512-r1bzfrm0tomOI8g1SzvCaQHo6Lcv6zu0EA+W2kHrt8dyrHQxGzBBL4kdkzIS+jBMV+EYcMAEAqXqYaLJq5rOZg==}

  '@types/body-parser@1.19.5':
    resolution: {integrity: sha512-fB3Zu92ucau0iQ0JMCFQE7b/dv8Ot07NI3KaZIkIUNXq82k4eBAqUaneXfleGY9JWskeS9y+u0nXMyspcuQrCg==}

  '@types/bunyan@1.8.9':
    resolution: {integrity: sha512-ZqS9JGpBxVOvsawzmVt30sP++gSQMTejCkIAQ3VdadOcRE8izTyW66hufvwLeH+YEGP6Js2AW7Gz+RMyvrEbmw==}

  '@types/caseless@0.12.5':
    resolution: {integrity: sha512-hWtVTC2q7hc7xZ/RLbxapMvDMgUnDvKvMOpKal4DrMyfGBUfB1oKaZlIRr6mJL+If3bAP6sV/QneGzF6tJjZDg==}

  '@types/connect@3.4.36':
    resolution: {integrity: sha512-P63Zd/JUGq+PdrM1lv0Wv5SBYeA2+CORvbrXbngriYY0jzLUWfQMQQxOhjONEz/wlHOAxOdY7CY65rgQdTjq2w==}

  '@types/connect@3.4.38':
    resolution: {integrity: sha512-K6uROf1LD88uDQqJCktA4yzL1YYAK6NgfsI0v/mTgyPKWsX1CnJ0XPSDhViejru1GcRkLWb8RlzFYJRqGUbaug==}

  '@types/cors@2.8.17':
    resolution: {integrity: sha512-8CGDvrBj1zgo2qE+oS3pOCyYNqCPryMWY2bGfwA0dcfopWGgxs+78df0Rs3rc9THP4JkOhLsAa+15VdpAqkcUA==}

  '@types/data-urls@3.0.4':
    resolution: {integrity: sha512-XRY2WVaOFSTKpNMaplqY1unPgAGk/DosOJ+eFrB6LJcFFbRH3nVbwJuGqLmDwdTWWx+V7U614/kmrj1JmCDl2A==}

  '@types/estree@1.0.6':
    resolution: {integrity: sha512-AYnb1nQyY49te+VRAVgmzfcgjYS91mY5P0TKUDCLEM+gNnA+3T6rWITXRLYCpahpqSQbN5cE+gHpnPyXjHWxcw==}

  '@types/express-serve-static-core@4.17.43':
    resolution: {integrity: sha512-oaYtiBirUOPQGSWNGPWnzyAFJ0BP3cwvN4oWZQY+zUBwpVIGsKUkpBpSztp74drYcjavs7SKFZ4DX1V2QeN8rg==}

  '@types/express@4.17.21':
    resolution: {integrity: sha512-ejlPM315qwLpaQlQDTjPdsUFSc6ZsP4AN6AlWnogPjQ7CVi7PYF3YVz+CY3jE2pwYf7E/7HlDAN0rV2GxTG0HQ==}

  '@types/graceful-fs@4.1.9':
    resolution: {integrity: sha512-olP3sd1qOEe5dXTSaFvQG+02VdRXcdytWLAZsAq1PecU8uqQAhkrnbli7DagjtXKW/Bl7YJbUsa8MPcuc8LHEQ==}

  '@types/handlebars@4.1.0':
    resolution: {integrity: sha512-gq9YweFKNNB1uFK71eRqsd4niVkXrxHugqWFQkeLRJvGjnxsLr16bYtcsG4tOFwmYi0Bax+wCkbf1reUfdl4kA==}
    deprecated: This is a stub types definition. handlebars provides its own type definitions, so you do not need this installed.

  '@types/hast@3.0.4':
    resolution: {integrity: sha512-WPs+bbQw5aCj+x6laNGWLH3wviHtoCv/P3+otBhbOhJgG8qtpdAMlTCxLtsTWA7LH1Oh/bFCHsBn0TPS5m30EQ==}

  '@types/http-errors@2.0.4':
    resolution: {integrity: sha512-D0CFMMtydbJAegzOyHjtiKPLlvnm3iTZyZRSZoLq2mRhDdmLfIWOCYPfQJ4cu2erKghU++QvjcUjp/5h7hESpA==}

  '@types/istanbul-lib-coverage@2.0.6':
    resolution: {integrity: sha512-2QF/t/auWm0lsy8XtKVPG19v3sSOQlJe/YHZgfjb/KBBHOGSV+J2q/S671rcq9uTBrLAXmZpqJiaQbMT+zNU1w==}

  '@types/istanbul-lib-report@3.0.3':
    resolution: {integrity: sha512-NQn7AHQnk/RSLOxrBbGyJM/aVQ+pjj5HCgasFxc0K/KhoATfQ/47AyUl15I2yBUpihjmas+a+VJBOqecrFH+uA==}

  '@types/istanbul-reports@3.0.4':
    resolution: {integrity: sha512-pk2B1NWalF9toCRu6gjBzR69syFjP4Od8WRAX+0mmf9lAjCRicLOWc+ZrxZHx/0XRjotgkF9t6iaMJ+aXcOdZQ==}

  '@types/jest@29.5.13':
    resolution: {integrity: sha512-wd+MVEZCHt23V0/L642O5APvspWply/rGY5BcW4SUETo2UzPU3Z26qr8jC2qxpimI2jjx9h7+2cj2FwIr01bXg==}

  '@types/json-schema@7.0.15':
    resolution: {integrity: sha512-5+fP8P8MFNC+AyZCDxrB2pkZFPGzqQWUzpSeuuVLvm8VMcorNYavBqoFcxK8bQz4Qsbn4oUEEem4wDLfcysGHA==}

  '@types/jsonwebtoken@9.0.6':
    resolution: {integrity: sha512-/5hndP5dCjloafCXns6SZyESp3Ldq7YjH3zwzwczYnjxIT0Fqzk5ROSYVGfFyczIue7IUEj8hkvLbPoLQ18vQw==}

  '@types/long@4.0.2':
    resolution: {integrity: sha512-MqTGEo5bj5t157U6fA/BiDynNkn0YknVdh48CMPkTSpFTVmvao5UQmm7uEF6xBEo7qIMAlY/JSleYaE6VOdpaA==}

  '@types/memcached@2.2.10':
    resolution: {integrity: sha512-AM9smvZN55Gzs2wRrqeMHVP7KE8KWgCJO/XL5yCly2xF6EKa4YlbpK+cLSAH4NG/Ah64HrlegmGqW8kYws7Vxg==}

  '@types/mime@1.3.5':
    resolution: {integrity: sha512-/pyBZWSLD2n0dcHE3hq8s8ZvcETHtEuF+3E7XVt0Ig2nvsVQXdghHVcEkIWjy9A0wKfTn97a/PSDYohKIlnP/w==}

  '@types/mime@3.0.4':
    resolution: {integrity: sha512-iJt33IQnVRkqeqC7PzBHPTC6fDlRNRW8vjrgqtScAhrmMwe8c4Eo7+fUGTa+XdWrpEgpyKWMYmi2dIwMAYRzPw==}

  '@types/mysql@2.15.22':
    resolution: {integrity: sha512-wK1pzsJVVAjYCSZWQoWHziQZbNggXFDUEIGf54g4ZM/ERuP86uGdWeKZWMYlqTPMZfHJJvLPyogXGvCOg87yLQ==}

  '@types/node-fetch@2.6.11':
    resolution: {integrity: sha512-24xFj9R5+rfQJLRyM56qh+wnVSYhyXC2tkoBndtY0U+vubqNsYXGjufB2nn8Q6gt0LrARwL6UBtMCSVCwl4B1g==}

  '@types/node@18.19.53':
    resolution: {integrity: sha512-GLxgUgHhDKO1Edw9Q0lvMbiO/IQXJwJlMaqxSGBXMpPy8uhkCs2iiPFaB2Q/gmobnFkckD3rqTBMVjXdwq+nKg==}

  '@types/node@20.11.30':
    resolution: {integrity: sha512-dHM6ZxwlmuZaRmUPfv1p+KrdD1Dci04FbdEm/9wEMouFqxYoFl5aMkt0VMAUtYRQDyYvD41WJLukhq/ha3YuTw==}

  '@types/node@20.16.9':
    resolution: {integrity: sha512-rkvIVJxsOfBejxK7I0FO5sa2WxFmJCzoDwcd88+fq/CUfynNywTo/1/T6hyFz22CyztsnLS9nVlHOnTI36RH5w==}

  '@types/node@20.17.17':
    resolution: {integrity: sha512-/WndGO4kIfMicEQLTi/mDANUu/iVUhT7KboZPdEqqHQ4aTS+3qT3U5gIqWDFV+XouorjfgGqvKILJeHhuQgFYg==}

  '@types/node@22.15.3':
    resolution: {integrity: sha512-lX7HFZeHf4QG/J7tBZqrCAXwz9J5RD56Y6MpP0eJkka8p+K0RY/yBTW7CYFJ4VGCclxqOLKmiGP5juQc6MKgcw==}

  '@types/node@22.9.0':
    resolution: {integrity: sha512-vuyHg81vvWA1Z1ELfvLko2c8f34gyA0zaic0+Rllc5lbCnbSyuvb2Oxpm6TAUAC/2xZN3QGqxBNggD1nNR2AfQ==}

  '@types/pdf-parse@1.1.4':
    resolution: {integrity: sha512-+gbBHbNCVGGYw1S9lAIIvrHW47UYOhMIFUsJcMkMrzy1Jf0vulBN3XQIjPgnoOXveMuHnF3b57fXROnY/Or7eg==}

  '@types/pg-pool@2.0.4':
    resolution: {integrity: sha512-qZAvkv1K3QbmHHFYSNRYPkRjOWRLBYrL4B9c+wG0GSVGBw0NtJwPcgx/DSddeDJvRGMHCEQ4VMEVfuJ/0gZ3XQ==}

  '@types/pg@8.6.1':
    resolution: {integrity: sha512-1Kc4oAGzAl7uqUStZCDvaLFqZrW9qWSjXOmBfdgyBP5La7Us6Mg4GBvRlSoaZMhQF/zSj1C8CtKMBkoiT8eL8w==}

  '@types/qs@6.9.14':
    resolution: {integrity: sha512-5khscbd3SwWMhFqylJBLQ0zIu7c1K6Vz0uBIt915BI3zV0q1nfjRQD3RqSBcPaO6PHEF4ov/t9y89fSiyThlPA==}

  '@types/range-parser@1.2.7':
    resolution: {integrity: sha512-hKormJbkJqzQGhziax5PItDUTMAM9uE2XXQmM37dyd4hVM+5aVl7oVxMVUiVQn2oCQFN/LKCZdvSM0pFRqbSmQ==}

  '@types/react-dom@19.0.3':
    resolution: {integrity: sha512-0Knk+HJiMP/qOZgMyNFamlIjw9OFCsyC2ZbigmEEyXXixgre6IQpm/4V+r3qH4GC1JPvRJKInw+on2rV6YZLeA==}
    peerDependencies:
      '@types/react': ^19.0.0

  '@types/react@19.0.8':
    resolution: {integrity: sha512-9P/o1IGdfmQxrujGbIMDyYaaCykhLKc0NGCtYcECNUr9UAaDe4gwvV9bR6tvd5Br1SG0j+PBpbKr2UYY8CwqSw==}

  '@types/request@2.48.12':
    resolution: {integrity: sha512-G3sY+NpsA9jnwm0ixhAFQSJ3Q9JkpLZpJbI3GMv0mIAT0y3mRabYeINzal5WOChIiaTEGQYlHOKgkaM9EisWHw==}

  '@types/retry@0.12.0':
    resolution: {integrity: sha512-wWKOClTTiizcZhXnPY4wikVAwmdYHp8q6DmC+EJUzAMsycb7HB32Kh9RN4+0gExjmPmZSAQjgURXIGATPegAvA==}

  '@types/send@0.17.4':
    resolution: {integrity: sha512-x2EM6TJOybec7c52BX0ZspPodMsQUd5L6PRwOunVyVUhXiBSKf3AezDL8Dgvgt5o0UfKNfuA0eMLr2wLT4AiBA==}

  '@types/serve-static@1.15.5':
    resolution: {integrity: sha512-PDRk21MnK70hja/YF8AHfC7yIsiQHn1rcXx7ijCFBX/k+XQJhQT/gw3xekXKJvx+5SXaMMS8oqQy09Mzvz2TuQ==}

  '@types/shimmer@1.0.5':
    resolution: {integrity: sha512-9Hp0ObzwwO57DpLFF0InUjUm/II8GmKAvzbefxQTihCb7KI6yc9yzf0nLc4mVdby5N4DRCgQM2wCup9KTieeww==}

  '@types/stack-utils@2.0.3':
    resolution: {integrity: sha512-9aEbYZ3TbYMznPdcdr3SmIrLXwC/AKZXQeCf9Pgao5CKb8CyHuEX5jzWPTkvregvhRJHcpRO6BFoGW9ycaOkYw==}

  '@types/tedious@4.0.14':
    resolution: {integrity: sha512-KHPsfX/FoVbUGbyYvk1q9MMQHLPeRZhRJZdO45Q4YjvFkv4hMNghCWTvy7rdKessBsmtz4euWCWAB6/tVpI1Iw==}

  '@types/tough-cookie@4.0.5':
    resolution: {integrity: sha512-/Ad8+nIOV7Rl++6f1BdKxFSMgmoqEoYbHRpPcx3JEfv8VRsQe9Z4mCXeJBzxs7mbHY/XOZZuXlRNfhpVPbs6ZA==}

  '@types/triple-beam@1.3.5':
    resolution: {integrity: sha512-6WaYesThRMCl19iryMYP7/x2OVgCtbIVflDGFpWnb9irXI3UjYE4AzmYuiUKY1AJstGijoY+MgUszMgRxIYTYw==}

  '@types/unist@3.0.3':
    resolution: {integrity: sha512-ko/gIFJRv177XgZsZcBwnqJN5x/Gien8qNOn0D5bQU/zAzVf9Zt3BlcUiLqhV9y4ARk0GbT3tnUiPNgnTXzc/Q==}

  '@types/uuid@9.0.8':
    resolution: {integrity: sha512-jg+97EGIcY9AGHJJRaaPVgetKDsrTgbRjQ5Msgjh/DQKEFl0DtyRr/VCOyD1T2R1MNeWPK/u7JoGhlDZnKBAfA==}

  '@types/webidl-conversions@7.0.3':
    resolution: {integrity: sha512-CiJJvcRtIgzadHCYXw7dqEnMNRjhGZlYK05Mj9OyktqV8uVT8fD2BFOB7S1uwBE3Kj2Z+4UyPmFw/Ixgw/LAlA==}

  '@types/whatwg-mimetype@3.0.2':
    resolution: {integrity: sha512-c2AKvDT8ToxLIOUlN51gTiHXflsfIFisS4pO7pDPoKouJCESkhZnEy623gwP9laCy5lnLDAw1vAzu2vM2YLOrA==}

  '@types/whatwg-url@11.0.5':
    resolution: {integrity: sha512-coYR071JRaHa+xoEvvYqvnIHaVqaYrLPbsufM9BF63HkwI5Lgmy2QR8Q5K/lYDYo5AK82wOvSOS0UsLTpTG7uQ==}

  '@types/yargs-parser@21.0.3':
    resolution: {integrity: sha512-I4q9QU9MQv4oEOz4tAHJtNz1cwuLxn2F3xcc2iV5WdqLPpUnj30aUuxt1mAxYTG+oe8CZMV/+6rU4S4gRDzqtQ==}

  '@types/yargs@17.0.33':
    resolution: {integrity: sha512-WpxBCKWPLr4xSsHgz511rFJAM+wS28w2zEO1QDNY5zM/S8ok70NNfztH0xwhqKyaK0OHCbN98LDAZuy1ctxDkA==}

  abort-controller@3.0.0:
    resolution: {integrity: sha512-h8lQ8tacZYnR3vNQTgibj+tODHI5/+l06Au2Pcriv/Gmet0eaj4TwWH41sO9wnHDiQsEj19q0drzdWdeAHtweg==}
    engines: {node: '>=6.5'}

  accepts@1.3.8:
    resolution: {integrity: sha512-PYAthTa2m2VKxuvSD3DPC/Gy+U+sOA1LAuT8mkmRuvw+NACSaeXEQ+NHcVF7rONl6qcaxV3Uuemwawk+7+SJLw==}
    engines: {node: '>= 0.6'}

  accepts@2.0.0:
    resolution: {integrity: sha512-5cvg6CtKwfgdmVqY1WIiXKc3Q1bkRqGLi+2W/6ao+6Y7gu/RCwRuAhGEzh5B4KlszSuTLgZYuqFqo5bImjNKng==}
    engines: {node: '>= 0.6'}

  acorn-import-attributes@1.9.5:
    resolution: {integrity: sha512-n02Vykv5uA3eHGM/Z2dQrcD56kL8TyDb2p1+0P83PClMnC/nc+anbQRhIOWnSq4Ke/KvDPrY3C9hDtC/A3eHnQ==}
    peerDependencies:
      acorn: ^8

  acorn-walk@8.3.4:
    resolution: {integrity: sha512-ueEepnujpqee2o5aIYnvHU6C0A42MNdsIDeqy5BydrkuC5R1ZuUFnm27EeFJGoEHJQgn3uleRvmTXaJgfXbt4g==}
    engines: {node: '>=0.4.0'}

  acorn@8.11.3:
    resolution: {integrity: sha512-Y9rRfJG5jcKOE0CLisYbojUjIrIEE7AGMzA/Sm4BslANhbS+cDMpgBdcPT91oJ7OuJ9hYJBx59RjbhxVnrF8Xg==}
    engines: {node: '>=0.4.0'}
    hasBin: true

  acorn@8.14.0:
    resolution: {integrity: sha512-cl669nCJTZBsL97OF4kUQm5g5hC2uihk0NxY3WENAC0TYdILVkAyHymAntgxGkl7K+t0cXIrH5siy5S4XkFycA==}
    engines: {node: '>=0.4.0'}
    hasBin: true

  agent-base@6.0.2:
    resolution: {integrity: sha512-RZNwNclF7+MS/8bDg70amg32dyeZGZxiDuQmZxKLAlQjr3jGyLx+4Kkk58UO7D2QdgFIQCovuSuZESne6RG6XQ==}
    engines: {node: '>= 6.0.0'}

  agent-base@7.1.0:
    resolution: {integrity: sha512-o/zjMZRhJxny7OyEF+Op8X+efiELC7k7yOjMzgfzVqOzXqkBkWI79YoTdOtsuWd5BWhAGAuOY/Xa6xpiaWXiNg==}
    engines: {node: '>= 14'}

  agentkeepalive@4.5.0:
    resolution: {integrity: sha512-5GG/5IbQQpC9FpkRGsSvZI5QYeSCzlJHdpBQntCsuTOxhKD8lqKhrleg2Yi7yvMIf82Ycmmqln9U8V9qwEiJew==}
    engines: {node: '>= 8.0.0'}

  ajv-formats@3.0.1:
    resolution: {integrity: sha512-8iUql50EUR+uUcdRQ3HDqa6EVyo3docL8g5WJ3FNcWmu62IbkGUue/pEyLBW8VGKKucTPgqeks4fIU1DA4yowQ==}
    peerDependencies:
      ajv: ^8.0.0
    peerDependenciesMeta:
      ajv:
        optional: true

  ajv@8.12.0:
    resolution: {integrity: sha512-sRu1kpcO9yLtYxBKvqfTeh9KzZEwO3STyX1HT+4CaDzC6HpTGYhIhPIzj9XuKU7KYDwnaeh5hcOwjy1QuJzBPA==}

  ajv@8.17.1:
    resolution: {integrity: sha512-B/gBuNg5SiMTrPkC+A2+cW0RszwxYmn6VYxB/inlBStS5nx6xHIt/ehKRhIMhqusl7a8LjQoZnjCs5vhwxOQ1g==}

  ansi-escapes@4.3.2:
    resolution: {integrity: sha512-gKXj5ALrKWQLsYG9jlTRmR/xKluxHV+Z9QEwNIgCfM1/uwPMCuzVVnh5mwTd+OuBZcwSIMbqssNWRm1lE51QaQ==}
    engines: {node: '>=8'}

  ansi-regex@5.0.1:
    resolution: {integrity: sha512-quJQXlTSUGL2LH9SUXo8VwsY4soanhgo6LNSm84E1LBcE8s3O0wpdiRzyR9z/ZZJMlMWv37qOOb9pdJlMUEKFQ==}
    engines: {node: '>=8'}

  ansi-regex@6.0.1:
    resolution: {integrity: sha512-n5M855fKb2SsfMIiFFoVrABHJC8QtHwVx+mHWP3QcEqBHYienj5dHSgjbxtC0WEZXYt4wcD6zrQElDPhFuZgfA==}
    engines: {node: '>=12'}

  ansi-styles@3.2.1:
    resolution: {integrity: sha512-VT0ZI6kZRdTh8YyJw3SMbYm/u+NqfsAxEpWO0Pf9sq8/e94WxxOpPKx9FR1FlyCtOVDNOQ+8ntlqFxiRc+r5qA==}
    engines: {node: '>=4'}

  ansi-styles@4.3.0:
    resolution: {integrity: sha512-zbB9rCJAT1rbjiVDb2hqKFHNYLxgtk8NURxZ3IZwD3F6NtxbXZQCnnSi1Lkx+IDohdPlFp222wVALIheZJQSEg==}
    engines: {node: '>=8'}

  ansi-styles@5.2.0:
    resolution: {integrity: sha512-Cxwpt2SfTzTtXcfOlzGEee8O+c+MmUgGrNiBcXnuWxuFJHe6a5Hz7qwhwe5OgaSYI0IJvkLqWX1ASG+cJOkEiA==}
    engines: {node: '>=10'}

  ansi-styles@6.2.1:
    resolution: {integrity: sha512-bN798gFfQX+viw3R7yrGWRqnrN2oRkEkUjjl4JNn4E8GxxbjtG3FbrEIIY3l8/hrwUwIeCZvi4QuOTP4MErVug==}
    engines: {node: '>=12'}

  any-promise@1.3.0:
    resolution: {integrity: sha512-7UvmKalWRt1wgjL1RrGxoSJW/0QZFIegpeGvZG9kjp8vrRu55XTHbwnqq2GpXm9uLbcuhxm3IqX9OB4MZR1b2A==}

  anymatch@3.1.3:
    resolution: {integrity: sha512-KMReFUr0B4t+D+OBkjR3KYqvocp2XaSzO55UcB6mgQMd3KbcE+mWTyvVV7D/zsdEbNnV6acZUutkiHQXvTr1Rw==}
    engines: {node: '>= 8'}

  arg@4.1.3:
    resolution: {integrity: sha512-58S9QDqG0Xx27YwPSt9fJxivjYl432YCwfDMfZ+71RAqUrZef7LrKQZ3LHLOwCS4FLNBplP533Zx895SeOCHvA==}

  argparse@1.0.10:
    resolution: {integrity: sha512-o5Roy6tNG4SL/FOkCAN6RzjiakZS25RLYFrcMttJqbdd8BWrnA+fGz57iN5Pb06pvBGvl5gQ0B48dJlslXvoTg==}

  argparse@2.0.1:
    resolution: {integrity: sha512-8+9WqebbFzpX9OR+Wa6O29asIogeRMzcGtAINdpMHHyAg10f05aSFVBbcEqGf/PXw1EjAZ+q2/bEBg3DvurK3Q==}

  array-buffer-byte-length@1.0.1:
    resolution: {integrity: sha512-ahC5W1xgou+KTXix4sAO8Ki12Q+jf4i0+tmk3sC+zgcynshkHxzpXdImBehiUYKKKDwvfFiJl1tZt6ewscS1Mg==}
    engines: {node: '>= 0.4'}

  array-flatten@1.1.1:
    resolution: {integrity: sha512-PCVAQswWemu6UdxsDFFX/+gVeYqKAod3D3UVm91jHwynguOwAvYPhx8nNlM++NqRcK6CxxpUafjmhIdKiHibqg==}

  arraybuffer.prototype.slice@1.0.3:
    resolution: {integrity: sha512-bMxMKAjg13EBSVscxTaYA4mRc5t1UAXa2kXiGTNfZ079HIWXEkKmkgFrh/nJqamaLSrXO5H4WFFkPEaLJWbs3A==}
    engines: {node: '>= 0.4'}

  arrify@2.0.1:
    resolution: {integrity: sha512-3duEwti880xqi4eAMN8AyR4a0ByT90zoYdLlevfrvU43vb0YZwZVfxOgxWrLXXXpyugL0hNZc9G6BiB5B3nUug==}
    engines: {node: '>=8'}

  async-mutex@0.5.0:
    resolution: {integrity: sha512-1A94B18jkJ3DYq284ohPxoXbfTA5HsQ7/Mf4DEhcyLx3Bz27Rh59iScbB6EPiP+B+joue6YCxcMXSbFC1tZKwA==}

  async-retry@1.3.3:
    resolution: {integrity: sha512-wfr/jstw9xNi/0teMHrRW7dsz3Lt5ARhYNZ2ewpadnhaIp5mbALhOAP+EAdsC7t4Z6wqsDVv9+W6gm1Dk9mEyw==}

  async@3.2.5:
    resolution: {integrity: sha512-baNZyqaaLhyLVKm/DlvdW051MSgO6b8eVfIezl9E5PqWxFgzLm/wQntEW4zOytVburDEr0JlALEpdOFwvErLsg==}

  asynckit@0.4.0:
    resolution: {integrity: sha512-Oei9OH4tRh0YqU3GxhX79dM/mwVgvbZJaSNaRk+bshkj0S5cfHcgYakreBjrHwatXKbz+IoIdYLxrKim2MjW0Q==}

  available-typed-arrays@1.0.7:
    resolution: {integrity: sha512-wvUjBtSGN7+7SjNpq/9M2Tg350UZD3q62IFZLbRAR1bSMlCo1ZaeW+BJ+D090e4hIIZLBcTDWe4Mh4jvUDajzQ==}
    engines: {node: '>= 0.4'}

  babel-jest@29.7.0:
    resolution: {integrity: sha512-BrvGY3xZSwEcCzKvKsCi2GgHqDqsYkOP4/by5xCgIwGXQxIEh+8ew3gmrE1y7XRR6LHZIj6yLYnUi/mm2KXKBg==}
    engines: {node: ^14.15.0 || ^16.10.0 || >=18.0.0}
    peerDependencies:
      '@babel/core': ^7.8.0

  babel-plugin-istanbul@6.1.1:
    resolution: {integrity: sha512-Y1IQok9821cC9onCx5otgFfRm7Lm+I+wwxOx738M/WLPZ9Q42m4IG5W0FNX8WLL2gYMZo3JkuXIH2DOpWM+qwA==}
    engines: {node: '>=8'}

  babel-plugin-jest-hoist@29.6.3:
    resolution: {integrity: sha512-ESAc/RJvGTFEzRwOTT4+lNDk/GNHMkKbNzsvT0qKRfDyyYTskxB5rnU2njIDYVxXCBHHEI1c0YwHob3WaYujOg==}
    engines: {node: ^14.15.0 || ^16.10.0 || >=18.0.0}

  babel-preset-current-node-syntax@1.1.0:
    resolution: {integrity: sha512-ldYss8SbBlWva1bs28q78Ju5Zq1F+8BrqBZZ0VFhLBvhh6lCpC2o3gDJi/5DRLs9FgYZCnmPYIVFU4lRXCkyUw==}
    peerDependencies:
      '@babel/core': ^7.0.0

  babel-preset-jest@29.6.3:
    resolution: {integrity: sha512-0B3bhxR6snWXJZtR/RliHTDPRgn1sNHOR0yVtq/IiQFyuOVjFS+wuio/R4gSNkyYmKmJB4wGZv2NZanmKmTnNA==}
    engines: {node: ^14.15.0 || ^16.10.0 || >=18.0.0}
    peerDependencies:
      '@babel/core': ^7.0.0

  balanced-match@1.0.2:
    resolution: {integrity: sha512-3oSeUO0TMV67hN1AmbXsK4yaqU7tjiHlbxRDZOpH0KW9+CeX4bRAaX0Anxt0tx2MrpRpWwQaPwIlISEJhYU5Pw==}

  base-64@0.1.0:
    resolution: {integrity: sha512-Y5gU45svrR5tI2Vt/X9GPd3L0HNIKzGu202EjxrXMpuc2V2CiKgemAbUUsqYmZJvPtCXoUKjNZwBJzsNScUbXA==}

  base64-js@1.5.1:
    resolution: {integrity: sha512-AKpaYlHn8t4SVbOHCy+b5+KKgvR4vrsD8vbvrbiQJps7fKDTkjkDry6ji0rUJjC0kzbNePLwzxq8iypo41qeWA==}

  big.js@6.2.1:
    resolution: {integrity: sha512-bCtHMwL9LeDIozFn+oNhhFoq+yQ3BNdnsLSASUxLciOb1vgvpHsIO1dsENiGMgbb4SkP5TrzWzRiLddn8ahVOQ==}

  bignumber.js@9.1.2:
    resolution: {integrity: sha512-2/mKyZH9K85bzOEfhXDBFZTGd1CTs+5IHpeFQo9luiBG7hghdC851Pj2WAhb6E3R6b9tZj/XKhbg4fum+Kepug==}

  binary-extensions@2.3.0:
    resolution: {integrity: sha512-Ceh+7ox5qe7LJuLHoY0feh3pHuUDHAcRUeyL2VYghZwfpkNIy/+8Ocg0a3UuSoYzavmylwuLWQOf3hl0jjMMIw==}
    engines: {node: '>=8'}

  binary-search@1.3.6:
    resolution: {integrity: sha512-nbE1WxOTTrUWIfsfZ4aHGYu5DOuNkbxGokjV6Z2kxfJK3uaAb8zNK1muzOeipoLHZjInT4Br88BHpzevc681xA==}

  bl@4.1.0:
    resolution: {integrity: sha512-1W07cM9gS6DcLperZfFSj+bWLtaPGSOHWhPiGzXmvVJbRLdG82sH/Kn8EtW1VqWVA54AKf2h5k5BbnIbwF3h6w==}

  body-parser@1.20.3:
    resolution: {integrity: sha512-7rAxByjUMqQ3/bHJy7D6OGXvx/MMc4IqBn/X0fcM1QUcAItpZrBEYhWGem+tzXH90c+G01ypMcYJBO9Y30203g==}
    engines: {node: '>= 0.8', npm: 1.2.8000 || >= 1.4.16}

  body-parser@2.1.0:
    resolution: {integrity: sha512-/hPxh61E+ll0Ujp24Ilm64cykicul1ypfwjVttduAiEdtnJFvLePSrIPk+HMImtNv5270wOGCb1Tns2rybMkoQ==}
    engines: {node: '>=18'}

  brace-expansion@1.1.11:
    resolution: {integrity: sha512-iCuPHDFgrHX7H2vEI/5xpz07zSHB00TpugqhmYtVmMO6518mCuRMoOYFldEBl0g187ufozdaHgWKcYFb61qGiA==}

  brace-expansion@2.0.1:
    resolution: {integrity: sha512-XnAIvQ8eM+kC6aULx6wuQiwVsnzsi9d3WxzV3FpWTGA19F621kwdbsAcFKXgKUHZWsy+mY6iL1sHTxWEFCytDA==}

  braces@3.0.2:
    resolution: {integrity: sha512-b8um+L1RzM3WDSzvhm6gIz1yfTbBt6YTlcEKAvsmqCZZFw46z626lVj9j1yEPW33H5H+lBQpZMP1k8l+78Ha0A==}
    engines: {node: '>=8'}

  browserslist@4.24.0:
    resolution: {integrity: sha512-Rmb62sR1Zpjql25eSanFGEhAxcFwfA1K0GuQcLoaJBAcENegrQut3hYdhXFF1obQfiDyqIW/cLM5HSJ/9k884A==}
    engines: {node: ^6 || ^7 || ^8 || ^9 || ^10 || ^11 || ^12 || >=13.7}
    hasBin: true

  bs-logger@0.2.6:
    resolution: {integrity: sha512-pd8DCoxmbgc7hyPKOvxtqNcjYoOsABPQdcCUjGp3d42VR2CX1ORhk2A87oqqu5R1kk+76nsxZupkmyd+MVtCog==}
    engines: {node: '>= 6'}

  bser@2.1.1:
    resolution: {integrity: sha512-gQxTNE/GAfIIrmHLUE3oJyp5FO6HRBfhjnw4/wMmA63ZGDJnWBmgY/lyQBpnDUkGmAhbSe39tx2d/iTOAfglwQ==}

  buffer-equal-constant-time@1.0.1:
    resolution: {integrity: sha512-zRpUiDwd/xk6ADqPMATG8vc9VPrkck7T07OIx0gnjmJAnHnTVXNQG3vfvWNuiZIkwu9KrKdA1iJKfsfTVxE6NA==}

  buffer-from@1.1.2:
    resolution: {integrity: sha512-E+XQCRwSbaaiChtv6k6Dwgc+bx+Bs6vuKJHHl5kox/BaKbhiXzqQOwK4cO22yElGp2OCmjwVhT3HmxgyPGnJfQ==}

  buffer@5.7.1:
    resolution: {integrity: sha512-EHcyIPBQ4BSGlvjB16k5KgAJ27CIsHY/2JBmCRReo48y9rQ3MaUzWX3KVlBa4U7MyX02HdVj0K7C3WaB3ju7FQ==}

  bundle-require@5.0.0:
    resolution: {integrity: sha512-GuziW3fSSmopcx4KRymQEJVbZUfqlCqcq7dvs6TYwKRZiegK/2buMxQTPs6MGlNv50wms1699qYO54R8XfRX4w==}
    engines: {node: ^12.20.0 || ^14.13.1 || >=16.0.0}
    peerDependencies:
      esbuild: '>=0.18'

  busboy@1.6.0:
    resolution: {integrity: sha512-8SFQbg/0hQ9xy3UNTB0YEnsNBbWfhf7RtnzpL7TkBiTBRfrQ9Fxcnz7VJsleJpyp6rVLvXiuORqjlHi5q+PYuA==}
    engines: {node: '>=10.16.0'}

  bytes@3.1.2:
    resolution: {integrity: sha512-/Nf7TyzTx6S3yRJObOAV7956r8cr2+Oj8AC5dt8wSP3BQAoeX58NoHyCU8P8zGkNXStjTSi6fzO6F0pBdcYbEg==}
    engines: {node: '>= 0.8'}

  cac@6.7.14:
    resolution: {integrity: sha512-b6Ilus+c3RrdDk+JhLKUAQfzzgLEPy6wcXqS7f/xe1EETvsDP6GORG7SFuOs6cID5YkqchW/LXZbX5bc8j7ZcQ==}
    engines: {node: '>=8'}

  call-bind-apply-helpers@1.0.2:
    resolution: {integrity: sha512-Sp1ablJ0ivDkSzjcaJdxEunN5/XvksFJ2sMBFfq6x0ryhQV/2b/KwFe21cMpmHtPOSij8K99/wSfoEuTObmuMQ==}
    engines: {node: '>= 0.4'}

  call-bind@1.0.7:
    resolution: {integrity: sha512-GHTSNSYICQ7scH7sZ+M2rFopRoLh8t2bLSW6BbgrtLsahOIB5iyAVJf9GjWK3cYTDaMj4XdBpM1cA6pIS0Kv2w==}
    engines: {node: '>= 0.4'}

  call-bound@1.0.4:
    resolution: {integrity: sha512-+ys997U96po4Kx/ABpBCqhA9EuxJaQWDQg7295H4hBphv3IZg0boBKuwYpt4YXp6MZ5AmZQnU/tyMTlRpaSejg==}
    engines: {node: '>= 0.4'}

  callsites@3.1.0:
    resolution: {integrity: sha512-P8BjAsXvZS+VIDUI11hHCQEv74YT67YUi5JJFNWIqL235sBmjX4+qx9Muvls5ivyNENctx46xQLQ3aTuE7ssaQ==}
    engines: {node: '>=6'}

  camelcase@5.3.1:
    resolution: {integrity: sha512-L28STB170nwWS63UjtlEOE3dldQApaJXZkOI1uMFfzf3rRuPegHaHesyee+YxQ+W6SvRDQV6UrdOdRiR153wJg==}
    engines: {node: '>=6'}

  camelcase@6.3.0:
    resolution: {integrity: sha512-Gmy6FhYlCY7uOElZUSbxo2UCDH8owEk996gkbrpsgGtrJLM3J7jGxl9Ic7Qwwj4ivOE5AWZWRMecDdF7hqGjFA==}
    engines: {node: '>=10'}

  caniuse-lite@1.0.30001667:
    resolution: {integrity: sha512-7LTwJjcRkzKFmtqGsibMeuXmvFDfZq/nzIjnmgCGzKKRVzjD72selLDK1oPF/Oxzmt4fNcPvTDvGqSDG4tCALw==}

  canvas@3.0.0-rc2:
    resolution: {integrity: sha512-esx4bYDznnqgRX4G8kaEaf0W3q8xIc51WpmrIitDzmcoEgwnv9wSKdzT6UxWZ4wkVu5+ileofppX0TpyviJRdQ==}
    engines: {node: ^18.12.0 || >= 20.9.0}

  chalk@2.4.2:
    resolution: {integrity: sha512-Mti+f9lpJNcwF4tWV8/OrTTtF1gZi+f8FqlyAdouralcFWFQWF2+NgCHShjkCb+IFBLq9buZwE1xckQU4peSuQ==}
    engines: {node: '>=4'}

  chalk@4.1.2:
    resolution: {integrity: sha512-oKnbhFyRIXpUuez8iBMmyEa4nbj4IOQyuhc/wy9kY7/WVPcwIO9VA668Pu8RkO7+0G76SLROeyw9CpQ061i4mA==}
    engines: {node: '>=10'}

  char-regex@1.0.2:
    resolution: {integrity: sha512-kWWXztvZ5SBQV+eRgKFeh8q5sLuZY2+8WUIzlxWVTg+oGwY14qylx1KbKzHd8P6ZYkAg0xyIDU9JMHhyJMZ1jw==}
    engines: {node: '>=10'}

  charenc@0.0.2:
    resolution: {integrity: sha512-yrLQ/yVUFXkzg7EDQsPieE/53+0RlaWTs+wBrvW36cyilJ2SaDWfl4Yj7MtLTXleV9uEKefbAGUPv2/iWSooRA==}

  chokidar@4.0.1:
    resolution: {integrity: sha512-n8enUVCED/KVRQlab1hr3MVpcVMvxtZjmEa956u+4YijlmQED223XMSYj2tLuKvr4jcCTzNNMpQDUer72MMmzA==}
    engines: {node: '>= 14.16.0'}

  chownr@1.1.4:
    resolution: {integrity: sha512-jJ0bqzaylmJtVnNgzTeSOs8DPavpbYgEr/b0YL8/2GO3xJEhInFmhKMUnEJQjZumK7KXGFhUy89PrsJWlakBVg==}

  chromadb@1.8.1:
    resolution: {integrity: sha512-NpbYydbg4Uqt/9BXKgkZXn0fqpsh2Z1yjhkhKH+rcHMoq0pwI18BFSU2QU7Fk/ZypwGefW2AvqyE/3ZJIgy4QA==}
    engines: {node: '>=14.17.0'}
    peerDependencies:
      '@google/generative-ai': ^0.1.1
      cohere-ai: ^5.0.0 || ^6.0.0 || ^7.0.0
      openai: ^3.0.0 || ^4.0.0
    peerDependenciesMeta:
      '@google/generative-ai':
        optional: true
      cohere-ai:
        optional: true
      openai:
        optional: true

  chromadb@1.9.2:
    resolution: {integrity: sha512-JNeLKlrsPxld7oPJCNeF73yHyyYeyP950enWRkTa6WsJ6UohH2NQ1vXZu6lWO9WuA9EMypITyZFZ8KtcTV3y2Q==}
    engines: {node: '>=14.17.0'}
    peerDependencies:
      '@google/generative-ai': ^0.1.1
      cohere-ai: ^5.0.0 || ^6.0.0 || ^7.0.0
      openai: ^3.0.0 || ^4.0.0
    peerDependenciesMeta:
      '@google/generative-ai':
        optional: true
      cohere-ai:
        optional: true
      openai:
        optional: true

  ci-info@3.9.0:
    resolution: {integrity: sha512-NIxF55hv4nSqQswkAeiOi1r83xy8JldOFDTWiug55KBu9Jnblncd2U6ViHmYgHf01TPZS77NJBhBMKdWj9HQMQ==}
    engines: {node: '>=8'}

  cjs-module-lexer@1.2.3:
    resolution: {integrity: sha512-0TNiGstbQmCFwt4akjjBg5pLRTSyj/PkWQ1ZoO2zntmg9yLqSRxwEa4iCfQLGjqhiqBfOJa7W/E8wfGrTDmlZQ==}

  client-only@0.0.1:
    resolution: {integrity: sha512-IV3Ou0jSMzZrd3pZ48nLkT9DA7Ag1pnPzaiQhpW7c3RbcqqzvzzVu+L8gfqMp/8IM2MQtSiqaCxrrcfu8I8rMA==}

  cliui@8.0.1:
    resolution: {integrity: sha512-BSeNnyus75C4//NQ9gQt1/csTXyo/8Sb+afLAkzAptFuMsod9HFokGNudZpi/oQV73hnVK+sR+5PVRMd+Dr7YQ==}
    engines: {node: '>=12'}

  co@4.6.0:
    resolution: {integrity: sha512-QVb0dM5HvG+uaxitm8wONl7jltx8dqhfU33DcqtOZcLSVIKSDDLDi7+0LbAKiyI8hD9u42m2YxXSkMGWThaecQ==}
    engines: {iojs: '>= 1.0.0', node: '>= 0.12.0'}

  collect-v8-coverage@1.0.2:
    resolution: {integrity: sha512-lHl4d5/ONEbLlJvaJNtsF/Lz+WvB07u2ycqTYbdrq7UypDXailES4valYb2eWiJFxZlVmpGekfqoxQhzyFdT4Q==}

  color-convert@1.9.3:
    resolution: {integrity: sha512-QfAUtd+vFdAtFQcC8CCyYt1fYWxSqAiK2cSD6zDB8N3cpsEBAvRxp9zOGg6G/SHHJYAT88/az/IuDGALsNVbGg==}

  color-convert@2.0.1:
    resolution: {integrity: sha512-RRECPsj7iu/xb5oKYcsFHSppFNnsj/52OVTRKb4zP5onXwVF3zVmmToNcOfGC+CRDpfK/U584fMg38ZHCaElKQ==}
    engines: {node: '>=7.0.0'}

  color-name@1.1.3:
    resolution: {integrity: sha512-72fSenhMw2HZMTVHeCA9KCmpEIbzWiQsjN+BHcBbS9vr1mtt+vJjPdksIBNUmKAW8TFUDPJK5SUU3QhE9NEXDw==}

  color-name@1.1.4:
    resolution: {integrity: sha512-dOy+3AuW3a2wNbZHIuMZpTcgjGuLU/uBL/ubcZF9OXbDo8ff4O8yVp5Bf0efS8uEoYo5q4Fx7dY9OgQGXgAsQA==}

  color-string@1.9.1:
    resolution: {integrity: sha512-shrVawQFojnZv6xM40anx4CkoDP+fZsw/ZerEMsW/pyzsRbElpsL/DBVW7q3ExxwusdNXI3lXpuhEZkzs8p5Eg==}

  color@3.2.1:
    resolution: {integrity: sha512-aBl7dZI9ENN6fUGC7mWpMTPNHmWUSNan9tuWN6ahh5ZLNk9baLJOnSMlrQkHcrfFgz2/RigjUVAjdx36VcemKA==}

  color@4.2.3:
    resolution: {integrity: sha512-1rXeuUUiGGrykh+CeBdu5Ie7OJwinCgQY0bc7GCRxy5xVHy+moaqkpL/jqQq0MtQOeYcrqEz4abc5f0KtU7W4A==}
    engines: {node: '>=12.5.0'}

  colorette@2.0.20:
    resolution: {integrity: sha512-IfEDxwoWIjkeXL1eXcDiow4UbKjhLdq6/EuSVR9GMN7KVH3r9gQ83e73hsz1Nd1T3ijd5xv1wcWRYO+D6kCI2w==}

  colorspace@1.1.4:
    resolution: {integrity: sha512-BgvKJiuVu1igBUF2kEjRCZXol6wiiGbY5ipL/oVPwm0BL9sIpMIzM8IK7vwuxIIzOXMV3Ey5w+vxhm0rR/TN8w==}

  combined-stream@1.0.8:
    resolution: {integrity: sha512-FQN4MRfuJeHf7cBbBMJFXhKSDq+2kAArBlmRBvcvFE5BB1HZKXtSFASDhdlz9zOYwxh8lDdnvmMOe/+5cdoEdg==}
    engines: {node: '>= 0.8'}

  commander@10.0.1:
    resolution: {integrity: sha512-y4Mg2tXshplEbSGzx7amzPwKKOCGuoSRP/CjEdwwk0FOGlUbq6lKuoyDZTNZkmxHdJtp54hdfY/JUrdL7Xfdug==}
    engines: {node: '>=14'}

  commander@4.1.1:
    resolution: {integrity: sha512-NOKm8xhkzAjzFx8B2v5OAHT+u5pRQc2UCa2Vq9jYL/31o2wi9mxBA7LIFs3sV5VSC49z6pEhfbMULvShKj26WA==}
    engines: {node: '>= 6'}

  commander@7.2.0:
    resolution: {integrity: sha512-QrWXB+ZQSVPmIWIhtEO9H+gwHaMGYiF5ChvoJ+K9ZGHG/sVsa6yiesAD1GC/x46sET00Xlwo1u49RVVVzvcSkw==}
    engines: {node: '>= 10'}

  compute-cosine-similarity@1.1.0:
    resolution: {integrity: sha512-FXhNx0ILLjGi9Z9+lglLzM12+0uoTnYkHm7GiadXDAr0HGVLm25OivUS1B/LPkbzzvlcXz/1EvWg9ZYyJSdhTw==}

  compute-dot@1.1.0:
    resolution: {integrity: sha512-L5Ocet4DdMrXboss13K59OK23GXjiSia7+7Ukc7q4Bl+RVpIXK2W9IHMbWDZkh+JUEvJAwOKRaJDiFUa1LTnJg==}

  compute-l2norm@1.1.0:
    resolution: {integrity: sha512-6EHh1Elj90eU28SXi+h2PLnTQvZmkkHWySpoFz+WOlVNLz3DQoC4ISUHSV9n5jMxPHtKGJ01F4uu2PsXBB8sSg==}

  concat-map@0.0.1:
    resolution: {integrity: sha512-/Srv4dswyQNBfohGpz9o6Yb3Gz3SrUDqBH5rTuhGR7ahtlbYKnVxw2bCFMRljaA7EXHaXZ8wsHdodFvbkhKmqg==}

  consola@3.2.3:
    resolution: {integrity: sha512-I5qxpzLv+sJhTVEoLYNcTW+bThDCPsit0vLNKShZx6rLtpilNpmmeTPaeqJb9ZE9dV3DGaeby6Vuhrw38WjeyQ==}
    engines: {node: ^14.18.0 || >=16.10.0}

  content-disposition@0.5.4:
    resolution: {integrity: sha512-FveZTNuGw04cxlAiWbzi6zTAL/lhehaWbTtgluJh4/E95DqMwTmha3KZN1aAWA8cFIhHzMZUvLevkw5Rqk+tSQ==}
    engines: {node: '>= 0.6'}

  content-disposition@1.0.0:
    resolution: {integrity: sha512-Au9nRL8VNUut/XSzbQA38+M78dzP4D+eqg3gfJHMIHHYa3bg067xj1KxMUWj+VULbiZMowKngFFbKczUrNJ1mg==}
    engines: {node: '>= 0.6'}

  content-type@1.0.5:
    resolution: {integrity: sha512-nTjqfcBFEipKdXCv4YDQWCfmcLZKm81ldF0pAopTvyrFGVbcR6P/VAAd5G7N+0tTr8QqiU0tFadD6FK4NtJwOA==}
    engines: {node: '>= 0.6'}

  convert-source-map@2.0.0:
    resolution: {integrity: sha512-Kvp459HrV2FEJ1CAsi1Ku+MY3kasH19TFykTz2xWmMeq6bk2NU3XXvfJ+Q61m0xktWwt+1HSYf3JZsTms3aRJg==}

  cookie-signature@1.0.6:
    resolution: {integrity: sha512-QADzlaHc8icV8I7vbaJXJwod9HWYp8uCqf1xa4OfNu1T7JVxQIrUgOWtHdNDtPiywmFbiS12VjotIXLrKM3orQ==}

  cookie-signature@1.2.2:
    resolution: {integrity: sha512-D76uU73ulSXrD1UXF4KE2TMxVVwhsnCgfAyTg9k8P6KGZjlXKrOLe4dJQKI3Bxi5wjesZoFXJWElNWBjPZMbhg==}
    engines: {node: '>=6.6.0'}

  cookie@0.6.0:
    resolution: {integrity: sha512-U71cyTamuh1CRNCfpGY6to28lxvNwPG4Guz/EVjgf3Jmzv0vlDp1atT9eS5dDjMYHucpHbWns6Lwf3BKz6svdw==}
    engines: {node: '>= 0.6'}

  cookie@0.7.1:
    resolution: {integrity: sha512-6DnInpx7SJ2AK3+CTUE/ZM0vWTUboZCegxhC2xiIydHR9jNuTAASBrfEpHhiGOZw/nX51bHt6YQl8jsGo4y/0w==}
    engines: {node: '>= 0.6'}

  cors@2.8.5:
    resolution: {integrity: sha512-KIHbLJqu73RGr/hnbrO9uBeixNGuvSQjul/jdFvS/KFSIH1hWVd1ng7zOHx+YrEfInLG7q4n6GHQ9cDtxv/P6g==}
    engines: {node: '>= 0.10'}

  create-jest@29.7.0:
    resolution: {integrity: sha512-Adz2bdH0Vq3F53KEMJOoftQFutWCukm6J24wbPWRO4k1kMY7gS7ds/uoJkNuV8wDCtWWnuwGcJwpWcih+zEW1Q==}
    engines: {node: ^14.15.0 || ^16.10.0 || >=18.0.0}
    hasBin: true

  create-require@1.1.1:
    resolution: {integrity: sha512-dcKFX3jn0MpIaXjisoRvexIJVEKzaq7z2rZKxf+MSr9TkdmHmsU4m2lcLojrj/FHl8mk5VxMmYA+ftRkP/3oKQ==}

  cross-env@7.0.3:
    resolution: {integrity: sha512-+/HKd6EgcQCJGh2PSjZuUitQBQynKor4wrFbRg4DtAgS1aWO+gU52xpH7M9ScGgXSYmAVS9bIJ8EzuaGw0oNAw==}
    engines: {node: '>=10.14', npm: '>=6', yarn: '>=1'}
    hasBin: true

  cross-fetch@3.1.8:
    resolution: {integrity: sha512-cvA+JwZoU0Xq+h6WkMvAUqPEYy92Obet6UdKLfW60qn99ftItKjB5T+BkyWOFWe2pUyfQ+IJHmpOTznqk1M6Kg==}

  cross-spawn@7.0.6:
    resolution: {integrity: sha512-uV2QOWP2nWzsy2aMp8aRibhi9dlzF5Hgh5SHaB9OiTGEyDTiJJyx0uy51QXdyWbtAHNua4XJzUKca3OzKUd3vA==}
    engines: {node: '>= 8'}

  crypt@0.0.2:
    resolution: {integrity: sha512-mCxBlsHFYh9C+HVpiEacem8FEBnMXgU9gy4zmNC+SXAZNB/1idgp/aulFJ4FgCi7GPEVbfyng092GqL2k2rmow==}

  csstype@3.1.3:
    resolution: {integrity: sha512-M1uQkMl8rQK/szD0LNhtqxIPLpimGm8sOBwU7lLnCpSbTyY3yeU1Vc7l4KT5zT4s/yOxHH5O7tIuuLOCnLADRw==}

  data-uri-to-buffer@4.0.1:
    resolution: {integrity: sha512-0R9ikRb668HB7QDxT1vkpuUBtqc53YyAwMwGeUFKRojY/NWKvdZ+9UYtRfGmhqNbRkTSVpMbmyhXipFFv2cb/A==}
    engines: {node: '>= 12'}

  data-urls@5.0.0:
    resolution: {integrity: sha512-ZYP5VBHshaDAiVZxjbRVcFJpc+4xGgT0bK3vzy1HLN8jTO975HEbuYzZJcHoQEY5K1a0z8YayJkyVETa08eNTg==}
    engines: {node: '>=18'}

  data-view-buffer@1.0.1:
    resolution: {integrity: sha512-0lht7OugA5x3iJLOWFhWK/5ehONdprk0ISXqVFn/NFrDu+cuc8iADFrGQz5BnRK7LLU3JmkbXSxaqX+/mXYtUA==}
    engines: {node: '>= 0.4'}

  data-view-byte-length@1.0.1:
    resolution: {integrity: sha512-4J7wRJD3ABAzr8wP+OcIcqq2dlUKp4DVflx++hs5h5ZKydWMI6/D/fAot+yh6g2tHh8fLFTvNOaVN357NvSrOQ==}
    engines: {node: '>= 0.4'}

  data-view-byte-offset@1.0.0:
    resolution: {integrity: sha512-t/Ygsytq+R995EJ5PZlD4Cu56sWa8InXySaViRzw9apusqsOO2bQP+SbYzAhR0pFKoB+43lYy8rWban9JSuXnA==}
    engines: {node: '>= 0.4'}

  debug@2.6.9:
    resolution: {integrity: sha512-bC7ElrdJaJnPbAP+1EotYvqZsb3ecl5wi6Bfi6BJTUcNowp6cvspg0jXznRTKDjm/E7AdgFBVeAPVMNcKGsHMA==}
    peerDependencies:
      supports-color: '*'
    peerDependenciesMeta:
      supports-color:
        optional: true

  debug@3.2.7:
    resolution: {integrity: sha512-CFjzYYAi4ThfiQvizrFQevTTXHtnCqWfe7x1AhgEscTz6ZbLbfoLRLPugTQyBth6f8ZERVUSyWHFD/7Wu4t1XQ==}
    peerDependencies:
      supports-color: '*'
    peerDependenciesMeta:
      supports-color:
        optional: true

  debug@4.3.6:
    resolution: {integrity: sha512-O/09Bd4Z1fBrU4VzkhFqVgpPzaGbw6Sm9FEkBT1A/YBXQFGuuSxa1dN2nxgxS34JmKXqYx8CZAwEVoJFImUXIg==}
    engines: {node: '>=6.0'}
    peerDependencies:
      supports-color: '*'
    peerDependenciesMeta:
      supports-color:
        optional: true

  debug@4.3.7:
    resolution: {integrity: sha512-Er2nc/H7RrMXZBFCEim6TCmMk02Z8vLC2Rbi1KEBggpo0fS6l0S1nnapwmIi3yW/+GOJap1Krg4w0Hg80oCqgQ==}
    engines: {node: '>=6.0'}
    peerDependencies:
      supports-color: '*'
    peerDependenciesMeta:
      supports-color:
        optional: true

  debug@4.4.0:
    resolution: {integrity: sha512-6WTZ/IxCY/T6BALoZHaE4ctp9xm+Z5kY/pzYaCHRFeyVhojxlrm+46y68HA6hr0TcwEssoxNiDEUJQjfPZ/RYA==}
    engines: {node: '>=6.0'}
    peerDependencies:
      supports-color: '*'
    peerDependenciesMeta:
      supports-color:
        optional: true

  decamelize@1.2.0:
    resolution: {integrity: sha512-z2S+W9X73hAUUki+N+9Za2lBlun89zigOyGrsax+KUQ6wKW4ZoWpEYBkGhQjwAjjDCkWxhY0VKEhk8wzY7F5cA==}
    engines: {node: '>=0.10.0'}

  decompress-response@4.2.1:
    resolution: {integrity: sha512-jOSne2qbyE+/r8G1VU+G/82LBs2Fs4LAsTiLSHOCOMZQl2OKZ6i8i4IyHemTe+/yIXOtTcRQMzPcgyhoFlqPkw==}
    engines: {node: '>=8'}

  decompress-response@6.0.0:
    resolution: {integrity: sha512-aW35yZM6Bb/4oJlZncMH2LCoZtJXTRxES17vE3hoRiowU2kWHaJKFkSBDnDR+cm9J+9QhXmREyIfv0pji9ejCQ==}
    engines: {node: '>=10'}

  dedent@1.5.3:
    resolution: {integrity: sha512-NHQtfOOW68WD8lgypbLA5oT+Bt0xXJhiYvoR6SmmNXZfpzOGXwdKWmcwG8N7PwVVWV3eF/68nmD9BaJSsTBhyQ==}
    peerDependencies:
      babel-plugin-macros: ^3.1.0
    peerDependenciesMeta:
      babel-plugin-macros:
        optional: true

  deep-extend@0.6.0:
    resolution: {integrity: sha512-LOHxIOaPYdHlJRtCQfDIVZtfw/ufM8+rVj649RIHzcm/vGwQRXFt6OPqIFWsm2XEMrNIEtWR64sY1LEKD2vAOA==}
    engines: {node: '>=4.0.0'}

  deepmerge@4.3.1:
    resolution: {integrity: sha512-3sUqbMEc77XqpdNO7FRyRog+eW3ph+GYCbj+rK+uYyRMuwsVy0rMiVtPn+QJlKFvWP/1PYpapqYn0Me2knFn+A==}
    engines: {node: '>=0.10.0'}

  define-data-property@1.1.4:
    resolution: {integrity: sha512-rBMvIzlpA8v6E+SJZoo++HAYqsLrkg7MSfIinMPFhmkorw7X+dOXVJQs+QT69zGkzMyfDnIMN2Wid1+NbL3T+A==}
    engines: {node: '>= 0.4'}

  define-properties@1.2.1:
    resolution: {integrity: sha512-8QmQKqEASLd5nx0U1B1okLElbUuuttJ/AnYmRXbbbGDWh6uS208EjD4Xqq/I9wK7u0v6O08XhTWnt5XtEbR6Dg==}
    engines: {node: '>= 0.4'}

  delayed-stream@1.0.0:
    resolution: {integrity: sha512-ZySD7Nf91aLB0RxL4KGrKHBXl7Eds1DAmEdcoVawXnLD7SDhpNgtuII2aAkg7a7QS41jxPSZ17p4VdGnMHk3MQ==}
    engines: {node: '>=0.4.0'}

  depd@2.0.0:
    resolution: {integrity: sha512-g7nH6P6dyDioJogAAGprGpCtVImJhpPk/roCzdb3fIh61/s/nPsfR6onyMwkCAR/OlC3yBC0lESvUoQEAssIrw==}
    engines: {node: '>= 0.8'}

  destroy@1.2.0:
    resolution: {integrity: sha512-2sJGJTaXIIaR1w4iJSNoN0hnMY7Gpc/n8D4qSCJw8QqFWXf7cuAgnEHxBpweaVcPevC2l3KpjYCx3NypQQgaJg==}
    engines: {node: '>= 0.8', npm: 1.2.8000 || >= 1.4.16}

  detect-libc@2.0.3:
    resolution: {integrity: sha512-bwy0MGW55bG41VqxxypOsdSdGqLwXPI/focwgTYCFMbdUiBAxLg9CFzG08sz2aqzknwiX7Hkl0bQENjg8iLByw==}
    engines: {node: '>=8'}

  detect-newline@3.1.0:
    resolution: {integrity: sha512-TLz+x/vEXm/Y7P7wn1EJFNLxYpUD4TgMosxY6fAVJUnJMbupHBOncxyWUG9OpTaH9EBD7uFI5LfEgmMOc54DsA==}
    engines: {node: '>=8'}

  diff-sequences@29.6.3:
    resolution: {integrity: sha512-EjePK1srD3P08o2j4f0ExnylqRs5B9tJjcp9t1krH2qRi8CCdsYfwe9JgSLurFBWwq4uOlipzfk5fHNvwFKr8Q==}
    engines: {node: ^14.15.0 || ^16.10.0 || >=18.0.0}

  diff@4.0.2:
    resolution: {integrity: sha512-58lmxKSA4BNyLz+HHMUzlOEpg09FV+ev6ZMe3vJihgdxzgcwZ8VoEEPmALCZG9LmqfVoNMMKpttIYTVG6uDY7A==}
    engines: {node: '>=0.3.1'}

  digest-fetch@1.3.0:
    resolution: {integrity: sha512-CGJuv6iKNM7QyZlM2T3sPAdZWd/p9zQiRNS9G+9COUCwzWFTs0Xp8NF5iePx7wtvhDykReiRRrSeNb4oMmB8lA==}

  dommatrix@1.0.3:
    resolution: {integrity: sha512-l32Xp/TLgWb8ReqbVJAFIvXmY7go4nTxxlWiAFyhoQw9RKEOHBZNnyGvJWqDVSPmq3Y9HlM4npqF/T6VMOXhww==}
    deprecated: dommatrix is no longer maintained. Please use @thednp/dommatrix.

  dot-prop@6.0.1:
    resolution: {integrity: sha512-tE7ztYzXHIeyvc7N+hR3oi7FIbf/NIjVP9hmAt3yMXzrQ072/fpjGLx2GxNxGxUl5V73MEqYzioOMoVhGMJ5cA==}
    engines: {node: '>=10'}

  dotenv@16.4.5:
    resolution: {integrity: sha512-ZmdL2rui+eB2YwhsWzjInR8LldtZHGDoQ1ugH85ppHKwpUHL7j7rN0Ti9NCnGiQbhaZ11FpR+7ao1dNsmduNUg==}
    engines: {node: '>=12'}

  dotprompt@1.1.1:
    resolution: {integrity: sha512-xll31JxDiE7FaF030t0Dx4EMSV60Qn/pONDn6Hs5bBBeEANbtqIu6fPfaAOoSNbF1Y9TK+pj9Xnvud7G7GHpaA==}

  dunder-proto@1.0.1:
    resolution: {integrity: sha512-KIN/nDJBQRcXw0MLVhZE9iQHmG68qAVIBg9CqmUYjmQIhgij9U5MFvrqkUL5FbtyyzZuOeOt0zdeRe4UY7ct+A==}
    engines: {node: '>= 0.4'}

  duplexify@4.1.3:
    resolution: {integrity: sha512-M3BmBhwJRZsSx38lZyhE53Csddgzl5R7xGJNk7CVddZD6CcmwMCH8J+7AprIrQKH7TonKxaCjcv27Qmf+sQ+oA==}

  eastasianwidth@0.2.0:
    resolution: {integrity: sha512-I88TYZWc9XiYHRQ4/3c5rjjfgkjhLyW2luGIheGERbNQ6OY7yTybanSpDXZa8y7VUP9YmDcYa+eyq4ca7iLqWA==}

  ecdsa-sig-formatter@1.0.11:
    resolution: {integrity: sha512-nagl3RYrbNv6kQkeJIpt6NJZy8twLB/2vtz6yN9Z4vRKHN4/QZJIEbqohALSgwKdnksuY3k5Addp5lg8sVoVcQ==}

  ee-first@1.1.1:
    resolution: {integrity: sha512-WMwm9LhRUo+WUaRN+vRuETqG89IgZphVSNkdFgeb6sS/E4OrDIN7t48CAewSHXc6C8lefD8KKfr5vY61brQlow==}

  ejs@3.1.10:
    resolution: {integrity: sha512-UeJmFfOrAQS8OJWPZ4qtgHyWExa088/MtK5UEyoJGFH67cDEXkZSviOiKRCZ4Xij0zxI3JECgYs3oKx+AizQBA==}
    engines: {node: '>=0.10.0'}
    hasBin: true

  electron-to-chromium@1.5.33:
    resolution: {integrity: sha512-+cYTcFB1QqD4j4LegwLfpCNxifb6dDFUAwk6RsLusCwIaZI6or2f+q8rs5tTB2YC53HhOlIbEaqHMAAC8IOIwA==}

  emittery@0.13.1:
    resolution: {integrity: sha512-DeWwawk6r5yR9jFgnDKYt4sLS0LmHJJi3ZOnb5/JdbYwj3nW+FxQnHIjhBKz8YLC7oRNPVM9NQ47I3CVx34eqQ==}
    engines: {node: '>=12'}

  emoji-regex@8.0.0:
    resolution: {integrity: sha512-MSjYzcWNOA0ewAHpz0MxpYFvwg6yjy1NG3xteoqz644VCo/RPgnr1/GGt+ic3iJTzQ8Eu3TdM14SawnVUmGE6A==}

  emoji-regex@9.2.2:
    resolution: {integrity: sha512-L18DaJsXSUk2+42pv8mLs5jJT2hqFkFE4j21wOmgbUqsZ2hL72NsUU785g9RXgo3s0ZNgVl42TiHp3ZtOv/Vyg==}

  enabled@2.0.0:
    resolution: {integrity: sha512-AKrN98kuwOzMIdAizXGI86UFBoo26CL21UM763y1h/GMSJ4/OHU9k2YlsmBpyScFo/wbLzWQJBMCW4+IO3/+OQ==}

  encodeurl@1.0.2:
    resolution: {integrity: sha512-TPJXq8JqFaVYm2CWmPvnP2Iyo4ZSM7/QKcSmuMLDObfpH5fi7RUGmd/rTDf+rut/saiDiQEeVTNgAmJEdAOx0w==}
    engines: {node: '>= 0.8'}

  encodeurl@2.0.0:
    resolution: {integrity: sha512-Q0n9HRi4m6JuGIV1eFlmvJB7ZEVxu93IrMyiMsGC0lrMJMWzRgx6WGquyfQgZVb31vhGgXnfmPNNXmxnOkRBrg==}
    engines: {node: '>= 0.8'}

  encoding@0.1.13:
    resolution: {integrity: sha512-ETBauow1T35Y/WZMkio9jiM0Z5xjHHmJ4XmjZOq1l/dXz3lr2sRn87nJy20RupqSh1F2m3HHPSp8ShIPQJrJ3A==}

  end-of-stream@1.4.4:
    resolution: {integrity: sha512-+uw1inIHVPQoaVuHzRyXd21icM+cnt4CzD5rW+NC1wjOUSTOs+Te7FOv7AhN7vS9x/oIyhLP5PR1H+phQAHu5Q==}

  ent@2.2.0:
    resolution: {integrity: sha512-GHrMyVZQWvTIdDtpiEXdHZnFQKzeO09apj8Cbl4pKWy4i0Oprcq17usfDt5aO63swf0JOeMWjWQE/LzgSRuWpA==}

  entities@4.5.0:
    resolution: {integrity: sha512-V0hjH4dGPh9Ao5p0MoRY6BVqtwCjhz6vI5LT8AJ55H+4g9/4vbHx1I54fS0XuclLhDHArPQCiMjDxjaL8fPxhw==}
    engines: {node: '>=0.12'}

  error-ex@1.3.2:
    resolution: {integrity: sha512-7dFHNmqeFSEt2ZBsCriorKnn3Z2pj+fd9kmI6QoWw4//DL+icEBfc0U7qJCisqrTsKTjw4fNFy2pW9OqStD84g==}

  es-abstract@1.23.2:
    resolution: {integrity: sha512-60s3Xv2T2p1ICykc7c+DNDPLDMm9t4QxCOUU0K9JxiLjM3C1zB9YVdN7tjxrFd4+AkZ8CdX1ovUga4P2+1e+/w==}
    engines: {node: '>= 0.4'}

  es-define-property@1.0.0:
    resolution: {integrity: sha512-jxayLKShrEqqzJ0eumQbVhTYQM27CfT1T35+gCgDFoL82JLsXqTJ76zv6A0YLOgEnLUMvLzsDsGIrl8NFpT2gQ==}
    engines: {node: '>= 0.4'}

  es-define-property@1.0.1:
    resolution: {integrity: sha512-e3nRfgfUZ4rNGL232gUgX06QNyyez04KdjFrF+LTRoOXmrOgFKDg4BCdsjW8EnT69eqdYGmRpJwiPVYNrCaW3g==}
    engines: {node: '>= 0.4'}

  es-errors@1.3.0:
    resolution: {integrity: sha512-Zf5H2Kxt2xjTvbJvP2ZWLEICxA6j+hAmMzIlypy4xcBg1vKVnx89Wy0GbS+kf5cwCVFFzdCFh2XSCFNULS6csw==}
    engines: {node: '>= 0.4'}

  es-object-atoms@1.0.0:
    resolution: {integrity: sha512-MZ4iQ6JwHOBQjahnjwaC1ZtIBH+2ohjamzAO3oaHcXYup7qxjF2fixyH+Q71voWHeOkI2q/TnJao/KfXYIZWbw==}
    engines: {node: '>= 0.4'}

  es-object-atoms@1.1.1:
    resolution: {integrity: sha512-FGgH2h8zKNim9ljj7dankFPcICIK9Cp5bm+c2gQSYePhpaG5+esrLODihIorn+Pe6FGJzWhXQotPv73jTaldXA==}
    engines: {node: '>= 0.4'}

  es-set-tostringtag@2.0.3:
    resolution: {integrity: sha512-3T8uNMC3OQTHkFUsFq8r/BwAXLHvU/9O9mE0fBc/MY5iq/8H7ncvO947LmYA6ldWw9Uh8Yhf25zu6n7nML5QWQ==}
    engines: {node: '>= 0.4'}

  es-to-primitive@1.2.1:
    resolution: {integrity: sha512-QCOllgZJtaUo9miYBcLChTUaHNjJF3PYs1VidD7AwiEj1kYxKeQTctLAezAOH5ZKRH0g2IgPn6KwB4IT8iRpvA==}
    engines: {node: '>= 0.4'}

  esbuild@0.23.1:
    resolution: {integrity: sha512-VVNz/9Sa0bs5SELtn3f7qhJCDPCF5oMEl5cO9/SSinpE9hbPVvxbd572HH5AKiP7WD8INO53GgfDDhRjkylHEg==}
    engines: {node: '>=18'}
    hasBin: true

  esbuild@0.24.0:
    resolution: {integrity: sha512-FuLPevChGDshgSicjisSooU0cemp/sGXR841D5LHMB7mTVOmsEHcAxaH3irL53+8YDIeVNQEySh4DaYU/iuPqQ==}
    engines: {node: '>=18'}
    hasBin: true

  escalade@3.1.2:
    resolution: {integrity: sha512-ErCHMCae19vR8vQGe50xIsVomy19rg6gFu3+r3jkEO46suLMWBksvVyoGgQV+jOfl84ZSOSlmv6Gxa89PmTGmA==}
    engines: {node: '>=6'}

  escalade@3.2.0:
    resolution: {integrity: sha512-WUj2qlxaQtO4g6Pq5c29GTcWGDyd8itL8zTlipgECz3JesAiiOKotd8JU6otB3PACgG6xkJUyVhboMS+bje/jA==}
    engines: {node: '>=6'}

  escape-html@1.0.3:
    resolution: {integrity: sha512-NiSupZ4OeuGwr68lGIeym/ksIZMJodUGOSCZ/FSnTxcrekbvqrgdUxlJOMpijaKZVjAJrWrGs/6Jy8OMuyj9ow==}

  escape-string-regexp@1.0.5:
    resolution: {integrity: sha512-vbRorB5FUQWvla16U8R/qgaFIya2qGzwDrNmCZuYKrbdSUMG6I1ZCGQRefkRVhuOkIGVne7BQ35DSfo1qvJqFg==}
    engines: {node: '>=0.8.0'}

  escape-string-regexp@2.0.0:
    resolution: {integrity: sha512-UpzcLCXolUWcNu5HtVMHYdXJjArjsF9C0aNnquZYY4uW/Vu0miy5YoWvbV345HauVvcAUnpRuhMMcqTcGOY2+w==}
    engines: {node: '>=8'}

  esprima@4.0.1:
    resolution: {integrity: sha512-eGuFFw7Upda+g4p+QHvnW0RyTX/SVeJBDM/gCtMARO0cLuT2HcEKnTPvhjV6aGeqrCB/sbNop0Kszm0jsaWU4A==}
    engines: {node: '>=4'}
    hasBin: true

  etag@1.8.1:
    resolution: {integrity: sha512-aIL5Fx7mawVa300al2BnEE4iNvo1qETxLrPI/o05L7z6go7fCw1J6EQmbK4FmJ2AS7kgVF/KEZWufBfdClMcPg==}
    engines: {node: '>= 0.6'}

  event-target-shim@5.0.1:
    resolution: {integrity: sha512-i/2XbnSz/uxRCU6+NdVJgKWDTM427+MqYbkQzD321DuCQJUqOuJKIA0IM2+W2xtYHdKOmZ4dR6fExsd4SXL+WQ==}
    engines: {node: '>=6'}

  eventemitter3@4.0.7:
    resolution: {integrity: sha512-8guHBZCwKnFhYdHr2ysuRWErTwhoN2X8XELRlrRwpmfeY2jjuUN4taQMsULKUVo1K4DvZl+0pgfyoysHxvmvEw==}

  eventid@2.0.1:
    resolution: {integrity: sha512-sPNTqiMokAvV048P2c9+foqVJzk49o6d4e0D/sq5jog3pw+4kBgyR0gaM1FM7Mx6Kzd9dztesh9oYz1LWWOpzw==}
    engines: {node: '>=10'}

  eventsource-parser@3.0.0:
    resolution: {integrity: sha512-T1C0XCUimhxVQzW4zFipdx0SficT651NnkR0ZSH3yQwh+mFMdLfgjABVi4YtMTtaL4s168593DaoaRLMqryavA==}
    engines: {node: '>=18.0.0'}

  eventsource@3.0.5:
    resolution: {integrity: sha512-LT/5J605bx5SNyE+ITBDiM3FxffBiq9un7Vx0EwMDM3vg8sWKx/tO2zC+LMqZ+smAM0F2hblaDZUVZF0te2pSw==}
    engines: {node: '>=18.0.0'}

  execa@5.1.1:
    resolution: {integrity: sha512-8uSpZZocAZRBAPIEINJj3Lo9HyGitllczc27Eh5YYojjMFMn8yHMDMaUHE2Jqfq05D/wucwI4JGURyXt1vchyg==}
    engines: {node: '>=10'}

  exit@0.1.2:
    resolution: {integrity: sha512-Zk/eNKV2zbjpKzrsQ+n1G6poVbErQxJ0LBOJXaKZ1EViLzH+hrLu9cdXI4zw9dBQJslwBEpbQ2P1oS7nDxs6jQ==}
    engines: {node: '>= 0.8.0'}

  expand-template@2.0.3:
    resolution: {integrity: sha512-XYfuKMvj4O35f/pOXLObndIRvyQ+/+6AhODh+OKWj9S9498pHHn/IMszH+gt0fBCRWMNfk1ZSp5x3AifmnI2vg==}
    engines: {node: '>=6'}

  expect@29.7.0:
    resolution: {integrity: sha512-2Zks0hf1VLFYI1kbh0I5jP3KHHyCHpkfyHBzsSXRFgl/Bg9mWYfMW8oD+PdMPlEwy5HNsR9JutYy6pMeOh61nw==}
    engines: {node: ^14.15.0 || ^16.10.0 || >=18.0.0}

  expr-eval@2.0.2:
    resolution: {integrity: sha512-4EMSHGOPSwAfBiibw3ndnP0AvjDWLsMvGOvWEZ2F96IGk0bIVdjQisOHxReSkE13mHcfbuCiXw+G4y0zv6N8Eg==}

  express-rate-limit@7.5.0:
    resolution: {integrity: sha512-eB5zbQh5h+VenMPM3fh+nw1YExi5nMr6HUCR62ELSP11huvxm/Uir1H1QEyTkk5QX6A58pX6NmaTMceKZ0Eodg==}
    engines: {node: '>= 16'}
    peerDependencies:
      express: ^4.11 || 5 || ^5.0.0-beta.1

  express@4.21.0:
    resolution: {integrity: sha512-VqcNGcj/Id5ZT1LZ/cfihi3ttTn+NJmkli2eZADigjq29qTlWi/hAQ43t/VLPq8+UX06FCEx3ByOYet6ZFblng==}
    engines: {node: '>= 0.10.0'}

  express@4.21.1:
    resolution: {integrity: sha512-YSFlK1Ee0/GC8QaO91tHcDxJiE/X4FbpAyQWkxAvG6AXCuR65YzK8ua6D9hvi/TzUfZMpc+BwuM1IPw8fmQBiQ==}
    engines: {node: '>= 0.10.0'}

  express@4.21.2:
    resolution: {integrity: sha512-28HqgMZAmih1Czt9ny7qr6ek2qddF4FclbMzwhCREB6OFfH+rXAnuNCwo1/wFvrtbgsQDb4kSbX9de9lFbrXnA==}
    engines: {node: '>= 0.10.0'}

  express@5.0.1:
    resolution: {integrity: sha512-ORF7g6qGnD+YtUG9yx4DFoqCShNMmUKiXuT5oWMHiOvt/4WFbHC6yCwQMTSBMno7AqntNCAzzcnnjowRkTL9eQ==}
    engines: {node: '>= 18'}

  extend@3.0.2:
    resolution: {integrity: sha512-fjquC59cD7CyW6urNXK0FBufkZcoiGG80wTuPujX590cB5Ttln20E2UB4S/WARVqhXffZl2LNgS+gQdPIIim/g==}

  farmhash-modern@1.1.0:
    resolution: {integrity: sha512-6ypT4XfgqJk/F3Yuv4SX26I3doUjt0GTG4a+JgWxXQpxXzTBq8fPUeGHfcYMMDPHJHm3yPOSjaeBwBGAHWXCdA==}
    engines: {node: '>=18.0.0'}

  fast-deep-equal@3.1.3:
    resolution: {integrity: sha512-f3qQ9oQy9j2AhBe/H9VC91wLmKBCCU/gDOnKNAYG5hswO7BLKj09Hc5HYNz9cGI++xlpDCIgDaitVs03ATR84Q==}

  fast-json-stable-stringify@2.1.0:
    resolution: {integrity: sha512-lhd/wF+Lk98HZoTCtlVraHtfh5XYijIjalXck7saUtuanSDyLMxnHhSXEDJqHxD7msR8D0uCmqlkwjCV8xvwHw==}

  fast-text-encoding@1.0.6:
    resolution: {integrity: sha512-VhXlQgj9ioXCqGstD37E/HBeqEGV/qOD/kmbVG8h5xKBYvM1L3lR1Zn4555cQ8GkYbJa8aJSipLPndE1k6zK2w==}

  fast-uri@3.0.6:
    resolution: {integrity: sha512-Atfo14OibSv5wAp4VWNsFYE1AchQRTv9cBGWET4pZWHzYshFSS9NQI6I57rdKn9croWVMbYFbLhJ+yJvmZIIHw==}

  fast-xml-parser@4.3.6:
    resolution: {integrity: sha512-M2SovcRxD4+vC493Uc2GZVcZaj66CCJhWurC4viynVSTvrpErCShNcDz1lAho6n9REQKvL/ll4A4/fw6Y9z8nw==}
    hasBin: true

  faye-websocket@0.11.4:
    resolution: {integrity: sha512-CzbClwlXAuiRQAlUyfqPgvPoNKTckTPGfwZV4ZdAhVcP2lh9KUxJg2b5GkE7XbjKQ3YJnQ9z6D9ntLAlB+tP8g==}
    engines: {node: '>=0.8.0'}

  fb-watchman@2.0.2:
    resolution: {integrity: sha512-p5161BqbuCaSnB8jIbzQHOlpgsPmK5rJVDfDKO91Axs5NC1uu3HRQm6wt9cd9/+GtQQIO53JdGXXoyDpTAsgYA==}

  fdir@6.4.2:
    resolution: {integrity: sha512-KnhMXsKSPZlAhp7+IjUkRZKPb4fUyccpDrdFXbi4QL1qkmFh9kVY09Yox+n4MaOb3lHZ1Tv829C3oaaXoMYPDQ==}
    peerDependencies:
      picomatch: ^3 || ^4
    peerDependenciesMeta:
      picomatch:
        optional: true

  fecha@4.2.3:
    resolution: {integrity: sha512-OP2IUU6HeYKJi3i0z4A19kHMQoLVs4Hc+DPqqxI2h/DPZHTm/vjsfC6P0b4jCMy14XizLBqvndQ+UilD7707Jw==}

  fetch-blob@3.2.0:
    resolution: {integrity: sha512-7yAQpD2UMJzLi1Dqv7qFYnPbaPx7ZfFK6PiIxQ4PfkGPyNyl2Ugx+a/umUonmKqjhM4DnfbMvdX6otXq83soQQ==}
    engines: {node: ^12.20 || >= 14.13}

  file-type-checker@1.1.3:
    resolution: {integrity: sha512-SLMNPu0RZEQsfR+GRNnVBlBPdtXn2BTpvSzBRw9MDjDacobK+Vc0WtbQ/mZx7vqNy+b6juKsza5DvEN5i7LwCw==}

  filelist@1.0.4:
    resolution: {integrity: sha512-w1cEuf3S+DrLCQL7ET6kz+gmlJdbq9J7yXCSjK/OZCPA+qEN1WyF4ZAf0YYJa4/shHJra2t/d/r8SV4Ji+x+8Q==}

  fill-range@7.0.1:
    resolution: {integrity: sha512-qOo9F+dMUmC2Lcb4BbVvnKJxTPjCm+RRpe4gDuGrzkL7mEVl/djYSu2OdQ2Pa302N4oqkSg9ir6jaLWJ2USVpQ==}
    engines: {node: '>=8'}

  finalhandler@1.3.1:
    resolution: {integrity: sha512-6BN9trH7bp3qvnrRyzsBz+g3lZxTNZTbVO2EV1CS0WIcDbawYVdYvGflME/9QP0h0pYlCDBCTjYa9nZzMDpyxQ==}
    engines: {node: '>= 0.8'}

  finalhandler@2.1.0:
    resolution: {integrity: sha512-/t88Ty3d5JWQbWYgaOGCCYfXRwV1+be02WqYYlL6h0lEiUAMPM8o8qKGO01YIkOHzka2up08wvgYD0mDiI+q3Q==}
    engines: {node: '>= 0.8'}

  find-package@1.0.0:
    resolution: {integrity: sha512-yVn71XCCaNgxz58ERTl8nA/8YYtIQDY9mHSrgFBfiFtdNNfY0h183Vh8BRkKxD8x9TUw3ec290uJKhDVxqGZBw==}

  find-up@4.1.0:
    resolution: {integrity: sha512-PpOwAdQ/YlXQ2vj8a3h8IipDuYRi3wceVQQGYWxNINccq40Anw7BlsEXCMbt1Zt+OLA6Fq9suIpIWD0OsnISlw==}
    engines: {node: '>=8'}

  firebase-admin@12.3.1:
    resolution: {integrity: sha512-vEr3s3esl8nPIA9r/feDT4nzIXCfov1CyyCSpMQWp6x63Q104qke0MEGZlrHUZVROtl8FLus6niP/M9I1s4VBA==}
    engines: {node: '>=14'}

  firebase-functions@6.3.1:
    resolution: {integrity: sha512-LTbmsEkSgaOhzTzGUoF7dv906JJJW89o0/spXgnU8gASyR8JLMrCqwV7FnWLso5hyF0fUqNPaEEw/TzLdZMVXw==}
    engines: {node: '>=14.10.0'}
    hasBin: true
    peerDependencies:
      firebase-admin: ^11.10.0 || ^12.0.0 || ^13.0.0

  firebase@11.6.0:
    resolution: {integrity: sha512-Xqm6j6zszIEmI5nW1MPR8yTafoRTSrW3mWG9Lk9elCJtQDQSiTEkKZiNtUm9y6XfOPl8xoF1TNpxZe8HjgA0Og==}

  flat@5.0.2:
    resolution: {integrity: sha512-b6suED+5/3rTpUBdG1gupIl8MPFCAMA0QXwmljLhvCUKcUvdE4gWky9zpuGCcXHOsz4J9wPGNWq6OKpmIzz3hQ==}
    hasBin: true

  fn.name@1.1.0:
    resolution: {integrity: sha512-GRnmB5gPyJpAhTQdSZTSp9uaPSvl09KoYcMQtsB9rQoOmzs9dH6ffeccH+Z+cv6P68Hu5bC6JjRh4Ah/mHSNRw==}

  for-each@0.3.3:
    resolution: {integrity: sha512-jqYfLp7mo9vIyQf8ykW2v7A+2N4QjeCeI5+Dz9XraiO1ign81wjiH7Fb9vSOWvQfNtmSa4H2RoQTrrXivdUZmw==}

  foreground-child@3.1.1:
    resolution: {integrity: sha512-TMKDUnIte6bfb5nWv7V/caI169OHgvwjb7V4WkeUvbQQdjr5rWKqHFiKWb/fcOwB+CzBT+qbWjvj+DVwRskpIg==}
    engines: {node: '>=14'}

  form-data-encoder@1.7.2:
    resolution: {integrity: sha512-qfqtYan3rxrnCk1VYaA4H+Ms9xdpPqvLZa6xmMgFvhO32x7/3J/ExcTd6qpxM0vH2GdMI+poehyBZvqfMTto8A==}

  form-data@2.5.1:
    resolution: {integrity: sha512-m21N3WOmEEURgk6B9GLOE4RuWOFf28Lhh9qGYeNlGq4VDXUlJy2th2slBNU8Gp8EzloYZOibZJ7t5ecIrFSjVA==}
    engines: {node: '>= 0.12'}

  form-data@4.0.0:
    resolution: {integrity: sha512-ETEklSGi5t0QMZuiXoA/Q6vcnxcLQP5vdugSpuAyi6SVGi2clPPp+xgEhuMaHC+zGgn31Kd235W35f7Hykkaww==}
    engines: {node: '>= 6'}

  formdata-node@4.4.1:
    resolution: {integrity: sha512-0iirZp3uVDjVGt9p49aTaqjk84TrglENEDuqfdlZQ1roC9CWlPk6Avf8EEnZNcAqPonwkG35x4n3ww/1THYAeQ==}
    engines: {node: '>= 12.20'}

  formdata-polyfill@4.0.10:
    resolution: {integrity: sha512-buewHzMvYL29jdeQTVILecSaZKnt/RJWjoZCF5OW60Z67/GmSLBkOFM7qh1PI3zFNtJbaZL5eQu1vLfazOwj4g==}
    engines: {node: '>=12.20.0'}

  forwarded@0.2.0:
    resolution: {integrity: sha512-buRG0fpBtRHSTCOASe6hD258tEubFoRLb4ZNA6NxMVHNw2gOcwHo9wyablzMzOA5z9xA9L1KNjk/Nt6MT9aYow==}
    engines: {node: '>= 0.6'}

  fresh@0.5.2:
    resolution: {integrity: sha512-zJ2mQYM18rEFOudeV4GShTGIQ7RbzA7ozbU9I/XBpm7kqgMywgmylMwXHxZJmkVoYkna9d2pVXVXPdYTP9ej8Q==}
    engines: {node: '>= 0.6'}

  fresh@2.0.0:
    resolution: {integrity: sha512-Rx/WycZ60HOaqLKAi6cHRKKI7zxWbJ31MhntmtwMoaTeF7XFH9hhBp8vITaMidfljRQ6eYWCKkaTK+ykVJHP2A==}
    engines: {node: '>= 0.8'}

  fs-constants@1.0.0:
    resolution: {integrity: sha512-y6OAwoSIf7FyjMIv94u+b5rdheZEjzR63GTyZJm5qh4Bi+2YgwLCcI/fPFZkL5PSixOt6ZNKm+w+Hfp/Bciwow==}

  fs.realpath@1.0.0:
    resolution: {integrity: sha512-OO0pH2lK6a0hZnAdau5ItzHPI6pUlvI7jMVnxUQRtw4owF2wk8lOSabtGDCTP4Ggrg2MbGnWO9X8K1t4+fGMDw==}

  fsevents@2.3.3:
    resolution: {integrity: sha512-5xoDfX+fL7faATnagmWPpbFtwh/R77WmMMqqHGS65C3vvB0YHrgF+B1YmZ3441tMj5n63k0212XNoJwzlhffQw==}
    engines: {node: ^8.16.0 || ^10.6.0 || >=11.0.0}
    os: [darwin]

  function-bind@1.1.2:
    resolution: {integrity: sha512-7XHNxH7qX9xG5mIwxkhumTox/MIRNcOgDrxWsMt2pAr23WHp6MrRlN7FBSFpCpr+oVO0F744iUgR82nJMfG2SA==}

  function.prototype.name@1.1.6:
    resolution: {integrity: sha512-Z5kx79swU5P27WEayXM1tBi5Ze/lbIyiNgU3qyXUOf9b2rgXYyF9Dy9Cx+IQv/Lc8WCG6L82zwUPpSS9hGehIg==}
    engines: {node: '>= 0.4'}

  functional-red-black-tree@1.0.1:
    resolution: {integrity: sha512-dsKNQNdj6xA3T+QlADDA7mOSlX0qiMINjn0cgr+eGHGsbSHzTabcIogz2+p/iqP1Xs6EP/sS2SbqH+brGTbq0g==}

  functions-have-names@1.2.3:
    resolution: {integrity: sha512-xckBUXyTIqT97tq2x2AMb+g163b5JFysYk0x4qxNFwbfQkmNZoiRHb6sPzI9/QV33WeuvVYBUIiD4NzNIyqaRQ==}

  gaxios@5.1.3:
    resolution: {integrity: sha512-95hVgBRgEIRQQQHIbnxBXeHbW4TqFk4ZDJW7wmVtvYar72FdhRIo1UGOLS2eRAKCPEdPBWu+M7+A33D9CdX9rA==}
    engines: {node: '>=12'}

  gaxios@6.3.0:
    resolution: {integrity: sha512-p+ggrQw3fBwH2F5N/PAI4k/G/y1art5OxKpb2J2chwNNHM4hHuAOtivjPuirMF4KNKwTTUal/lPfL2+7h2mEcg==}
    engines: {node: '>=14'}

  gcp-metadata@5.3.0:
    resolution: {integrity: sha512-FNTkdNEnBdlqF2oatizolQqNANMrcqJt6AAYt99B3y1aLLC8Hc5IOBb+ZnnzllodEEf6xMBp6wRcBbc16fa65w==}
    engines: {node: '>=12'}

  gcp-metadata@6.1.0:
    resolution: {integrity: sha512-Jh/AIwwgaxan+7ZUUmRLCjtchyDiqh4KjBJ5tW3plBZb5iL/BPcso8A5DlzeD9qlw0duCamnNdpFjxwaT0KyKg==}
    engines: {node: '>=14'}

  genkitx-openai@0.10.1:
    resolution: {integrity: sha512-E9/DzyQcBUSTy81xT2pvEmdnn9Q/cKoojEt6lD/EdOeinhqE9oa59d/kuXTokCMekTrj3Rk7LtNBQIDjnyjNOA==}
    peerDependencies:
      '@genkit-ai/ai': ^0.5.0
      '@genkit-ai/core': ^0.5.0

  gensync@1.0.0-beta.2:
    resolution: {integrity: sha512-3hN7NaskYvMDLQY55gnW3NQ+mesEAepTqlg+VEbj7zzqEMBVNhzcGYYeqFo/TlYz6eQiFcp1HcsCZO+nGgS8zg==}
    engines: {node: '>=6.9.0'}

  genversion@3.2.0:
    resolution: {integrity: sha512-OIYSX6XYA8PHecLDCTri30hadSZfAjZ8Iq1+BBDXqLWP4dRLuJNLoNjsSWtTpw97IccK2LDWzkEstxAB8GdN7g==}
    engines: {node: '>=10.0.0'}
    hasBin: true

  get-caller-file@2.0.5:
    resolution: {integrity: sha512-DyFP3BM/3YHTQOCUL/w0OZHR0lpKeGrxotcHWcqNEdnltqFwXVfhEBQ94eIo34AfQpo0rGki4cyIiftY06h2Fg==}
    engines: {node: 6.* || 8.* || >= 10.*}

  get-intrinsic@1.2.4:
    resolution: {integrity: sha512-5uYhsJH8VJBTv7oslg4BznJYhDoRI6waYCxMmCdnTrcCrHA/fCFKoTFz2JKKE0HdDFUF7/oQuhzumXJK7paBRQ==}
    engines: {node: '>= 0.4'}

  get-intrinsic@1.3.0:
    resolution: {integrity: sha512-9fSjSaos/fRIVIp+xSJlE6lfwhES7LNtKaCBIamHsjr2na1BiABJPo0mOjjz8GJDURarmCPGqaiVg5mfjb98CQ==}
    engines: {node: '>= 0.4'}

  get-package-type@0.1.0:
    resolution: {integrity: sha512-pjzuKtY64GYfWizNAJ0fr9VqttZkNiK2iS430LtIHzjBEr6bX8Am2zm4sW4Ro5wjWW5cAlRL1qAMTcXbjNAO2Q==}
    engines: {node: '>=8.0.0'}

  get-port@5.1.0:
    resolution: {integrity: sha512-bjioH1E9bTQUvgaB6VycVy1QVbTZI41yTnF9qkZz6ixgy/uhCH6D63bKeZ6Code/07JYA61MeI94jSdHss8PNA==}
    engines: {node: '>=8'}

  get-port@5.1.1:
    resolution: {integrity: sha512-g/Q1aTSDOxFpchXC4i8ZWvxA1lnPqx/JHqcpIw0/LX9T8x/GBbi6YnlN5nhaKIFkT8oFsscUKgDJYxfwfS6QsQ==}
    engines: {node: '>=8'}

  get-proto@1.0.1:
    resolution: {integrity: sha512-sTSfBjoXBp89JvIKIefqw7U2CCebsc74kiY6awiGogKtoSGbgjYE/G/+l9sF3MWFPNc9IcoOC4ODfKHfxFmp0g==}
    engines: {node: '>= 0.4'}

  get-stream@6.0.1:
    resolution: {integrity: sha512-ts6Wi+2j3jQjqi70w5AlN8DFnkSwC+MqmxEzdEALB2qXZYV3X/b1CTfgPLGJNMeAWxdPfU8FO1ms3NUfaHCPYg==}
    engines: {node: '>=10'}

  get-symbol-description@1.0.2:
    resolution: {integrity: sha512-g0QYk1dZBxGwk+Ngc+ltRH2IBp2f7zBkBMBJZCDerh6EhlhSR6+9irMCuT/09zD6qkarHUSn529sK/yL4S27mg==}
    engines: {node: '>= 0.4'}

  get-tsconfig@4.8.1:
    resolution: {integrity: sha512-k9PN+cFBmaLWtVz29SkUoqU5O0slLuHJXt/2P+tMVFT+phsSGXGkp9t3rQIqdz0e+06EHNGs3oM6ZX1s2zHxRg==}

  github-from-package@0.0.0:
    resolution: {integrity: sha512-SyHy3T1v2NUXn29OsWdxmK6RwHD+vkj3v8en8AOBZ1wBQ/hCAQ5bAQTD02kW4W9tUp/3Qh6J8r9EvntiyCmOOw==}

  glob@10.3.12:
    resolution: {integrity: sha512-TCNv8vJ+xz4QiqTpfOJA7HvYv+tNIRHKfUWw/q+v2jdgN4ebz+KY9tGx5J4rHP0o84mNP+ApH66HRX8us3Khqg==}
    engines: {node: '>=16 || 14 >=14.17'}
    hasBin: true

  glob@11.0.0:
    resolution: {integrity: sha512-9UiX/Bl6J2yaBbxKoEBRm4Cipxgok8kQYcOPEhScPwebu2I0HoQOuYdIO6S3hLuWoZgpDpwQZMzTFxgpkyT76g==}
    engines: {node: 20 || >=22}
    hasBin: true

  glob@7.2.3:
    resolution: {integrity: sha512-nFR0zLpU2YCaRxwoCJvL6UvCH2JFyFVIvwTLsIf21AuHlMskA1hhTdk+LlYJtOlYt9v6dvszD2BGRqBL+iQK9Q==}
    deprecated: Glob versions prior to v9 are no longer supported

  globals@11.12.0:
    resolution: {integrity: sha512-WOBp/EEGUiIsJSp7wcv/y6MO+lV9UoncWqxuFfm8eBwzWNgyfBd6Gz+IeKQ9jCmyhoH99g15M3T+QaVHFjizVA==}
    engines: {node: '>=4'}

  globalthis@1.0.3:
    resolution: {integrity: sha512-sFdI5LyBiNTHjRd7cGPWapiHWMOXKyuBNX/cWJ3NfzrZQVa8GI/8cofCl74AOVqq9W5kNmguTIzJ/1s2gyI9wA==}
    engines: {node: '>= 0.4'}

  google-auth-library@8.9.0:
    resolution: {integrity: sha512-f7aQCJODJFmYWN6PeNKzgvy9LI2tYmXnzpNDHEjG5sDNPgGb2FXQyTBnXeSH+PAtpKESFD+LmHw3Ox3mN7e1Fg==}
    engines: {node: '>=12'}

  google-auth-library@9.11.0:
    resolution: {integrity: sha512-epX3ww/mNnhl6tL45EQ/oixsY8JLEgUFoT4A5E/5iAR4esld9Kqv6IJGk7EmGuOgDvaarwF95hU2+v7Irql9lw==}
    engines: {node: '>=14'}

  google-auth-library@9.14.2:
    resolution: {integrity: sha512-R+FRIfk1GBo3RdlRYWPdwk8nmtVUOn6+BkDomAC46KoU8kzXzE1HLmOasSCbWUByMMAGkknVF0G5kQ69Vj7dlA==}
    engines: {node: '>=14'}

  google-auth-library@9.7.0:
    resolution: {integrity: sha512-I/AvzBiUXDzLOy4iIZ2W+Zq33W4lcukQv1nl7C8WUA6SQwyQwUwu3waNmWNAvzds//FG8SZ+DnKnW/2k6mQS8A==}
    engines: {node: '>=14'}

  google-gax@4.3.2:
    resolution: {integrity: sha512-2mw7qgei2LPdtGrmd1zvxQviOcduTnsvAWYzCxhOWXK4IQKmQztHnDQwD0ApB690fBQJemFKSU7DnceAy3RLzw==}
    engines: {node: '>=14'}

  google-gax@4.3.7:
    resolution: {integrity: sha512-3bnD8RASQyaxOYTdWLgwpQco/aytTxFavoI/UN5QN5txDLp8QRrBHNtCUJ5+Ago+551GD92jG8jJduwvmaneUw==}
    engines: {node: '>=14'}

  google-gax@4.4.1:
    resolution: {integrity: sha512-Phyp9fMfA00J3sZbJxbbB4jC55b7DBjE3F6poyL3wKMEBVKA79q6BGuHcTiM28yOzVql0NDbRL8MLLh8Iwk9Dg==}
    engines: {node: '>=14'}

  google-p12-pem@4.0.1:
    resolution: {integrity: sha512-WPkN4yGtz05WZ5EhtlxNDWPhC4JIic6G8ePitwUWy4l+XPVYec+a0j0Ts47PDtW59y3RwAhUd9/h9ZZ63px6RQ==}
    engines: {node: '>=12.0.0'}
    deprecated: Package is no longer maintained
    hasBin: true

  googleapis-common@7.2.0:
    resolution: {integrity: sha512-/fhDZEJZvOV3X5jmD+fKxMqma5q2Q9nZNSF3kn1F18tpxmA86BcTxAGBQdM0N89Z3bEaIs+HVznSmFJEAmMTjA==}
    engines: {node: '>=14.0.0'}

  googleapis@137.1.0:
    resolution: {integrity: sha512-2L7SzN0FLHyQtFmyIxrcXhgust77067pkkduqkbIpDuj9JzVnByxsRrcRfUMFQam3rQkWW2B0f1i40IwKDWIVQ==}
    engines: {node: '>=14.0.0'}

  googleapis@140.0.1:
    resolution: {integrity: sha512-ZGvBX4mQcFXO9ACnVNg6Aqy3KtBPB5zTuue43YVLxwn8HSv8jB7w+uDKoIPSoWuxGROgnj2kbng6acXncOQRNA==}
    engines: {node: '>=14.0.0'}

  gopd@1.0.1:
    resolution: {integrity: sha512-d65bNlIadxvpb/A2abVdlqKqV563juRnZ1Wtk6s1sIR8uNsXR70xqIzVqxVf1eTqDunwT2MkczEeaezCKTZhwA==}

  gopd@1.2.0:
    resolution: {integrity: sha512-ZUKRh6/kUFoAiTAtTYPZJ3hw9wNxx+BIBOijnlG9PnrJsCcSjs1wyyD6vJpaYtgnzDrKYRSqf3OO6Rfa93xsRg==}
    engines: {node: '>= 0.4'}

  graceful-fs@4.2.11:
    resolution: {integrity: sha512-RbJ5/jmFcNNCcDV5o9eTnBLJ/HszWV0P73bc+Ff4nS/rJj+YaS6IGyiOL0VoBYX+l1Wrl3k63h/KrH+nhJ0XvQ==}

  gtoken@6.1.2:
    resolution: {integrity: sha512-4ccGpzz7YAr7lxrT2neugmXQ3hP9ho2gcaityLVkiUecAiwiy60Ii8gRbZeOsXV19fYaRjgBSshs8kXw+NKCPQ==}
    engines: {node: '>=12.0.0'}

  gtoken@7.1.0:
    resolution: {integrity: sha512-pCcEwRi+TKpMlxAQObHDQ56KawURgyAf6jtIY046fJ5tIv3zDe/LEIubckAO8fj6JnAxLdmWkUfNyulQ2iKdEw==}
    engines: {node: '>=14.0.0'}

  handlebars@4.7.8:
    resolution: {integrity: sha512-vafaFqs8MZkRrSX7sFVUdo3ap/eNiLnb4IakshzvP56X5Nr1iGKAIqdX6tMlm6HcNRIkr6AxO5jFEoJzzpT8aQ==}
    engines: {node: '>=0.4.7'}
    hasBin: true

  has-bigints@1.0.2:
    resolution: {integrity: sha512-tSvCKtBr9lkF0Ex0aQiP9N+OpV4zi2r/Nee5VkRDbaqv35RLYMzbwQfFSZZH0kR+Rd6302UJZ2p/bJCEoR3VoQ==}

  has-flag@3.0.0:
    resolution: {integrity: sha512-sKJf1+ceQBr4SMkvQnBDNDtf4TXpVhVGateu0t918bl30FnbE2m4vNLX+VWe/dpjlb+HugGYzW7uQXH98HPEYw==}
    engines: {node: '>=4'}

  has-flag@4.0.0:
    resolution: {integrity: sha512-EykJT/Q1KjTWctppgIAgfSO0tKVuZUjhgMr17kqTumMl6Afv3EISleU7qZUzoXDFTAHTDC4NOoG/ZxU3EvlMPQ==}
    engines: {node: '>=8'}

  has-property-descriptors@1.0.2:
    resolution: {integrity: sha512-55JNKuIW+vq4Ke1BjOTjM2YctQIvCT7GFzHwmfZPGo5wnrgkid0YQtnAleFSqumZm4az3n2BS+erby5ipJdgrg==}

  has-proto@1.0.3:
    resolution: {integrity: sha512-SJ1amZAJUiZS+PhsVLf5tGydlaVB8EdFpaSO4gmiUKUOxk8qzn5AIy4ZeJUmh22znIdk/uMAUT2pl3FxzVUH+Q==}
    engines: {node: '>= 0.4'}

  has-symbols@1.0.3:
    resolution: {integrity: sha512-l3LCuF6MgDNwTDKkdYGEihYjt5pRPbEg46rtlmnSPlUbgmB8LOIrKJbYYFBSbnPaJexMKtiPO8hmeRjRz2Td+A==}
    engines: {node: '>= 0.4'}

  has-symbols@1.1.0:
    resolution: {integrity: sha512-1cDNdwJ2Jaohmb3sg4OmKaMBwuC48sYni5HUw2DvsC8LjGTLK9h+eb1X6RyuOHe4hT0ULCW68iomhjUoKUqlPQ==}
    engines: {node: '>= 0.4'}

  has-tostringtag@1.0.2:
    resolution: {integrity: sha512-NqADB8VjPFLM2V0VvHUewwwsw0ZWBaIdgo+ieHtK3hasLz4qeCRjYcqfB6AQrBggRKppKF8L52/VqdVsO47Dlw==}
    engines: {node: '>= 0.4'}

  hasown@2.0.2:
    resolution: {integrity: sha512-0hJU9SCPvmMzIBdZFqNPXWa6dqh7WdH0cII9y+CyS8rG3nL48Bclra9HmKhVVUHyPWNH5Y7xDwAB7bfgSjkUMQ==}
    engines: {node: '>= 0.4'}

  hosted-git-info@2.8.9:
    resolution: {integrity: sha512-mxIDAb9Lsm6DoOJ7xH+5+X4y1LU/4Hi50L9C5sIswK3JzULS4bwk1FvjdBgvYR4bzT4tuUQiC15FE2f5HbLvYw==}

  html-escaper@2.0.2:
    resolution: {integrity: sha512-H2iMtd0I4Mt5eYiapRdIDjp+XzelXQ0tFE4JS7YFwFevXXMmOp9myNrUvCg0D6ws8iqkRPBfKHgbwig1SmlLfg==}

  http-errors@2.0.0:
    resolution: {integrity: sha512-FtwrG/euBzaEjYeRqOgly7G0qviiXoJWnvEH2Z1plBdXgbyjv34pHTSb9zoeHMyDy33+DWy5Wt9Wo+TURtOYSQ==}
    engines: {node: '>= 0.8'}

  http-parser-js@0.5.8:
    resolution: {integrity: sha512-SGeBX54F94Wgu5RH3X5jsDtf4eHyRogWX1XGT3b4HuW3tQPM4AaBzoUji/4AAJNXCEOWZ5O0DgZmJw1947gD5Q==}

  http-proxy-agent@5.0.0:
    resolution: {integrity: sha512-n2hY8YdoRE1i7r6M0w9DIw5GgZN0G25P8zLCRQ8rjXtTU3vsNFBI/vWK/UIeE6g5MUUz6avwAPXmL6Fy9D/90w==}
    engines: {node: '>= 6'}

  https-proxy-agent@5.0.1:
    resolution: {integrity: sha512-dFcAjpTQFgoLMzC2VwU+C/CbS7uRL0lWmxDITmqm7C+7F0Odmj6s9l6alZc6AELXhrnggM2CeWSXHGOdX2YtwA==}
    engines: {node: '>= 6'}

  https-proxy-agent@7.0.4:
    resolution: {integrity: sha512-wlwpilI7YdjSkWaQ/7omYBMTliDcmCN8OLihO6I9B86g06lMyAoqgoDpV0XqoaPOKj+0DIdAvnsWfyAAhmimcg==}
    engines: {node: '>= 14'}

  human-signals@2.1.0:
    resolution: {integrity: sha512-B4FFZ6q/T2jhhksgkbEW3HBvWIfDW85snkQgawt07S7J5QXTk6BkNV+0yAeZrM5QpMAdYlocGoljn0sJ/WQkFw==}
    engines: {node: '>=10.17.0'}

  humanize-ms@1.2.1:
    resolution: {integrity: sha512-Fl70vYtsAFb/C06PTS9dZBo7ihau+Tu/DNCk/OyHhea07S+aeMWpFFkUaXRa8fI+ScZbEI8dfSxwY7gxZ9SAVQ==}

  iconv-lite@0.4.24:
    resolution: {integrity: sha512-v3MXnZAcvnywkTUEZomIActle7RXXeedOR31wwl7VlyoXO4Qi9arvSenNQWne1TcRwhCL1HwLI21bEqdpj8/rA==}
    engines: {node: '>=0.10.0'}

  iconv-lite@0.5.2:
    resolution: {integrity: sha512-kERHXvpSaB4aU3eANwidg79K8FlrN77m8G9V+0vOR3HYaRifrlwMEpT7ZBJqLSEIHnEgJTHcWK82wwLwwKwtag==}
    engines: {node: '>=0.10.0'}

  iconv-lite@0.6.3:
    resolution: {integrity: sha512-4fCk79wshMdzMp2rH06qWrJE4iolqLhCUH+OiuIgU++RB0+94NlDL81atO7GX55uUKueo0txHNtvEyI6D7WdMw==}
    engines: {node: '>=0.10.0'}

  idb@7.1.1:
    resolution: {integrity: sha512-gchesWBzyvGHRO9W8tzUWFDycow5gwjvFKfyV9FF32Y7F50yZMp7mP+T2mJIWFx49zicqyC4uefHM17o6xKIVQ==}

  ieee754@1.2.1:
    resolution: {integrity: sha512-dcyqhDvX1C46lXZcVqCpK+FtMRQVdIMN6/Df5js2zouUsqG7I6sFxitIC+7KYK29KdXOLHdu9zL4sFnoVQnqaA==}

  ignore@5.3.1:
    resolution: {integrity: sha512-5Fytz/IraMjqpwfd34ke28PTVMjZjJG2MPn5t7OE4eUCUNf8BAa7b5WUS9/Qvr6mwOQS7Mk6vdsMno5he+T8Xw==}
    engines: {node: '>= 4'}

  import-in-the-middle@1.11.0:
    resolution: {integrity: sha512-5DimNQGoe0pLUHbR9qK84iWaWjjbsxiqXnw6Qz64+azRgleqv9k2kTt5fw7QsOpmaGYtuxxursnPPsnTKEx10Q==}

  import-local@3.2.0:
    resolution: {integrity: sha512-2SPlun1JUPWoM6t3F0dw0FkCF/jWY8kttcY4f599GLTSjh2OCuuhdTkJQsEcZzBqbXZGKMK2OqW1oZsjtf/gQA==}
    engines: {node: '>=8'}
    hasBin: true

  imurmurhash@0.1.4:
    resolution: {integrity: sha512-JmXMZ6wuvDmLiHEml9ykzqO6lwFbof0GG4IkcGaENdCRDDmMVnny7s5HsIgHCbaq0w2MyPhDqkhTUgS2LU2PHA==}
    engines: {node: '>=0.8.19'}

  inflight@1.0.6:
    resolution: {integrity: sha512-k92I/b08q4wvFscXCLvqfsHCrjrF7yiXsQuIVvVE7N82W3+aqpzuUdBbfhWcy/FZR3/4IgflMgKLOsvPDrGCJA==}
    deprecated: This module is not supported, and leaks memory. Do not use it. Check out lru-cache if you want a good and tested way to coalesce async requests by a key value, which is much more comprehensive and powerful.

  inherits@2.0.3:
    resolution: {integrity: sha512-x00IRNXNy63jwGkJmzPigoySHbaqpNuzKbBOmzK+g2OdZpQ9w+sxCN+VSB3ja7IAge2OP2qpfxTjeNcyjmW1uw==}

  inherits@2.0.4:
    resolution: {integrity: sha512-k/vGaX4/Yla3WzyMCvTQOXYeIHvqOKtnqBduzTHpzpQZzAskKMhZ2K+EnBiSM9zGSoIFeMpXKxa4dYeZIQqewQ==}

  ini@1.3.8:
    resolution: {integrity: sha512-JV/yugV2uzW5iMRSiZAyDtQd+nxtUnjeLt0acNdw98kKLrvuRVyB80tsREOE7yvGVgalhZ6RNXCmEHkUKBKxew==}

  internal-slot@1.0.7:
    resolution: {integrity: sha512-NGnrKwXzSms2qUUih/ILZ5JBqNTSa1+ZmP6flaIp6KmSElgE9qdndzS3cqjrDovwFdmwsGsLdeFgB6suw+1e9g==}
    engines: {node: '>= 0.4'}

  ipaddr.js@1.9.1:
    resolution: {integrity: sha512-0KI/607xoxSToH7GjN1FfSbLoU0+btTicjsQSWQlh/hZykN8KpmMf7uYwPW3R+akZ6R/w18ZlXSHBYXiYUPO3g==}
    engines: {node: '>= 0.10'}

  is-any-array@2.0.1:
    resolution: {integrity: sha512-UtilS7hLRu++wb/WBAw9bNuP1Eg04Ivn1vERJck8zJthEvXCBEBpGR/33u/xLKWEQf95803oalHrVDptcAvFdQ==}

  is-array-buffer@3.0.4:
    resolution: {integrity: sha512-wcjaerHw0ydZwfhiKbXJWLDY8A7yV7KhjQOpb83hGgGfId/aQa4TOvwyzn2PuswW2gPCYEL/nEAiSVpdOj1lXw==}
    engines: {node: '>= 0.4'}

  is-arrayish@0.2.1:
    resolution: {integrity: sha512-zz06S8t0ozoDXMG+ube26zeCTNXcKIPJZJi8hBrF4idCLms4CG9QtK7qBl1boi5ODzFpjswb5JPmHCbMpjaYzg==}

  is-arrayish@0.3.2:
    resolution: {integrity: sha512-eVRqCvVlZbuw3GrM63ovNSNAeA1K16kaR/LRY/92w0zxQ5/1YzwblUX652i4Xs9RwAGjW9d9y6X88t8OaAJfWQ==}

  is-bigint@1.0.4:
    resolution: {integrity: sha512-zB9CruMamjym81i2JZ3UMn54PKGsQzsJeo6xvN3HJJ4CAsQNB6iRutp2To77OfCNuoxspsIhzaPoO1zyCEhFOg==}

  is-boolean-object@1.1.2:
    resolution: {integrity: sha512-gDYaKHJmnj4aWxyj6YHyXVpdQawtVLHU5cb+eztPGczf6cjuTdwve5ZIEfgXqH4e57An1D1AKf8CZ3kYrQRqYA==}
    engines: {node: '>= 0.4'}

  is-buffer@1.1.6:
    resolution: {integrity: sha512-NcdALwpXkTm5Zvvbk7owOUSvVvBKDgKP5/ewfXEznmQFfs4ZRmanOeKBTjRVjka3QFoN6XJ+9F3USqfHqTaU5w==}

  is-callable@1.2.7:
    resolution: {integrity: sha512-1BC0BVFhS/p0qtw6enp8e+8OD0UrK0oFLztSjNzhcKA3WDuJxxAPXzPuPtKkjEY9UUoEWlX/8fgKeu2S8i9JTA==}
    engines: {node: '>= 0.4'}

  is-core-module@2.13.1:
    resolution: {integrity: sha512-hHrIjvZsftOsvKSn2TRYl63zvxsgE0K+0mYMoH6gD4omR5IWB2KynivBQczo3+wF1cCkjzvptnI9Q0sPU66ilw==}

  is-data-view@1.0.1:
    resolution: {integrity: sha512-AHkaJrsUVW6wq6JS8y3JnM/GJF/9cf+k20+iDzlSaJrinEo5+7vRiteOSwBhHRiAyQATN1AmY4hwzxJKPmYf+w==}
    engines: {node: '>= 0.4'}

  is-date-object@1.0.5:
    resolution: {integrity: sha512-9YQaSxsAiSwcvS33MBk3wTCVnWK+HhF8VZR2jRxehM16QcVOdHqPn4VPHmRK4lSr38n9JriurInLcP90xsYNfQ==}
    engines: {node: '>= 0.4'}

  is-fullwidth-code-point@3.0.0:
    resolution: {integrity: sha512-zymm5+u+sCsSWyD9qNaejV3DFvhCKclKdizYaJUuHA83RLjb7nSuGnddCHGv0hk+KY7BMAlsWeK4Ueg6EV6XQg==}
    engines: {node: '>=8'}

  is-generator-fn@2.1.0:
    resolution: {integrity: sha512-cTIB4yPYL/Grw0EaSzASzg6bBy9gqCofvWN8okThAYIxKJZC+udlRAmGbM0XLeniEJSs8uEgHPGuHSe1XsOLSQ==}
    engines: {node: '>=6'}

  is-negative-zero@2.0.3:
    resolution: {integrity: sha512-5KoIu2Ngpyek75jXodFvnafB6DJgr3u8uuK0LEZJjrU19DrMD3EVERaR8sjz8CCGgpZvxPl9SuE1GMVPFHx1mw==}
    engines: {node: '>= 0.4'}

  is-number-object@1.0.7:
    resolution: {integrity: sha512-k1U0IRzLMo7ZlYIfzRu23Oh6MiIFasgpb9X76eqfFZAqwH44UI4KTBvBYIZ1dSL9ZzChTB9ShHfLkR4pdW5krQ==}
    engines: {node: '>= 0.4'}

  is-number@7.0.0:
    resolution: {integrity: sha512-41Cifkg6e8TylSpdtTpeLVMqvSBEVzTttHvERD741+pnZ8ANv0004MRL43QKPDlK9cGvNp6NZWZUBlbGXYxxng==}
    engines: {node: '>=0.12.0'}

  is-obj@2.0.0:
    resolution: {integrity: sha512-drqDG3cbczxxEJRoOXcOjtdp1J/lyp1mNn0xaznRs8+muBhgQcrnbspox5X5fOw0HnMnbfDzvnEMEtqDEJEo8w==}
    engines: {node: '>=8'}

  is-promise@4.0.0:
    resolution: {integrity: sha512-hvpoI6korhJMnej285dSg6nu1+e6uxs7zG3BYAm5byqDsgJNWwxzM6z6iZiAgQR4TJ30JmBTOwqZUw3WlyH3AQ==}

  is-regex@1.1.4:
    resolution: {integrity: sha512-kvRdxDsxZjhzUX07ZnLydzS1TU/TJlTUHHY4YLL87e37oUA49DfkLqgy+VjFocowy29cKvcSiu+kIv728jTTVg==}
    engines: {node: '>= 0.4'}

  is-shared-array-buffer@1.0.3:
    resolution: {integrity: sha512-nA2hv5XIhLR3uVzDDfCIknerhx8XUKnstuOERPNNIinXG7v9u+ohXF67vxm4TPTEPU6lm61ZkwP3c9PCB97rhg==}
    engines: {node: '>= 0.4'}

  is-stream@2.0.1:
    resolution: {integrity: sha512-hFoiJiTl63nn+kstHGBtewWSKnQLpyb155KHheA1l39uvtO9nWIop1p3udqPcUd/xbF1VLMO4n7OI6p7RbngDg==}
    engines: {node: '>=8'}

  is-string@1.0.7:
    resolution: {integrity: sha512-tE2UXzivje6ofPW7l23cjDOMa09gb7xlAqG6jG5ej6uPV32TlWP3NKPigtaGeHNu9fohccRYvIiZMfOOnOYUtg==}
    engines: {node: '>= 0.4'}

  is-symbol@1.0.4:
    resolution: {integrity: sha512-C/CPBqKWnvdcxqIARxyOh4v1UUEOCHpgDa0WYgpKDFMszcrPcffg5uhwSgPCLD2WWxmq6isisz87tzT01tuGhg==}
    engines: {node: '>= 0.4'}

  is-typed-array@1.1.13:
    resolution: {integrity: sha512-uZ25/bUAlUY5fR4OKT4rZQEBrzQWYV9ZJYGGsUmEJ6thodVJ1HX64ePQ6Z0qPWP+m+Uq6e9UugrE38jeYsDSMw==}
    engines: {node: '>= 0.4'}

  is-weakref@1.0.2:
    resolution: {integrity: sha512-qctsuLZmIQ0+vSSMfoVvyFe2+GSEvnmZ2ezTup1SBse9+twCCeial6EEi3Nc2KFcf6+qz2FBPnjXsk8xhKSaPQ==}

  is@3.3.0:
    resolution: {integrity: sha512-nW24QBoPcFGGHJGUwnfpI7Yc5CdqWNdsyHQszVE/z2pKHXzh7FZ5GWhJqSyaQ9wMkQnsTx+kAI8bHlCX4tKdbg==}

  isarray@2.0.5:
    resolution: {integrity: sha512-xHjhDr3cNBK0BzdUJSPXZntQUx/mwMS5Rw4A7lPJ90XGAO6ISP/ePDNuo0vhqOZU+UD5JoodwCAAoZQd3FeAKw==}

  isexe@2.0.0:
    resolution: {integrity: sha512-RHxMLp9lnKHGHRng9QFhRCMbYAcVpn69smSGcq3f36xjgVVWThj4qqLbTLlq7Ssj8B+fIQ1EuCEGI2lKsyQeIw==}

  isomorphic-fetch@3.0.0:
    resolution: {integrity: sha512-qvUtwJ3j6qwsF3jLxkZ72qCgjMysPzDfeV240JHiGZsANBYd+EEuu35v7dfrJ9Up0Ak07D7GGSkGhCHTqg/5wA==}

  istanbul-lib-coverage@3.2.2:
    resolution: {integrity: sha512-O8dpsF+r0WV/8MNRKfnmrtCWhuKjxrq2w+jpzBL5UZKTi2LeVWnWOmWRxFlesJONmc+wLAGvKQZEOanko0LFTg==}
    engines: {node: '>=8'}

  istanbul-lib-instrument@5.2.1:
    resolution: {integrity: sha512-pzqtp31nLv/XFOzXGuvhCb8qhjmTVo5vjVk19XE4CRlSWz0KoeJ3bw9XsA7nOp9YBf4qHjwBxkDzKcME/J29Yg==}
    engines: {node: '>=8'}

  istanbul-lib-instrument@6.0.3:
    resolution: {integrity: sha512-Vtgk7L/R2JHyyGW07spoFlB8/lpjiOLTjMdms6AFMraYt3BaJauod/NGrfnVG/y4Ix1JEuMRPDPEj2ua+zz1/Q==}
    engines: {node: '>=10'}

  istanbul-lib-report@3.0.1:
    resolution: {integrity: sha512-GCfE1mtsHGOELCU8e/Z7YWzpmybrx/+dSTfLrvY8qRmaY6zXTKWn6WQIjaAFw069icm6GVMNkgu0NzI4iPZUNw==}
    engines: {node: '>=10'}

  istanbul-lib-source-maps@4.0.1:
    resolution: {integrity: sha512-n3s8EwkdFIJCG3BPKBYvskgXGoy88ARzvegkitk60NxRdwltLOTaH7CUiMRXvwYorl0Q712iEjcWB+fK/MrWVw==}
    engines: {node: '>=10'}

  istanbul-reports@3.1.7:
    resolution: {integrity: sha512-BewmUXImeuRk2YY0PVbxgKAysvhRPUQE0h5QRM++nVWyubKGV0l8qQ5op8+B2DOmwSe63Jivj0BjkPQVf8fP5g==}
    engines: {node: '>=8'}

  jackspeak@2.3.6:
    resolution: {integrity: sha512-N3yCS/NegsOBokc8GAdM8UcmfsKiSS8cipheD/nivzr700H+nsMOxJjQnvwOcRYVuFkdH0wGUvW2WbXGmrZGbQ==}
    engines: {node: '>=14'}

  jackspeak@4.0.2:
    resolution: {integrity: sha512-bZsjR/iRjl1Nk1UkjGpAzLNfQtzuijhn2g+pbZb98HQ1Gk8vM9hfbxeMBP+M2/UUdwj0RqGG3mlvk2MsAqwvEw==}
    engines: {node: 20 || >=22}

  jake@10.9.1:
    resolution: {integrity: sha512-61btcOHNnLnsOdtLgA5efqQWjnSi/vow5HbI7HMdKKWqvrKR1bLK3BPlJn9gcSaP2ewuamUSMB5XEy76KUIS2w==}
    engines: {node: '>=10'}
    hasBin: true

  jest-changed-files@29.7.0:
    resolution: {integrity: sha512-fEArFiwf1BpQ+4bXSprcDc3/x4HSzL4al2tozwVpDFpsxALjLYdyiIK4e5Vz66GQJIbXJ82+35PtysofptNX2w==}
    engines: {node: ^14.15.0 || ^16.10.0 || >=18.0.0}

  jest-circus@29.7.0:
    resolution: {integrity: sha512-3E1nCMgipcTkCocFwM90XXQab9bS+GMsjdpmPrlelaxwD93Ad8iVEjX/vvHPdLPnFf+L40u+5+iutRdA1N9myw==}
    engines: {node: ^14.15.0 || ^16.10.0 || >=18.0.0}

  jest-cli@29.7.0:
    resolution: {integrity: sha512-OVVobw2IubN/GSYsxETi+gOe7Ka59EFMR/twOU3Jb2GnKKeMGJB5SGUUrEz3SFVmJASUdZUzy83sLNNQ2gZslg==}
    engines: {node: ^14.15.0 || ^16.10.0 || >=18.0.0}
    hasBin: true
    peerDependencies:
      node-notifier: ^8.0.1 || ^9.0.0 || ^10.0.0
    peerDependenciesMeta:
      node-notifier:
        optional: true

  jest-config@29.7.0:
    resolution: {integrity: sha512-uXbpfeQ7R6TZBqI3/TxCU4q4ttk3u0PJeC+E0zbfSoSjq6bJ7buBPxzQPL0ifrkY4DNu4JUdk0ImlBUYi840eQ==}
    engines: {node: ^14.15.0 || ^16.10.0 || >=18.0.0}
    peerDependencies:
      '@types/node': '*'
      ts-node: '>=9.0.0'
    peerDependenciesMeta:
      '@types/node':
        optional: true
      ts-node:
        optional: true

  jest-diff@29.7.0:
    resolution: {integrity: sha512-LMIgiIrhigmPrs03JHpxUh2yISK3vLFPkAodPeo0+BuF7wA2FoQbkEg1u8gBYBThncu7e1oEDUfIXVuTqLRUjw==}
    engines: {node: ^14.15.0 || ^16.10.0 || >=18.0.0}

  jest-docblock@29.7.0:
    resolution: {integrity: sha512-q617Auw3A612guyaFgsbFeYpNP5t2aoUNLwBUbc/0kD1R4t9ixDbyFTHd1nok4epoVFpr7PmeWHrhvuV3XaJ4g==}
    engines: {node: ^14.15.0 || ^16.10.0 || >=18.0.0}

  jest-each@29.7.0:
    resolution: {integrity: sha512-gns+Er14+ZrEoC5fhOfYCY1LOHHr0TI+rQUHZS8Ttw2l7gl+80eHc/gFf2Ktkw0+SIACDTeWvpFcv3B04VembQ==}
    engines: {node: ^14.15.0 || ^16.10.0 || >=18.0.0}

  jest-environment-node@29.7.0:
    resolution: {integrity: sha512-DOSwCRqXirTOyheM+4d5YZOrWcdu0LNZ87ewUoywbcb2XR4wKgqiG8vNeYwhjFMbEkfju7wx2GYH0P2gevGvFw==}
    engines: {node: ^14.15.0 || ^16.10.0 || >=18.0.0}

  jest-get-type@29.6.3:
    resolution: {integrity: sha512-zrteXnqYxfQh7l5FHyL38jL39di8H8rHoecLH3JNxH3BwOrBsNeabdap5e0I23lD4HHI8W5VFBZqG4Eaq5LNcw==}
    engines: {node: ^14.15.0 || ^16.10.0 || >=18.0.0}

  jest-haste-map@29.7.0:
    resolution: {integrity: sha512-fP8u2pyfqx0K1rGn1R9pyE0/KTn+G7PxktWidOBTqFPLYX0b9ksaMFkhK5vrS3DVun09pckLdlx90QthlW7AmA==}
    engines: {node: ^14.15.0 || ^16.10.0 || >=18.0.0}

  jest-leak-detector@29.7.0:
    resolution: {integrity: sha512-kYA8IJcSYtST2BY9I+SMC32nDpBT3J2NvWJx8+JCuCdl/CR1I4EKUJROiP8XtCcxqgTTBGJNdbB1A8XRKbTetw==}
    engines: {node: ^14.15.0 || ^16.10.0 || >=18.0.0}

  jest-matcher-utils@29.7.0:
    resolution: {integrity: sha512-sBkD+Xi9DtcChsI3L3u0+N0opgPYnCRPtGcQYrgXmR+hmt/fYfWAL0xRXYU8eWOdfuLgBe0YCW3AFtnRLagq/g==}
    engines: {node: ^14.15.0 || ^16.10.0 || >=18.0.0}

  jest-message-util@29.7.0:
    resolution: {integrity: sha512-GBEV4GRADeP+qtB2+6u61stea8mGcOT4mCtrYISZwfu9/ISHFJ/5zOMXYbpBE9RsS5+Gb63DW4FgmnKJ79Kf6w==}
    engines: {node: ^14.15.0 || ^16.10.0 || >=18.0.0}

  jest-mock@29.7.0:
    resolution: {integrity: sha512-ITOMZn+UkYS4ZFh83xYAOzWStloNzJFO2s8DWrE4lhtGD+AorgnbkiKERe4wQVBydIGPx059g6riW5Btp6Llnw==}
    engines: {node: ^14.15.0 || ^16.10.0 || >=18.0.0}

  jest-pnp-resolver@1.2.3:
    resolution: {integrity: sha512-+3NpwQEnRoIBtx4fyhblQDPgJI0H1IEIkX7ShLUjPGA7TtUTvI1oiKi3SR4oBR0hQhQR80l4WAe5RrXBwWMA8w==}
    engines: {node: '>=6'}
    peerDependencies:
      jest-resolve: '*'
    peerDependenciesMeta:
      jest-resolve:
        optional: true

  jest-regex-util@29.6.3:
    resolution: {integrity: sha512-KJJBsRCyyLNWCNBOvZyRDnAIfUiRJ8v+hOBQYGn8gDyF3UegwiP4gwRR3/SDa42g1YbVycTidUF3rKjyLFDWbg==}
    engines: {node: ^14.15.0 || ^16.10.0 || >=18.0.0}

  jest-resolve-dependencies@29.7.0:
    resolution: {integrity: sha512-un0zD/6qxJ+S0et7WxeI3H5XSe9lTBBR7bOHCHXkKR6luG5mwDDlIzVQ0V5cZCuoTgEdcdwzTghYkTWfubi+nA==}
    engines: {node: ^14.15.0 || ^16.10.0 || >=18.0.0}

  jest-resolve@29.7.0:
    resolution: {integrity: sha512-IOVhZSrg+UvVAshDSDtHyFCCBUl/Q3AAJv8iZ6ZjnZ74xzvwuzLXid9IIIPgTnY62SJjfuupMKZsZQRsCvxEgA==}
    engines: {node: ^14.15.0 || ^16.10.0 || >=18.0.0}

  jest-runner@29.7.0:
    resolution: {integrity: sha512-fsc4N6cPCAahybGBfTRcq5wFR6fpLznMg47sY5aDpsoejOcVYFb07AHuSnR0liMcPTgBsA3ZJL6kFOjPdoNipQ==}
    engines: {node: ^14.15.0 || ^16.10.0 || >=18.0.0}

  jest-runtime@29.7.0:
    resolution: {integrity: sha512-gUnLjgwdGqW7B4LvOIkbKs9WGbn+QLqRQQ9juC6HndeDiezIwhDP+mhMwHWCEcfQ5RUXa6OPnFF8BJh5xegwwQ==}
    engines: {node: ^14.15.0 || ^16.10.0 || >=18.0.0}

  jest-snapshot@29.7.0:
    resolution: {integrity: sha512-Rm0BMWtxBcioHr1/OX5YCP8Uov4riHvKPknOGs804Zg9JGZgmIBkbtlxJC/7Z4msKYVbIJtfU+tKb8xlYNfdkw==}
    engines: {node: ^14.15.0 || ^16.10.0 || >=18.0.0}

  jest-util@29.7.0:
    resolution: {integrity: sha512-z6EbKajIpqGKU56y5KBUgy1dt1ihhQJgWzUlZHArA/+X2ad7Cb5iF+AK1EWVL/Bo7Rz9uurpqw6SiBCefUbCGA==}
    engines: {node: ^14.15.0 || ^16.10.0 || >=18.0.0}

  jest-validate@29.7.0:
    resolution: {integrity: sha512-ZB7wHqaRGVw/9hST/OuFUReG7M8vKeq0/J2egIGLdvjHCmYqGARhzXmtgi+gVeZ5uXFF219aOc3Ls2yLg27tkw==}
    engines: {node: ^14.15.0 || ^16.10.0 || >=18.0.0}

  jest-watcher@29.7.0:
    resolution: {integrity: sha512-49Fg7WXkU3Vl2h6LbLtMQ/HyB6rXSIX7SqvBLQmssRBGN9I0PNvPmAmCWSOY6SOvrjhI/F7/bGAv9RtnsPA03g==}
    engines: {node: ^14.15.0 || ^16.10.0 || >=18.0.0}

  jest-worker@29.7.0:
    resolution: {integrity: sha512-eIz2msL/EzL9UFTFFx7jBTkeZfku0yUAyZZZmJ93H2TYEiroIx2PQjEXcwYtYl8zXCxb+PAmA2hLIt/6ZEkPHw==}
    engines: {node: ^14.15.0 || ^16.10.0 || >=18.0.0}

  jest@29.7.0:
    resolution: {integrity: sha512-NIy3oAFp9shda19hy4HK0HRTWKtPJmGdnvywu01nOqNC2vZg+Z+fvJDxpMQA88eb2I9EcafcdjYgsDthnYTvGw==}
    engines: {node: ^14.15.0 || ^16.10.0 || >=18.0.0}
    hasBin: true
    peerDependencies:
      node-notifier: ^8.0.1 || ^9.0.0 || ^10.0.0
    peerDependenciesMeta:
      node-notifier:
        optional: true

  jose@4.15.5:
    resolution: {integrity: sha512-jc7BFxgKPKi94uOvEmzlSWFFe2+vASyXaKUpdQKatWAESU2MWjDfFf0fdfc83CDKcA5QecabZeNLyfhe3yKNkg==}

  joycon@3.1.1:
    resolution: {integrity: sha512-34wB/Y7MW7bzjKRjUKTa46I2Z7eV62Rkhva+KkopW7Qvv/OSWBqvkSY7vusOPrNuZcUG3tApvdVgNB8POj3SPw==}
    engines: {node: '>=10'}

  js-tiktoken@1.0.11:
    resolution: {integrity: sha512-PajXFLq2vx7/8jllQZ43vzNpAai/0MOVdJjW/UrNyJorNQRTjHrqdGJG/mjHVy7h9M6dW6CaG43eNLMYFkTh6w==}

  js-tokens@4.0.0:
    resolution: {integrity: sha512-RdJUflcE3cUzKiMqQgsCu06FPu9UdIJO0beYbPhHN4k6apgJtifcoCtT9bcxOpYBtpD2kCM6Sbzg4CausW/PKQ==}

  js-yaml@3.14.1:
    resolution: {integrity: sha512-okMH7OXXJ7YrN9Ok3/SXrnu4iX9yOk+25nqX4imS2npuvTYDmo/QEZoqwZkYaIDk3jVvBOTOIEgEhaLOynBS9g==}
    hasBin: true

  js-yaml@4.1.0:
    resolution: {integrity: sha512-wpxZs9NoxZaJESJGIZTyDEaYpl0FKSA+FB9aJiyemKhMwkxQg63h4T1KJgUGHpTqPDNRcmmYLugrRjJlBtWvRA==}
    hasBin: true

  jsesc@3.0.2:
    resolution: {integrity: sha512-xKqzzWXDttJuOcawBt4KnKHHIf5oQ/Cxax+0PWFG+DFDgHNAdi+TXECADI+RYiFUMmx8792xsMbbgXj4CwnP4g==}
    engines: {node: '>=6'}
    hasBin: true

  json-bigint@1.0.0:
    resolution: {integrity: sha512-SiPv/8VpZuWbvLSMtTDU8hEfrZWg/mH/nV/b4o0CYbSxu1UIQPLdwKOCIyLQX+VIPO5vrLX3i8qtqFyhdPSUSQ==}

  json-parse-better-errors@1.0.2:
    resolution: {integrity: sha512-mrqyZKfX5EhL7hvqcV6WG1yYjnjeuYDzDhhcAAUrq8Po85NBQBJP+ZDUT75qZQ98IkUoBqdkExkukOU7Ts2wrw==}

  json-parse-even-better-errors@2.3.1:
    resolution: {integrity: sha512-xyFwyhro/JEof6Ghe2iz2NcXoj2sloNsWr/XsERDK/oiPCfaNhl5ONfp+jQdAZRQQ0IJWNzH9zIZF7li91kh2w==}

  json-schema-traverse@1.0.0:
    resolution: {integrity: sha512-NM8/P9n3XjXhIZn1lLhkFaACTOURQXjWhV4BA/RnOv8xvgqtqpAX9IO4mRQxSx1Rlo4tqzeqb0sOlruaOy3dug==}

  json-schema@0.4.0:
    resolution: {integrity: sha512-es94M3nTIfsEPisRafak+HDLfHXnKBhV3vU5eqPcS3flIWqcxJWgXHXiey3YrpaNsanY5ei1VoYEbOzijuq9BA==}

  json5@2.2.3:
    resolution: {integrity: sha512-XmOWe7eyHYH14cLdVPoyg+GOH3rYX++KpzrylJwSW98t3Nk+U8XOl8FWKOgwtzdb8lXGf6zYwDUzeHMWfxasyg==}
    engines: {node: '>=6'}
    hasBin: true

  jsonata@2.0.6:
    resolution: {integrity: sha512-WhQB5tXQ32qjkx2GYHFw2XbL90u+LLzjofAYwi+86g6SyZeXHz9F1Q0amy3dWRYczshOC3Haok9J4pOCgHtwyQ==}
    engines: {node: '>= 8'}

  jsonpointer@5.0.1:
    resolution: {integrity: sha512-p/nXbhSEcu3pZRdkW1OfJhpsVtW1gd4Wa1fnQc9YLiTfAjn0312eMKimbdIQzuZl9aa9xUGaRlP9T/CJE/ditQ==}
    engines: {node: '>=0.10.0'}

  jsonwebtoken@9.0.2:
    resolution: {integrity: sha512-PRp66vJ865SSqOlgqS8hujT5U4AOgMfhrwYIuIhfKaoSCZcirrmASQr8CX7cUg+RMih+hgznrjp99o+W4pJLHQ==}
    engines: {node: '>=12', npm: '>=6'}

  jwa@1.4.1:
    resolution: {integrity: sha512-qiLX/xhEEFKUAJ6FiBMbes3w9ATzyk5W7Hvzpa/SLYdxNtng+gcurvrI7TbACjIXlsJyr05/S1oUhZrc63evQA==}

  jwa@2.0.0:
    resolution: {integrity: sha512-jrZ2Qx916EA+fq9cEAeCROWPTfCwi1IVHqT2tapuqLEVVDKFDENFw1oL+MwrTvH6msKxsd1YTDVw6uKEcsrLEA==}

  jwks-rsa@3.1.0:
    resolution: {integrity: sha512-v7nqlfezb9YfHHzYII3ef2a2j1XnGeSE/bK3WfumaYCqONAIstJbrEGapz4kadScZzEt7zYCN7bucj8C0Mv/Rg==}
    engines: {node: '>=14'}

  jws@3.2.2:
    resolution: {integrity: sha512-YHlZCB6lMTllWDtSPHz/ZXTsi8S00usEV6v1tjq8tOUZzw7DpSDWVXjXDre6ed1w/pd495ODpHZYSdkRTsa0HA==}

  jws@4.0.0:
    resolution: {integrity: sha512-KDncfTmOZoOMTFG4mBlG0qUIOlc03fmzH+ru6RgYVZhPkyiy/92Owlt/8UEN+a4TXR1FQetfIpJE8ApdvdVxTg==}

  kleur@3.0.3:
    resolution: {integrity: sha512-eTIzlVOSUR+JxdDFepEYcBMtZ9Qqdef+rnzWdRZuMbOywu5tO2w2N7rqjoANZ5k9vywhL6Br1VRjUIgTQx4E8w==}
    engines: {node: '>=6'}

  kuler@2.0.0:
    resolution: {integrity: sha512-Xq9nH7KlWZmXAtodXDDRE7vs6DU1gTU8zYDHDiWLSip45Egwq3plLHzPn27NgvzL2r1LMPC1vdqh98sQxtqj4A==}

  langchain@0.1.36:
    resolution: {integrity: sha512-NTbnCL/jKWIeEI//Nm1oG8nhW3vkYWvEMr1MPotmTThTfeKfO87eV/OAzAyh6Ruy6GFs/qofRgQZGIe6XvXTNQ==}
    engines: {node: '>=18'}
    peerDependencies:
      '@aws-sdk/client-s3': ^3.310.0
      '@aws-sdk/client-sagemaker-runtime': ^3.310.0
      '@aws-sdk/client-sfn': ^3.310.0
      '@aws-sdk/credential-provider-node': ^3.388.0
      '@azure/storage-blob': ^12.15.0
      '@gomomento/sdk': ^1.51.1
      '@gomomento/sdk-core': ^1.51.1
      '@gomomento/sdk-web': ^1.51.1
      '@google-ai/generativelanguage': ^0.2.1
      '@google-cloud/storage': ^6.10.1 || ^7.7.0
      '@mendable/firecrawl-js': ^0.0.13
      '@notionhq/client': ^2.2.10
      '@pinecone-database/pinecone': '*'
      '@supabase/supabase-js': ^2.10.0
      '@vercel/kv': ^0.2.3
      '@xata.io/client': ^0.28.0
      apify-client: ^2.7.1
      assemblyai: ^4.0.0
      axios: '*'
      cheerio: ^1.0.0-rc.12
      chromadb: '*'
      convex: ^1.3.1
      couchbase: ^4.3.0
      d3-dsv: ^2.0.0
      epub2: ^3.0.1
      faiss-node: '*'
      fast-xml-parser: '*'
      google-auth-library: ^8.9.0
      handlebars: ^4.7.8
      html-to-text: ^9.0.5
      ignore: ^5.2.0
      ioredis: ^5.3.2
      jsdom: '*'
      mammoth: ^1.6.0
      mongodb: '>=5.2.0'
      node-llama-cpp: '*'
      notion-to-md: ^3.1.0
      officeparser: ^4.0.4
      pdf-parse: 1.1.1
      peggy: ^3.0.2
      playwright: ^1.32.1
      puppeteer: ^19.7.2
      pyodide: ^0.24.1
      redis: ^4.6.4
      sonix-speech-recognition: ^2.1.1
      srt-parser-2: ^1.2.3
      typeorm: ^0.3.12
      weaviate-ts-client: '*'
      web-auth-library: ^1.0.3
      ws: ^8.14.2
      youtube-transcript: ^1.0.6
      youtubei.js: ^9.1.0
    peerDependenciesMeta:
      '@aws-sdk/client-s3':
        optional: true
      '@aws-sdk/client-sagemaker-runtime':
        optional: true
      '@aws-sdk/client-sfn':
        optional: true
      '@aws-sdk/credential-provider-node':
        optional: true
      '@azure/storage-blob':
        optional: true
      '@gomomento/sdk':
        optional: true
      '@gomomento/sdk-core':
        optional: true
      '@gomomento/sdk-web':
        optional: true
      '@google-ai/generativelanguage':
        optional: true
      '@google-cloud/storage':
        optional: true
      '@mendable/firecrawl-js':
        optional: true
      '@notionhq/client':
        optional: true
      '@pinecone-database/pinecone':
        optional: true
      '@supabase/supabase-js':
        optional: true
      '@vercel/kv':
        optional: true
      '@xata.io/client':
        optional: true
      apify-client:
        optional: true
      assemblyai:
        optional: true
      axios:
        optional: true
      cheerio:
        optional: true
      chromadb:
        optional: true
      convex:
        optional: true
      couchbase:
        optional: true
      d3-dsv:
        optional: true
      epub2:
        optional: true
      faiss-node:
        optional: true
      fast-xml-parser:
        optional: true
      google-auth-library:
        optional: true
      handlebars:
        optional: true
      html-to-text:
        optional: true
      ignore:
        optional: true
      ioredis:
        optional: true
      jsdom:
        optional: true
      mammoth:
        optional: true
      mongodb:
        optional: true
      node-llama-cpp:
        optional: true
      notion-to-md:
        optional: true
      officeparser:
        optional: true
      pdf-parse:
        optional: true
      peggy:
        optional: true
      playwright:
        optional: true
      puppeteer:
        optional: true
      pyodide:
        optional: true
      redis:
        optional: true
      sonix-speech-recognition:
        optional: true
      srt-parser-2:
        optional: true
      typeorm:
        optional: true
      weaviate-ts-client:
        optional: true
      web-auth-library:
        optional: true
      ws:
        optional: true
      youtube-transcript:
        optional: true
      youtubei.js:
        optional: true

  langchainhub@0.0.8:
    resolution: {integrity: sha512-Woyb8YDHgqqTOZvWIbm2CaFDGfZ4NTSyXV687AG4vXEfoNo7cGQp7nhl7wL3ehenKWmNEmcxCLgOZzW8jE6lOQ==}

  langsmith@0.1.14:
    resolution: {integrity: sha512-iEzQLLB7/0nRpAwNBAR7B7N64fyByg5UsNjSvLaCCkQ9AS68PSafjB8xQkyI8QXXrGjU1dEqDRoa8m4SUuRdUw==}

  leven@3.1.0:
    resolution: {integrity: sha512-qsda+H8jTaUaN/x5vzW2rzc+8Rw4TAQ/4KjB46IwK5VH+IlVeeeje/EoZRpiXvIqjFgK84QffqPztGI3VBLG1A==}
    engines: {node: '>=6'}

  lilconfig@3.1.2:
    resolution: {integrity: sha512-eop+wDAvpItUys0FWkHIKeC9ybYrTGbU41U5K7+bttZZeohvnY7M9dZ5kB21GNWiFT2q1OoPTvncPCgSOVO5ow==}
    engines: {node: '>=14'}

  limiter@1.1.5:
    resolution: {integrity: sha512-FWWMIEOxz3GwUI4Ts/IvgVy6LPvoMPgjMdQ185nN6psJyBJ4yOpzqm695/h5umdLJg2vW3GR5iG11MAkR2AzJA==}

  lines-and-columns@1.2.4:
    resolution: {integrity: sha512-7ylylesZQ/PV29jhEDl3Ufjo6ZX7gCqJr5F7PKrqc93v7fzSymt1BpwEU8nAUXs8qzzvqhbjhK5QZg6Mt/HkBg==}

  linkify-it@5.0.0:
    resolution: {integrity: sha512-5aHCbzQRADcdP+ATqnDuhhJ/MRIqDkZX5pyjFHRRysS8vZ5AbqGEoFIb6pYHPZ+L/OC2Lc+xT8uHVVR5CAK/wQ==}

  llm-chunk@0.0.1:
    resolution: {integrity: sha512-n9fHgsSiJb7vXZiC5c4XV6rme+tC7WX/cWH6EJvPPmMOMwOZ9xdg/U9LY5Qhmixd3K1PdRB0FVOdzoJF2HUZbg==}

  load-json-file@4.0.0:
    resolution: {integrity: sha512-Kx8hMakjX03tiGTLAIdJ+lL0htKnXjEZN6hk/tozf/WOuYGdZBJrZ+rCJRbVCugsjB3jMLn9746NsQIf5VjBMw==}
    engines: {node: '>=4'}

  load-tsconfig@0.2.5:
    resolution: {integrity: sha512-IXO6OCs9yg8tMKzfPZ1YmheJbZCiEsnBdcB03l0OcfK9prKnJb96siuHCr5Fl37/yo9DnKU+TLpxzTUspw9shg==}
    engines: {node: ^12.20.0 || ^14.13.1 || >=16.0.0}

  locate-path@5.0.0:
    resolution: {integrity: sha512-t7hw9pI+WvuwNJXwk5zVHpyhIqzg2qTlklJOf0mVxGSbe3Fp2VieZcduNYjaLDoy6p9uGpQEGWG87WpMKlNq8g==}
    engines: {node: '>=8'}

  lodash.camelcase@4.3.0:
    resolution: {integrity: sha512-TwuEnCnxbc3rAvhf/LbG7tJUDzhqXyFnv3dtzLOPgCG/hODL7WFnsbwktkD7yUV0RrreP/l1PALq/YSg6VvjlA==}

  lodash.clonedeep@4.5.0:
    resolution: {integrity: sha512-H5ZhCF25riFd9uB5UCkVKo61m3S/xZk1x4wA6yp/L3RFP6Z/eHH1ymQcGLo7J3GMPfm0V/7m1tryHuGVxpqEBQ==}

  lodash.includes@4.3.0:
    resolution: {integrity: sha512-W3Bx6mdkRTGtlJISOvVD/lbqjTlPPUDTMnlXZFnVwi9NKJ6tiAk6LVdlhZMm17VZisqhKcgzpO5Wz91PCt5b0w==}

  lodash.isboolean@3.0.3:
    resolution: {integrity: sha512-Bz5mupy2SVbPHURB98VAcw+aHh4vRV5IPNhILUCsOzRmsTmSQ17jIuqopAentWoehktxGd9e/hbIXq980/1QJg==}

  lodash.isinteger@4.0.4:
    resolution: {integrity: sha512-DBwtEWN2caHQ9/imiNeEA5ys1JoRtRfY3d7V9wkqtbycnAmTvRRmbHKDV4a0EYc678/dia0jrte4tjYwVBaZUA==}

  lodash.isnumber@3.0.3:
    resolution: {integrity: sha512-QYqzpfwO3/CWf3XP+Z+tkQsfaLL/EnUlXWVkIk5FUPc4sBdTehEqZONuyRt2P67PXAk+NXmTBcc97zw9t1FQrw==}

  lodash.isplainobject@4.0.6:
    resolution: {integrity: sha512-oSXzaWypCMHkPC3NvBEaPHf0KsA5mvPrOPgQWDsbg8n7orZ290M0BmC/jgRZ4vcJ6DTAhjrsSYgdsW/F+MFOBA==}

  lodash.isstring@4.0.1:
    resolution: {integrity: sha512-0wJxfxH1wgO3GrbuP+dTTk7op+6L41QCXbGINEmD+ny/G/eCqGzxyCsh7159S+mgDDcoarnBw6PC1PS5+wUGgw==}

  lodash.mapvalues@4.6.0:
    resolution: {integrity: sha512-JPFqXFeZQ7BfS00H58kClY7SPVeHertPE0lNuCyZ26/XlN8TvakYD7b9bGyNmXbT/D3BbtPAAmq90gPWqLkxlQ==}

  lodash.memoize@4.1.2:
    resolution: {integrity: sha512-t7j+NzmgnQzTAYXcsHYLgimltOV1MXHtlOWf6GjL9Kj8GK5FInw5JotxvbOs+IvV1/Dzo04/fCGfLVs7aXb4Ag==}

  lodash.merge@4.6.2:
    resolution: {integrity: sha512-0KpjqXRVvrYyCsX1swR/XTK0va6VQkQM6MNo7PqW77ByjAhoARA8EfrP1N4+KlKj8YS0ZUCtRT/YUuhyYDujIQ==}

  lodash.once@4.1.1:
    resolution: {integrity: sha512-Sb487aTOCr9drQVL8pIxOzVhafOjZN9UU54hiN8PU3uAiSV7lx1yYNpbNmex2PK6dSJoNTSJUUswT651yww3Mg==}

  lodash.sortby@4.7.0:
    resolution: {integrity: sha512-HDWXG8isMntAyRF5vZ7xKuEvOhT4AhlRt/3czTSjvGUxjYCBVRQY48ViDHyfYz9VIoBkW4TMGQNapx+l3RUwdA==}

  logform@2.6.0:
    resolution: {integrity: sha512-1ulHeNPp6k/LD8H91o7VYFBng5i1BDE7HoKxVbZiGFidS1Rj65qcywLxX+pVfAPoQJEjRdvKcusKwOupHCVOVQ==}
    engines: {node: '>= 12.0.0'}

  long@1.1.5:
    resolution: {integrity: sha512-TU6nAF5SdasnTr28c7e74P4Crbn9o3/zwo1pM22Wvg2i2vlZ4Eelxwu4QT7j21z0sDBlJDEnEZjXTZg2J8WJrg==}
    engines: {node: '>=0.6'}

  long@5.2.3:
    resolution: {integrity: sha512-lcHwpNoggQTObv5apGNCTdJrO69eHOZMi4BNC+rTLER8iHAqGrUVeLh/irVIM7zTw2bOXA8T6uNPeujwOLg/2Q==}

  loose-envify@1.4.0:
    resolution: {integrity: sha512-lyuxPGr/Wfhrlem2CL/UcnUc1zcqKAImBDzukY7Y5F/yQiNdko6+fRLevlw1HgMySw7f611UIY408EtxRSoK3Q==}
    hasBin: true

  lru-cache@10.2.0:
    resolution: {integrity: sha512-2bIM8x+VAf6JT4bKAljS1qUWgMsqZRPGJS6FSahIMPVvctcNhyVp7AJu7quxOW9jwkryBReKZY5tY5JYv2n/7Q==}
    engines: {node: 14 || >=16.14}

  lru-cache@11.0.1:
    resolution: {integrity: sha512-CgeuL5uom6j/ZVrg7G/+1IXqRY8JXX4Hghfy5YE0EhoYQWvndP1kufu58cmZLNIDKnRhZrXfdS9urVWx98AipQ==}
    engines: {node: 20 || >=22}

  lru-cache@4.0.2:
    resolution: {integrity: sha512-uQw9OqphAGiZhkuPlpFGmdTU2tEuhxTourM/19qGJrxBPHAr/f8BT1a0i/lOclESnGatdJG/UCkP9kZB/Lh1iw==}

  lru-cache@5.1.1:
    resolution: {integrity: sha512-KpNARQA3Iwv+jTA0utUVVbrh+Jlrr1Fv0e56GGzAFOXN7dk/FviaDW8LHmK52DlcH4WP2n6gI8vN1aesBFgo9w==}

  lru-cache@6.0.0:
    resolution: {integrity: sha512-Jo6dJ04CmSjuznwJSS3pUeWmd/H0ffTlkXXgwZi+eq1UCmqQwCh+eLsYOYCwY991i2Fah4h1BEMCx4qThGbsiA==}
    engines: {node: '>=10'}

  lru-memoizer@2.2.0:
    resolution: {integrity: sha512-QfOZ6jNkxCcM/BkIPnFsqDhtrazLRsghi9mBwFAzol5GCvj4EkFT899Za3+QwikCg5sRX8JstioBDwOxEyzaNw==}

  lunr@2.3.9:
    resolution: {integrity: sha512-zTU3DaZaF3Rt9rhN3uBMGQD3dD2/vFQqnvZCDv4dl5iOzq2IZQqTxu90r4E5J+nP70J3ilqVCrbho2eWaeW8Ow==}

  make-dir@4.0.0:
    resolution: {integrity: sha512-hXdUTZYIVOt1Ex//jAQi+wTZZpUpwBj/0QsOzqegb3rGMMeJiSEu5xLHnYfBrRV4RH2+OCSOO95Is/7x1WJ4bw==}
    engines: {node: '>=10'}

  make-error@1.3.6:
    resolution: {integrity: sha512-s8UhlNe7vPKomQhC1qFelMokr/Sc3AgNbso3n74mVPA5LTZwkB9NlXf4XPamLxJE8h0gh73rM94xvwRT2CVInw==}

  makeerror@1.0.12:
    resolution: {integrity: sha512-JmqCvUhmt43madlpFzG4BQzG2Z3m6tvQDNKdClZnO3VbIudJYmxsT0FNJMeiB2+JTSlTQTSbU8QdesVmwJcmLg==}

  markdown-it@14.1.0:
    resolution: {integrity: sha512-a54IwgWPaeBCAAsv13YgmALOF1elABB08FxO9i+r4VFk5Vl4pKokRPeX8u5TCgSsPi6ec1otfLjdOpVcgbpshg==}
    hasBin: true

  math-intrinsics@1.1.0:
    resolution: {integrity: sha512-/IXtbwEk5HTPyEwyKX6hGkYXxM9nbj64B+ilVJnC/R6B0pH5G4V3b0pVbL7DBj4tkhBAppbQUlf6F6Xl9LHu1g==}
    engines: {node: '>= 0.4'}

  md5@2.3.0:
    resolution: {integrity: sha512-T1GITYmFaKuO91vxyoQMFETst+O71VUPEU3ze5GNzDm0OWdP8v1ziTaAEPUr/3kLsY3Sftgz242A1SetQiDL7g==}

  mdurl@2.0.0:
    resolution: {integrity: sha512-Lf+9+2r+Tdp5wXDXC4PcIBjTDtq4UKjCPMQhKIuzpJNW0b96kVqSwW0bT7FhRSfmAiFYgP+SCRvdrDozfh0U5w==}

  media-typer@0.3.0:
    resolution: {integrity: sha512-dq+qelQ9akHpcOl/gUVRTxVIOkAJ1wR3QAvb4RsVjS8oVoFjDGTc679wJYmUmknUF5HwMLOgb5O+a3KxfWapPQ==}
    engines: {node: '>= 0.6'}

  media-typer@1.1.0:
    resolution: {integrity: sha512-aisnrDP4GNe06UcKFnV5bfMNPBUw4jsLGaWwWfnH3v02GnBuXX2MCVn5RbrWo0j3pczUilYblq7fQ7Nw2t5XKw==}
    engines: {node: '>= 0.8'}

  memorystream@0.3.1:
    resolution: {integrity: sha512-S3UwM3yj5mtUSEfP41UZmt/0SCoVYUcU1rkXv+BQ5Ig8ndL4sPoJNBUJERafdPb5jjHJGuMgytgKvKIf58XNBw==}
    engines: {node: '>= 0.10.0'}

  merge-descriptors@1.0.3:
    resolution: {integrity: sha512-gaNvAS7TZ897/rVaZ0nMtAyxNyi/pdbjbAwUpFQpN70GqnVfOiXpeUUMKRBmzXaSQ8DdTX4/0ms62r2K+hE6mQ==}

  merge-descriptors@2.0.0:
    resolution: {integrity: sha512-Snk314V5ayFLhp3fkUREub6WtjBfPdCPY1Ln8/8munuLuiYhsABgBVWsozAG+MWMbVEvcdcpbi9R7ww22l9Q3g==}
    engines: {node: '>=18'}

  merge-stream@2.0.0:
    resolution: {integrity: sha512-abv/qOcuPfk3URPfDzmZU1LKmuw8kT+0nIHvKrKgFrwifol/doWcdA4ZqsWQ8ENrFKkd67Mfpo/LovbIUsbt3w==}

  methods@1.1.2:
    resolution: {integrity: sha512-iclAHeNqNm68zFtnZ0e+1L2yUIdvzNoauKU4WBA3VvH/vPFieF7qfRlwUZU+DA9P9bPXIS90ulxoUoCH23sV2w==}
    engines: {node: '>= 0.6'}

  micromatch@4.0.5:
    resolution: {integrity: sha512-DMy+ERcEW2q8Z2Po+WNXuw3c5YaUSFjAO5GsJqfEl7UjvtIuFKO6ZrKvcItdy98dwFI2N1tg3zNIdKaQT+aNdA==}
    engines: {node: '>=8.6'}

  mime-db@1.52.0:
    resolution: {integrity: sha512-sPU4uV7dYlvtWJxwwxHD0PuihVNiE7TyAbQ5SWxDCB9mUYvOgroQOwYQQOKPJ8CIbE+1ETVlOoK1UC2nU3gYvg==}
    engines: {node: '>= 0.6'}

  mime-db@1.54.0:
    resolution: {integrity: sha512-aU5EJuIN2WDemCcAp2vFBfp/m4EAhWJnUNSSw0ixs7/kXbd6Pg64EmwJkNdFhB8aWt1sH2CTXrLxo/iAGV3oPQ==}
    engines: {node: '>= 0.6'}

  mime-types@2.1.35:
    resolution: {integrity: sha512-ZDY+bPm5zTTF+YpCrAU9nK0UgICYPT0QtT1NZWFv4s++TNkcgVaT0g6+4R2uI4MjQjzysHB1zxuWL50hzaeXiw==}
    engines: {node: '>= 0.6'}

  mime-types@3.0.0:
    resolution: {integrity: sha512-XqoSHeCGjVClAmoGFG3lVFqQFRIrTVw2OH3axRqAcfaw+gHWIfnASS92AV+Rl/mk0MupgZTRHQOjxY6YVnzK5w==}
    engines: {node: '>= 0.6'}

  mime@1.6.0:
    resolution: {integrity: sha512-x0Vn8spI+wuJ1O6S7gnbaQg8Pxh4NNHb7KSINmEWKiPE4RKOplvijn+NkmYmmRgP68mc70j2EbeTFRsrswaQeg==}
    engines: {node: '>=4'}
    hasBin: true

  mime@3.0.0:
    resolution: {integrity: sha512-jSCU7/VB1loIWBZe14aEYHU/+1UMEHoaO7qxCOVJOw9GgH72VAWppxNcjU+x9a2k3GSIBXNKxXQFqRvvZ7vr3A==}
    engines: {node: '>=10.0.0'}
    hasBin: true

  mimic-fn@2.1.0:
    resolution: {integrity: sha512-OqbOk5oEQeAZ8WXWydlu9HJjz9WVdEIvamMCcXmuqUYjTknH/sqsWvhQ3vgwKFRR1HpjvNBKQ37nbJgYzGqGcg==}
    engines: {node: '>=6'}

  mimic-response@2.1.0:
    resolution: {integrity: sha512-wXqjST+SLt7R009ySCglWBCFpjUygmCIfD790/kVbiGmUgfYGuB14PiTd5DwVxSV4NcYHjzMkoj5LjQZwTQLEA==}
    engines: {node: '>=8'}

  mimic-response@3.1.0:
    resolution: {integrity: sha512-z0yWI+4FDrrweS8Zmt4Ej5HdJmky15+L2e6Wgn3+iK5fWzb6T3fhNFq2+MeTRb064c6Wr4N/wv0DzQTjNzHNGQ==}
    engines: {node: '>=10'}

  minimatch@10.0.1:
    resolution: {integrity: sha512-ethXTt3SGGR+95gudmqJ1eNhRO7eGEGIgYA9vnPatK4/etz2MEVDno5GMCibdMTuBMyElzIlgxMna3K94XDIDQ==}
    engines: {node: 20 || >=22}

  minimatch@3.1.2:
    resolution: {integrity: sha512-J7p63hRiAjw1NDEww1W7i37+ByIrOWO5XQQAzZ3VOcL0PNybwpfmV/N05zFAzwQ9USyEcX6t3UO+K5aqBQOIHw==}

  minimatch@5.1.6:
    resolution: {integrity: sha512-lKwV/1brpG6mBUFHtb7NUmtABCb2WZZmm2wNiOA5hAb8VdCS4B3dtMWyvcoViccwAW/COERjXLt0zP1zXUN26g==}
    engines: {node: '>=10'}

  minimatch@9.0.5:
    resolution: {integrity: sha512-G6T0ZX48xgozx7587koeX9Ys2NYy6Gmv//P89sEte9V9whIapMNF4idKxnW2QtCcLiTWlb/wfCabAtAFWhhBow==}
    engines: {node: '>=16 || 14 >=14.17'}

  minimist@1.2.8:
    resolution: {integrity: sha512-2yyAR8qBkN3YuheJanUpWC5U3bb5osDywNB8RzDVlDwDHbocAJveqqj1u8+SVD7jkWT4yvsHCpWqqWqAxb0zCA==}

  minipass@7.1.2:
    resolution: {integrity: sha512-qOOzS1cBTWYF4BH8fVePDBOO9iptMnGUEZwNc/cMWnTV2nVLZ7VoNWEPHkYczZA0pdoA7dl6e7FL659nX9S2aw==}
    engines: {node: '>=16 || 14 >=14.17'}

  mkdirp-classic@0.5.3:
    resolution: {integrity: sha512-gKLcREMhtuZRwRAfqP3RFW+TK4JqApVBtOIftVgjuABpAtpxhPGaDcfvbhNvD0B8iD1oUr/txX35NjcaY6Ns/A==}

  ml-array-mean@1.1.6:
    resolution: {integrity: sha512-MIdf7Zc8HznwIisyiJGRH9tRigg3Yf4FldW8DxKxpCCv/g5CafTw0RRu51nojVEOXuCQC7DRVVu5c7XXO/5joQ==}

  ml-array-sum@1.1.6:
    resolution: {integrity: sha512-29mAh2GwH7ZmiRnup4UyibQZB9+ZLyMShvt4cH4eTK+cL2oEMIZFnSyB3SS8MlsTh6q/w/yh48KmqLxmovN4Dw==}

  ml-distance-euclidean@2.0.0:
    resolution: {integrity: sha512-yC9/2o8QF0A3m/0IXqCTXCzz2pNEzvmcE/9HFKOZGnTjatvBbsn4lWYJkxENkA4Ug2fnYl7PXQxnPi21sgMy/Q==}

  ml-distance@4.0.1:
    resolution: {integrity: sha512-feZ5ziXs01zhyFUUUeZV5hwc0f5JW0Sh0ckU1koZe/wdVkJdGxcP06KNQuF0WBTj8FttQUzcvQcpcrOp/XrlEw==}

  ml-tree-similarity@1.0.0:
    resolution: {integrity: sha512-XJUyYqjSuUQkNQHMscr6tcjldsOoAekxADTplt40QKfwW6nd++1wHWV9AArl0Zvw/TIHgNaZZNvr8QGvE8wLRg==}

  module-details-from-path@1.0.3:
    resolution: {integrity: sha512-ySViT69/76t8VhE1xXHK6Ch4NcDd26gx0MzKXLO+F7NOtnqH68d9zF94nT8ZWSxXh8ELOERsnJO/sWt1xZYw5A==}

  ms@2.0.0:
    resolution: {integrity: sha512-Tpp60P6IUJDTuOq/5Z8cdskzJujfwqfOTkrwIwj7IRISpnkJnT6SyJ4PCPnGMoFjC9ddhal5KVIYtAt97ix05A==}

  ms@2.1.2:
    resolution: {integrity: sha512-sGkPx+VjMtmA6MX27oA4FBFELFCZZ4S4XqeGOXCv68tT+jb3vk/RyaKWP0PTKyWtmLSM0b+adUTEvbs1PEaH2w==}

  ms@2.1.3:
    resolution: {integrity: sha512-6FlzubTLZG3J2a/NVCAleEhjzq5oxgHyaCU9yYXvcLsvoVaHJq/s5xXI6/XXP6tz7R9xAOtHnSO/tXtF3WRTlA==}

  mustache@4.2.0:
    resolution: {integrity: sha512-71ippSywq5Yb7/tVYyGbkBggbU8H3u5Rz56fH60jGFgr8uHwxs+aSKeqmluIVzM0m0kB7xQjKS6qPfd0b2ZoqQ==}
    hasBin: true

  mz@2.7.0:
    resolution: {integrity: sha512-z81GNO7nnYMEhrGh9LeymoE4+Yr0Wn5McHIZMK5cfQCl+NDX08sCZgUc9/6MHni9IWuFLm1Z3HTCXu2z9fN62Q==}

  nanoid@3.3.8:
    resolution: {integrity: sha512-WNLf5Sd8oZxOm+TzppcYk8gVOgP+l58xNy58D0nbUnOxOWRWvlcCV4kUF7ltmI6PsrLl/BgKEyS4mqsGChFN0w==}
    engines: {node: ^10 || ^12 || ^13.7 || ^14 || >=15.0.1}
    hasBin: true

  napi-build-utils@1.0.2:
    resolution: {integrity: sha512-ONmRUqK7zj7DWX0D9ADe03wbwOBZxNAfF20PlGfCWQcD3+/MakShIHrMqx9YwPTfxDdF1zLeL+RGZiR9kGMLdg==}

  natural-compare@1.4.0:
    resolution: {integrity: sha512-OWND8ei3VtNC9h7V60qff3SVobHr996CTwgxubgyQYEpg290h9J0buyECNNJexkFm5sOajh5G116RYA1c8ZMSw==}

  negotiator@0.6.3:
    resolution: {integrity: sha512-+EUsqGPLsM+j/zdChZjsnX51g4XrHFOIXwfnCVPGlQk/k5giakcKsuxCObBRu6DSm9opw/O6slWbJdghQM4bBg==}
    engines: {node: '>= 0.6'}

  negotiator@1.0.0:
    resolution: {integrity: sha512-8Ofs/AUQh8MaEcrlq5xOX0CQ9ypTF5dl78mjlMNfOK08fzpgTHQRQPBxcPlEtIw0yRpws+Zo/3r+5WRby7u3Gg==}
    engines: {node: '>= 0.6'}

  neo-async@2.6.2:
    resolution: {integrity: sha512-Yd3UES5mWCSqR+qNT93S3UoYUkqAZ9lLg8a7g9rimsWmYGK8cVToA4/sF3RrshdyV3sAGMXVUmpMYOw+dLpOuw==}

  next@15.2.4:
    resolution: {integrity: sha512-VwL+LAaPSxEkd3lU2xWbgEOtrM8oedmyhBqaVNmgKB+GvZlCy9rgaEc+y2on0wv+l0oSFqLtYD6dcC1eAedUaQ==}
    engines: {node: ^18.18.0 || ^19.8.0 || >= 20.0.0}
    hasBin: true
    peerDependencies:
      '@opentelemetry/api': ^1.1.0
      '@playwright/test': ^1.41.2
      babel-plugin-react-compiler: '*'
      react: ^18.2.0 || 19.0.0-rc-de68d2f4-20241204 || ^19.0.0
      react-dom: ^18.2.0 || 19.0.0-rc-de68d2f4-20241204 || ^19.0.0
      sass: ^1.3.0
    peerDependenciesMeta:
      '@opentelemetry/api':
        optional: true
      '@playwright/test':
        optional: true
      babel-plugin-react-compiler:
        optional: true
      sass:
        optional: true

  node-abi@3.71.0:
    resolution: {integrity: sha512-SZ40vRiy/+wRTf21hxkkEjPJZpARzUMVcJoQse2EF8qkUWbbO2z7vd5oA/H6bVH6SZQ5STGcu0KRDS7biNRfxw==}
    engines: {node: '>=10'}

  node-addon-api@7.1.1:
    resolution: {integrity: sha512-5m3bsyrjFWE1xf7nz7YXdN4udnVtXK6/Yfgn5qnahL6bCkf2yKt4k3nuTKAtT4r3IG8JNR2ncsIMdZuAzJjHQQ==}

  node-domexception@1.0.0:
    resolution: {integrity: sha512-/jKZoMpw0F8GRwl4/eLROPA3cfcXtLApP0QzLmUT/HuPCZWyB7IY9ZrMeKw2O/nFIqPQB3PVM9aYm0F312AXDQ==}
    engines: {node: '>=10.5.0'}
    deprecated: Use your platform's native DOMException instead

  node-ensure@0.0.0:
    resolution: {integrity: sha512-DRI60hzo2oKN1ma0ckc6nQWlHU69RH6xN0sjQTjMpChPfTYvKZdcQFfdYK2RWbJcKyUizSIy/l8OTGxMAM1QDw==}

  node-fetch@2.7.0:
    resolution: {integrity: sha512-c4FRfUm/dbcWZ7U+1Wq0AwCyFL+3nt2bEw05wfxSz+DWpWsitgmSgYmy2dQdWyKC1694ELPqMs/YzUSNozLt8A==}
    engines: {node: 4.x || >=6.0.0}
    peerDependencies:
      encoding: ^0.1.0
    peerDependenciesMeta:
      encoding:
        optional: true

  node-fetch@3.3.2:
    resolution: {integrity: sha512-dRB78srN/l6gqWulah9SrxeYnxeddIG30+GOqK/9OlLVyLg3HPnr6SqOWTWOXKRwC2eGYCkZ59NNuSgvSrpgOA==}
    engines: {node: ^12.20.0 || ^14.13.1 || >=16.0.0}

  node-forge@1.3.1:
    resolution: {integrity: sha512-dPEtOeMvF9VMcYV/1Wb8CPoVAXtp6MKMlcbAt4ddqmGqUJ6fQZFXkNZNkNlfevtNkGtaSoXf/vNNNSvgrdXwtA==}
    engines: {node: '>= 6.13.0'}

  node-int64@0.4.0:
    resolution: {integrity: sha512-O5lz91xSOeoXP6DulyHfllpq+Eg00MWitZIbtPfoSEvqIHdl5gfcY6hYzDWnj0qD5tz52PI08u9qUvSVeUBeHw==}

  node-releases@2.0.18:
    resolution: {integrity: sha512-d9VeXT4SJ7ZeOqGX6R5EM022wpL+eWPooLI+5UpWn2jCT1aosUQEhQP214x33Wkwx3JQMvIm+tIoVOdodFS40g==}

  normalize-package-data@2.5.0:
    resolution: {integrity: sha512-/5CMN3T0R4XTj4DcGaexo+roZSdSFW/0AOOTROrjxzCG1wrWXEsGbRKevjlIL+ZDE4sZlJr5ED4YW0yqmkK+eA==}

  normalize-path@3.0.0:
    resolution: {integrity: sha512-6eZs5Ls3WtCisHWp9S2GUy8dqkpGi4BVSz3GaqiE6ezub0512ESztXUwUB6C6IKbQkY2Pnb/mD4WYojCRwcwLA==}
    engines: {node: '>=0.10.0'}

  npm-run-all@4.1.5:
    resolution: {integrity: sha512-Oo82gJDAVcaMdi3nuoKFavkIHBRVqQ1qvMb+9LHk/cF4P6B2m8aP04hGf7oL6wZ9BuGwX1onlLhpuoofSyoQDQ==}
    engines: {node: '>= 4'}
    hasBin: true

  npm-run-path@4.0.1:
    resolution: {integrity: sha512-S48WzZW777zhNIrn7gxOlISNAqi9ZC/uQFnRdbeIHhZhCA6UqpkOT8T1G7BvfdgP4Er8gF4sUbaS0i7QvIfCWw==}
    engines: {node: '>=8'}

  num-sort@2.1.0:
    resolution: {integrity: sha512-1MQz1Ed8z2yckoBeSfkQHHO9K1yDRxxtotKSJ9yvcTUUxSvfvzEq5GwBrjjHEpMlq/k5gvXdmJ1SbYxWtpNoVg==}
    engines: {node: '>=8'}

  object-assign@4.1.1:
    resolution: {integrity: sha512-rJgTQnkUnH1sFw8yT6VSU3zD3sWmu6sZhIseY8VX+GRu3P6F7Fu+JNDoXfklElbLJSnc3FUQHVe4cU5hj+BcUg==}
    engines: {node: '>=0.10.0'}

  object-hash@3.0.0:
    resolution: {integrity: sha512-RSn9F68PjH9HqtltsSnqYC1XXoWe9Bju5+213R98cNGttag9q9yAOTzdbsqvIa7aNm5WffBZFpWYr2aWrklWAw==}
    engines: {node: '>= 6'}

  object-inspect@1.13.1:
    resolution: {integrity: sha512-5qoj1RUiKOMsCCNLV1CBiPYE10sziTsnmNxkAI/rZhiD63CF7IqdFGC/XzjWjpSgLf0LxXX3bDFIh0E18f6UhQ==}

  object-inspect@1.13.4:
    resolution: {integrity: sha512-W67iLl4J2EXEGTbfeHCffrjDfitvLANg0UlX3wFUUSTx92KXRFegMHUVgSqE+wvhAbi4WqjGg9czysTV2Epbew==}
    engines: {node: '>= 0.4'}

  object-keys@1.1.1:
    resolution: {integrity: sha512-NuAESUOUMrlIXOfHKzD6bpPu3tYt3xvjNdRIQ+FeT0lNb4K8WR70CaDxhuNguS2XG+GjkyMwOzsN5ZktImfhLA==}
    engines: {node: '>= 0.4'}

  object.assign@4.1.5:
    resolution: {integrity: sha512-byy+U7gp+FVwmyzKPYhW2h5l3crpmGsxl7X2s8y43IgxvG4g3QZ6CffDtsNQy1WsmZpQbO+ybo0AlW7TY6DcBQ==}
    engines: {node: '>= 0.4'}

  ollama@0.5.9:
    resolution: {integrity: sha512-F/KZuDRC+ZsVCuMvcOYuQ6zj42/idzCkkuknGyyGVmNStMZ/sU3jQpvhnl4SyC0+zBzLiKNZJnJeuPFuieWZvQ==}

  on-finished@2.4.1:
    resolution: {integrity: sha512-oVlzkg3ENAhCk2zdv7IJwd/QUD4z2RxRwpkcGY8psCVcCYZNq4wYnVWALHM+brtuJjePWiYF/ClmuDr8Ch5+kg==}
    engines: {node: '>= 0.8'}

  once@1.4.0:
    resolution: {integrity: sha512-lNaJgI+2Q5URQBkccEKHTQOPaXdUxnZZElQTZY0MFUAuaEqe1E+Nyvgdz/aIyNi6Z9MzO5dv1H8n58/GELp3+w==}

  one-time@1.0.0:
    resolution: {integrity: sha512-5DXOiRKwuSEcQ/l0kGCF6Q3jcADFv5tSmRaJck/OqkVFcOzutB134KRSfF0xDrL39MNnqxbHBbUUcjZIhTgb2g==}

  onetime@5.1.2:
    resolution: {integrity: sha512-kbpaSSGJTWdAY5KPVeMOKXSrPtr8C8C7wodJbcsd51jRnmD+GZu8Y0VoU6Dm5Z4vWr0Ig/1NKuWRKf7j5aaYSg==}
    engines: {node: '>=6'}

  only-allow@1.2.1:
    resolution: {integrity: sha512-M7CJbmv7UCopc0neRKdzfoGWaVZC+xC1925GitKH9EAqYFzX9//25Q7oX4+jw0tiCCj+t5l6VZh8UPH23NZkMA==}
    hasBin: true

  openai@4.53.0:
    resolution: {integrity: sha512-XoMaJsSLuedW5eoMEMmZbdNoXgML3ujcU5KfwRnC6rnbmZkHE2Q4J/SArwhqCxQRqJwHnQUj1LpiROmKPExZJA==}
    hasBin: true

  openapi-types@12.1.3:
    resolution: {integrity: sha512-N4YtSYJqghVu4iek2ZUvcN/0aqH1kRDuNqzcycDxhOUpg7GdvLa2F3DgS6yBNhInhv2r/6I0Flkn7CqL8+nIcw==}

  p-finally@1.0.0:
    resolution: {integrity: sha512-LICb2p9CB7FS+0eR1oqWnHhp0FljGLZCWBE9aix0Uye9W8LTQPwMTYVGWQWIw9RdQiDg4+epXQODwIYJtSJaow==}
    engines: {node: '>=4'}

  p-limit@2.3.0:
    resolution: {integrity: sha512-//88mFWSJx8lxCzwdAABTJL2MyWB12+eIY7MDL2SqLmAkeKU9qxRvWuSyTjm3FUmpBEMuFfckAIqEaVGUDxb6w==}
    engines: {node: '>=6'}

  p-limit@3.1.0:
    resolution: {integrity: sha512-TYOanM3wGwNGsZN2cVTYPArw454xnXj5qmWF1bEoAc4+cU/ol7GVh7odevjp1FNHduHc3KZMcFduxU5Xc6uJRQ==}
    engines: {node: '>=10'}

  p-locate@4.1.0:
    resolution: {integrity: sha512-R79ZZ/0wAxKGu3oYMlz8jy/kbhsNrS7SKZ7PxEHBgJ5+F2mtFW2fK2cOtBh1cHYkQsbzFV7I+EoRKe6Yt0oK7A==}
    engines: {node: '>=8'}

  p-queue@6.6.2:
    resolution: {integrity: sha512-RwFpb72c/BhQLEXIZ5K2e+AhgNVmIejGlTgiB9MzZ0e93GRvqZ7uSi0dvRF7/XIXDeNkra2fNHBxTyPDGySpjQ==}
    engines: {node: '>=8'}

  p-retry@4.6.2:
    resolution: {integrity: sha512-312Id396EbJdvRONlngUx0NydfrIQ5lsYu0znKVUzVvArzEIt08V1qhtyESbGVd1FGX7UKtiFp5uwKZdM8wIuQ==}
    engines: {node: '>=8'}

  p-timeout@3.2.0:
    resolution: {integrity: sha512-rhIwUycgwwKcP9yTOOFK/AKsAopjjCakVqLHePO3CC6Mir1Z99xT+R63jZxAT5lFZLa2inS5h+ZS2GvR99/FBg==}
    engines: {node: '>=8'}

  p-try@2.2.0:
    resolution: {integrity: sha512-R4nPAVTAU0B9D35/Gk3uJf/7XYbQcyohSKdvAxIRSNghFl4e71hVoGnBNQz9cWaXxO2I10KTC+3jMdvvoKw6dQ==}
    engines: {node: '>=6'}

  package-json-from-dist@1.0.1:
    resolution: {integrity: sha512-UEZIS3/by4OC8vL3P2dTXRETpebLI2NiI5vIrjaD/5UtrkFX/tNbwjTSRAGC/+7CAo2pIcBaRgWmcBBHcsaCIw==}

  pako@1.0.11:
    resolution: {integrity: sha512-4hLB8Py4zZce5s4yd9XzopqwVv/yGNhV1Bl8NTmCq1763HeK2+EwVTv+leGeL13Dnh2wfbqowVPXCIO0z4taYw==}

  parents@1.0.1:
    resolution: {integrity: sha512-mXKF3xkoUt5td2DoxpLmtOmZvko9VfFpwRwkKDHSNvgmpLAeBo18YDhcPbBzJq+QLCHMbGOfzia2cX4U+0v9Mg==}

  parse-json@4.0.0:
    resolution: {integrity: sha512-aOIos8bujGN93/8Ox/jPLh7RwVnPEysynVFE+fQZyg6jKELEHwzgKdLRFHUgXJL6kylijVSBC4BvN9OmsB48Rw==}
    engines: {node: '>=4'}

  parse-json@5.2.0:
    resolution: {integrity: sha512-ayCKvm/phCGxOkYRSCM82iDwct8/EonSEgCSxWxD7ve6jHggsFl4fZVQBPRNgQoKiuV/odhFrGzQXZwbifC8Rg==}
    engines: {node: '>=8'}

  parseurl@1.3.3:
    resolution: {integrity: sha512-CiyeOxFT/JZyN5m0z9PfXw4SCBJ6Sygz1Dpl0wqjlhDEGGBP1GnsUVEL0p63hoG1fcj3fHynXi9NYO4nWOL+qQ==}
    engines: {node: '>= 0.8'}

  partial-json@0.1.7:
    resolution: {integrity: sha512-Njv/59hHaokb/hRUjce3Hdv12wd60MtM9Z5Olmn+nehe0QDAsRtRbJPvJ0Z91TusF0SuZRIvnM+S4l6EIP8leA==}

  path-exists@4.0.0:
    resolution: {integrity: sha512-ak9Qy5Q7jYb2Wwcey5Fpvg2KoAc/ZIhLSLOSBmRmygPsGwkVVt0fZa0qrtMz+m6tJTAHfZQ8FnmB4MG4LWy7/w==}
    engines: {node: '>=8'}

  path-is-absolute@1.0.1:
    resolution: {integrity: sha512-AVbw3UJ2e9bq64vSaS9Am0fje1Pa8pbGqTTsmXfaIiMpnr5DlDhfJOuLj9Sf95ZPVDAUerDfEk88MPmPe7UCQg==}
    engines: {node: '>=0.10.0'}

  path-key@3.1.1:
    resolution: {integrity: sha512-ojmeN0qd+y0jszEtoY48r0Peq5dwMEkIlCOu6Q5f41lfkswXuKtYrhgoTpLnyIcHm24Uhqx+5Tqm2InSwLhE6Q==}
    engines: {node: '>=8'}

  path-parse@1.0.7:
    resolution: {integrity: sha512-LDJzPVEEEPR+y48z93A0Ed0yXb8pAByGWo/k5YYdYgpY2/2EsOsksJrq7lOHxryrVOn1ejG6oAp8ahvOIQD8sw==}

  path-platform@0.11.15:
    resolution: {integrity: sha512-Y30dB6rab1A/nfEKsZxmr01nUotHX0c/ZiIAsCTatEe1CmS5Pm5He7fZ195bPT7RdquoaL8lLxFCMQi/bS7IJg==}
    engines: {node: '>= 0.8.0'}

  path-scurry@1.10.2:
    resolution: {integrity: sha512-7xTavNy5RQXnsjANvVvMkEjvloOinkAjv/Z6Ildz9v2RinZ4SBKTWFOVRbaF8p0vpHnyjV/UwNDdKuUv6M5qcA==}
    engines: {node: '>=16 || 14 >=14.17'}

  path-scurry@2.0.0:
    resolution: {integrity: sha512-ypGJsmGtdXUOeM5u93TyeIEfEhM6s+ljAhrk5vAvSx8uyY/02OvrZnA0YNGUrPXfpJMgI1ODd3nwz8Npx4O4cg==}
    engines: {node: 20 || >=22}

  path-to-regexp@0.1.10:
    resolution: {integrity: sha512-7lf7qcQidTku0Gu3YDPc8DJ1q7OOucfa/BSsIwjuh56VU7katFvuM8hULfkwB3Fns/rsVF7PwPKVw1sl5KQS9w==}

  path-to-regexp@0.1.12:
    resolution: {integrity: sha512-RA1GjUVMnvYFxuqovrEqZoxxW5NUZqbwKtYz/Tt7nXerk0LbLblQmrsgdeOxV5SFHf0UDggjS/bSeOZwt1pmEQ==}

  path-to-regexp@8.2.0:
    resolution: {integrity: sha512-TdrF7fW9Rphjq4RjrW0Kp2AW0Ahwu9sRGTkS6bvDi0SCwZlEZYmcfDbEsTz8RVk0EHIS/Vd1bv3JhG+1xZuAyQ==}
    engines: {node: '>=16'}

  path-type@3.0.0:
    resolution: {integrity: sha512-T2ZUsdZFHgA3u4e5PfPbjd7HDDpxPnQb5jN0SrDsjNSuVXHJqtwTnWqG0B1jZrgmJ/7lj1EmVIByWt1gxGkWvg==}
    engines: {node: '>=4'}

  path2d@0.2.2:
    resolution: {integrity: sha512-+vnG6S4dYcYxZd+CZxzXCNKdELYZSKfohrk98yajCo1PtRoDgCTrrwOvK1GT0UoAdVszagDVllQc0U1vaX4NUQ==}
    engines: {node: '>=6'}

  path@0.12.7:
    resolution: {integrity: sha512-aXXC6s+1w7otVF9UletFkFcDsJeO7lSZBPUQhtb5O0xJe8LtYhj/GxldoL09bBj9+ZmE2hNoHqQSFMN5fikh4Q==}

  pdf-lib@1.17.1:
    resolution: {integrity: sha512-V/mpyJAoTsN4cnP31vc0wfNA1+p20evqqnap0KLoRUN0Yk/p3wN52DOEsL4oBFcLdb76hlpKPtzJIgo67j/XLw==}

  pdf-parse@1.1.1:
    resolution: {integrity: sha512-v6ZJ/efsBpGrGGknjtq9J/oC8tZWq0KWL5vQrk2GlzLEQPUDB1ex+13Rmidl1neNN358Jn9EHZw5y07FFtaC7A==}
    engines: {node: '>=6.8.1'}

  pdfjs-dist-legacy@1.0.1:
    resolution: {integrity: sha512-kZQ7eiHsm1uxImngh56yi4Cd2qL7eQauQYzvqLgVIDEuO0ruDEbRTZ1GRmv5SkqkRkJwI09tdowgTin7Smusqg==}

  pdfjs-dist@4.8.69:
    resolution: {integrity: sha512-IHZsA4T7YElCKNNXtiLgqScw4zPd3pG9do8UrznC757gMd7UPeHSL2qwNNMJo4r79fl8oj1Xx+1nh2YkzdMpLQ==}
    engines: {node: '>=18'}

  pg-int8@1.0.1:
    resolution: {integrity: sha512-WCtabS6t3c8SkpDBUlb1kjOs7l66xsGdKpIPZsg4wR+B3+u9UAum2odSsF9tnvxg80h4ZxLWMy4pRjOsFIqQpw==}
    engines: {node: '>=4.0.0'}

  pg-protocol@1.6.0:
    resolution: {integrity: sha512-M+PDm637OY5WM307051+bsDia5Xej6d9IR4GwJse1qA1DIhiKlksvrneZOYQq42OM+spubpcNYEo2FcKQrDk+Q==}

  pg-types@2.2.0:
    resolution: {integrity: sha512-qTAAlrEsl8s4OiEQY69wDvcMIdQN6wdz5ojQiOy6YRMuynxenON0O5oCpJI6lshc6scgAY8qvJ2On/p+CXY0GA==}
    engines: {node: '>=4'}

  picocolors@1.1.1:
    resolution: {integrity: sha512-xceH2snhtb5M9liqDsmEw56le376mTZkEX/jEb/RxNFyegNul7eNslCXP9FDj/Lcu0X8KEyMceP2ntpaHrDEVA==}

  picomatch@2.3.1:
    resolution: {integrity: sha512-JU3teHTNjmE2VCGFzuY8EXzCDVwEqB2a8fsIvwaStHhAWJEeVd1o1QD80CU6+ZdEXXSLbSsuLwJjkCBWqRQUVA==}
    engines: {node: '>=8.6'}

  picomatch@4.0.2:
    resolution: {integrity: sha512-M7BAV6Rlcy5u+m6oPhAPFgJTzAioX/6B0DxyvDlo9l8+T3nLKbrczg2WLUyzd45L8RqfUMyGPzekbMvX2Ldkwg==}
    engines: {node: '>=12'}

  pidtree@0.3.1:
    resolution: {integrity: sha512-qQbW94hLHEqCg7nhby4yRC7G2+jYHY4Rguc2bjw7Uug4GIJuu1tvf2uHaZv5Q8zdt+WKJ6qK1FOI6amaWUo5FA==}
    engines: {node: '>=0.10'}
    hasBin: true

  pify@3.0.0:
    resolution: {integrity: sha512-C3FsVNH1udSEX48gGX1xfvwTWfsYWj5U+8/uK15BGzIGrKoUpghX8hWZwa/OFnakBiiVNmBvemTJR5mcy7iPcg==}
    engines: {node: '>=4'}

  pirates@4.0.6:
    resolution: {integrity: sha512-saLsH7WeYYPiD25LDuLRRY/i+6HaPYr6G1OUlN39otzkSTxKnubR9RTxS3/Kk50s1g2JTgFwWQDQyplC5/SHZg==}
    engines: {node: '>= 6'}

  pkce-challenge@4.1.0:
    resolution: {integrity: sha512-ZBmhE1C9LcPoH9XZSdwiPtbPHZROwAnMy+kIFQVrnMCxY4Cudlz3gBOpzilgc0jOgRaiT3sIWfpMomW2ar2orQ==}
    engines: {node: '>=16.20.0'}

  pkg-dir@4.2.0:
    resolution: {integrity: sha512-HRDzbaKjC+AOWVXxAU/x54COGeIv9eb+6CkDSQoNTt4XyWoIJvuPsXizxu/Fr23EiekbtZwmh1IcIG/l/a10GQ==}
    engines: {node: '>=8'}

  possible-typed-array-names@1.0.0:
    resolution: {integrity: sha512-d7Uw+eZoloe0EHDIYoe+bQ5WXnGMOpmiZFTuMWCwpjzzkL2nTjcKiAk4hh8TjnGye2TwWOk3UXucZ+3rbmBa8Q==}
    engines: {node: '>= 0.4'}

  postcss-load-config@6.0.1:
    resolution: {integrity: sha512-oPtTM4oerL+UXmx+93ytZVN82RrlY/wPUV8IeDxFrzIjXOLF1pN+EmKPLbubvKHT2HC20xXsCAH2Z+CKV6Oz/g==}
    engines: {node: '>= 18'}
    peerDependencies:
      jiti: '>=1.21.0'
      postcss: '>=8.0.9'
      tsx: ^4.8.1
      yaml: ^2.4.2
    peerDependenciesMeta:
      jiti:
        optional: true
      postcss:
        optional: true
      tsx:
        optional: true
      yaml:
        optional: true

  postcss@8.4.31:
    resolution: {integrity: sha512-PS08Iboia9mts/2ygV3eLpY5ghnUcfLV/EXTOW1E2qYxJKGGBUtNjN76FYHnMs36RmARn41bC0AZmn+rR0OVpQ==}
    engines: {node: ^10 || ^12 || >=14}

  postcss@8.4.47:
    resolution: {integrity: sha512-56rxCq7G/XfB4EkXq9Egn5GCqugWvDFjafDOThIdMBsI15iqPqR5r15TfSr1YPYeEI19YeaXMCbY6u88Y76GLQ==}
    engines: {node: ^10 || ^12 || >=14}

  postgres-array@2.0.0:
    resolution: {integrity: sha512-VpZrUqU5A69eQyW2c5CA1jtLecCsN2U/bD6VilrFDWq5+5UIEVO7nazS3TEcHf1zuPYO/sqGvUvW62g86RXZuA==}
    engines: {node: '>=4'}

  postgres-bytea@1.0.0:
    resolution: {integrity: sha512-xy3pmLuQqRBZBXDULy7KbaitYqLcmxigw14Q5sj8QBVLqEwXfeybIKVWiqAXTlcvdvb0+xkOtDbfQMOf4lST1w==}
    engines: {node: '>=0.10.0'}

  postgres-date@1.0.7:
    resolution: {integrity: sha512-suDmjLVQg78nMK2UZ454hAG+OAW+HQPZ6n++TNDUX+L0+uUlLywnoxJKDou51Zm+zTCjrCl0Nq6J9C5hP9vK/Q==}
    engines: {node: '>=0.10.0'}

  postgres-interval@1.2.0:
    resolution: {integrity: sha512-9ZhXKM/rw350N1ovuWHbGxnGh/SNJ4cnxHiM0rxE4VN41wsg8P8zWn9hv/buK00RP4WvlOyr/RBDiptyxVbkZQ==}
    engines: {node: '>=0.10.0'}

  prebuild-install@7.1.2:
    resolution: {integrity: sha512-UnNke3IQb6sgarcZIDU3gbMeTp/9SSU1DAIkil7PrqG1vZlBtY5msYccSKSHDqa3hNg436IXK+SNImReuA1wEQ==}
    engines: {node: '>=10'}
    hasBin: true

  pretty-format@29.7.0:
    resolution: {integrity: sha512-Pdlw/oPxN+aXdmM9R00JVC9WVFoCLTKJvDVLgmJ+qAffBMxsV85l/Lu7sNx4zSzPyoL2euImuEwHhOXdEgNFZQ==}
    engines: {node: ^14.15.0 || ^16.10.0 || >=18.0.0}

  process@0.11.10:
    resolution: {integrity: sha512-cdGef/drWFoydD1JsMzuFf8100nZl+GT+yacc2bEced5f9Rjk4z+WtFUTBu9PhOi9j/jfmBPu0mMEY4wIdAF8A==}
    engines: {node: '>= 0.6.0'}

  prompts@2.4.2:
    resolution: {integrity: sha512-NxNv/kLguCA7p3jE8oL2aEBsrJWgAakBpgmgK6lpPWV+WuOmY6r2/zbAVnP+T8bQlA0nzHXSJSJW0Hq7ylaD2Q==}
    engines: {node: '>= 6'}

  proto3-json-serializer@2.0.1:
    resolution: {integrity: sha512-8awBvjO+FwkMd6gNoGFZyqkHZXCFd54CIYTb6De7dPaufGJ2XNW+QUNqbMr8MaAocMdb+KpsD4rxEOaTBDCffA==}
    engines: {node: '>=14.0.0'}

  proto3-json-serializer@2.0.2:
    resolution: {integrity: sha512-SAzp/O4Yh02jGdRc+uIrGoe87dkN/XtwxfZ4ZyafJHymd79ozp5VG5nyZ7ygqPM5+cpLDjjGnYFUkngonyDPOQ==}
    engines: {node: '>=14.0.0'}

  protobuf.js@1.1.2:
    resolution: {integrity: sha512-USO7Xus/pzPw549M1TguiyoOrKEhm9VMXv+CkDufcjMC8Rd7EPbxeRQPEjCV8ua1tm0k7z9xHkogcxovZogWdA==}

  protobufjs@7.2.6:
    resolution: {integrity: sha512-dgJaEDDL6x8ASUZ1YqWciTRrdOuYNzoOf27oHNfdyvKqHr5i0FV7FSLU+aIeFjyFgVxrpTOtQUi0BLLBymZaBw==}
    engines: {node: '>=12.0.0'}

  protobufjs@7.3.2:
    resolution: {integrity: sha512-RXyHaACeqXeqAKGLDl68rQKbmObRsTIn4TYVUUug1KfS47YWCo5MacGITEryugIgZqORCvJWEk4l449POg5Txg==}
    engines: {node: '>=12.0.0'}

  proxy-addr@2.0.7:
    resolution: {integrity: sha512-llQsMLSUDUPT44jdrU/O37qlnifitDP+ZwrmmZcoSKyLKvtZxpyV0n2/bD/N4tBAAZ/gJEdZU7KMraoK1+XYAg==}
    engines: {node: '>= 0.10'}

  pseudomap@1.0.2:
    resolution: {integrity: sha512-b/YwNhb8lk1Zz2+bXXpS/LK9OisiZZ1SNsSLxN1x2OXVEhW2Ckr/7mWE5vrC1ZTiJlD9g19jWszTmJsB+oEpFQ==}

  pump@3.0.0:
    resolution: {integrity: sha512-LwZy+p3SFs1Pytd/jYct4wpv49HiYCqd9Rlc5ZVdk0V+8Yzv6jR5Blk3TRmPL1ft69TxP0IMZGJ+WPFU2BFhww==}

  pumpify@2.0.1:
    resolution: {integrity: sha512-m7KOje7jZxrmutanlkS1daj1dS6z6BgslzOXmcSEpIlCxM3VJH7lG5QLeck/6hgF6F4crFf01UtQmNsJfweTAw==}

  punycode.js@2.3.1:
    resolution: {integrity: sha512-uxFIHU0YlHYhDQtV4R9J6a52SLx28BCjT+4ieh7IGbgwVJWO+km431c4yRlREUAsAmt/uMjQUyQHNEPf0M39CA==}
    engines: {node: '>=6'}

  punycode@2.3.1:
    resolution: {integrity: sha512-vYt7UD1U9Wg6138shLtLOvdAu+8DsC/ilFtEVHcH+wydcSpNE20AfSOduf6MkRFahL5FY7X1oU7nKVZFtfq8Fg==}
    engines: {node: '>=6'}

  pure-rand@6.1.0:
    resolution: {integrity: sha512-bVWawvoZoBYpp6yIoQtQXHZjmz35RSVHnUOTefl8Vcjr8snTPY1wnpSPMWekcFwbxI6gtmT7rSYPFvz71ldiOA==}

  qs@6.13.0:
    resolution: {integrity: sha512-+38qI9SOr8tfZ4QmJNplMUxqjbe7LKvvZgWdExBOmd+egZTtjLB67Gu0HRX3u/XOq7UU2Nx6nsjvS16Z9uwfpg==}
    engines: {node: '>=0.6'}

  qs@6.14.0:
    resolution: {integrity: sha512-YWWTjgABSKcvs/nWBi9PycY/JiPJqOD4JA6o9Sej2AtvSGarXxKC3OQSk4pAarbdQlKAh5D4FCQkJNkW+GAn3w==}
    engines: {node: '>=0.6'}

  range-parser@1.2.1:
    resolution: {integrity: sha512-Hrgsx+orqoygnmhFbKaHE6c296J+HTAQXoxEF6gNupROmmGJRoyzfG3ccAveqCBrwr/2yxQ5BVd/GTl5agOwSg==}
    engines: {node: '>= 0.6'}

  raw-body@2.5.2:
    resolution: {integrity: sha512-8zGqypfENjCIqGhgXToC8aB2r7YrBX+AQAfIPs/Mlk+BtPTztOvTS01NRW/3Eh60J+a48lt8qsCzirQ6loCVfA==}
    engines: {node: '>= 0.8'}

  raw-body@3.0.0:
    resolution: {integrity: sha512-RmkhL8CAyCRPXCE28MMH0z2PNWQBNk2Q09ZdxM9IOOXwxwZbN+qbWaatPkdkWIKL2ZVDImrN/pK5HTRz2PcS4g==}
    engines: {node: '>= 0.8'}

  rc@1.2.8:
    resolution: {integrity: sha512-y3bGgqKj3QBdxLbLkomlohkvsA8gdAiUQlSBJnBhfn+BPxg4bc62d8TcBW15wavDfgexCgccckhcZvywyQYPOw==}
    hasBin: true

  react-dom@18.3.1:
    resolution: {integrity: sha512-5m4nQKp+rZRb09LNH59GM4BxTh9251/ylbKIbpe7TpGxfJ+9kv6BLkLBXIjjspbgbnIBNqlI23tRnTWT0snUIw==}
    peerDependencies:
      react: ^18.3.1

  react-is@18.3.1:
    resolution: {integrity: sha512-/LLMVyas0ljjAtoYiPqYiL8VWXzUUdThrmU5+n20DZv+a+ClRoevUzw5JxU+Ieh5/c87ytoTBV9G1FiKfNJdmg==}

  react@18.3.1:
    resolution: {integrity: sha512-wS+hAgJShR0KhEvPJArfuPVN1+Hz1t0Y6n5jLrGQbkb4urgPE/0Rve+1kMB1v/oWgHgm4WIcV+i7F2pTVj+2iQ==}
    engines: {node: '>=0.10.0'}

  read-pkg@3.0.0:
    resolution: {integrity: sha512-BLq/cCO9two+lBgiTYNqD6GdtK8s4NpaWrl6/rCO9w0TUS8oJl7cmToOZfRYllKTISY6nt1U7jQ53brmKqY6BA==}
    engines: {node: '>=4'}

  readable-stream@3.6.2:
    resolution: {integrity: sha512-9u/sniCrY3D5WdsERHzHE4G2YCXqoG5FTHUiCC4SIbr6XcLZBY05ya9EKjYek9O5xOAwjGq+1JdGBAS7Q9ScoA==}
    engines: {node: '>= 6'}

  readdirp@4.0.2:
    resolution: {integrity: sha512-yDMz9g+VaZkqBYS/ozoBJwaBhTbZo3UNYQHNRw1D3UFQB8oHB4uS/tAODO+ZLjGWmUbKnIlOWO+aaIiAxrUWHA==}
    engines: {node: '>= 14.16.0'}

  regexp.prototype.flags@1.5.2:
    resolution: {integrity: sha512-NcDiDkTLuPR+++OCKB0nWafEmhg/Da8aUPLPMQbK+bxKKCm1/S5he+AqYa4PlMCVBalb4/yxIRub6qkEx5yJbw==}
    engines: {node: '>= 0.4'}

  require-directory@2.1.1:
    resolution: {integrity: sha512-fGxEI7+wsG9xrvdjsrlmL22OMTTiHRwAMroiEeMgq8gzoLC/PQr7RsRDSTLUg/bZAZtF+TVIkHc6/4RIKrui+Q==}
    engines: {node: '>=0.10.0'}

  require-from-string@2.0.2:
    resolution: {integrity: sha512-Xf0nWe6RseziFMu+Ap9biiUbmplq6S9/p+7w7YXP/JBHhrUDDUhwa+vANyubuqfZWTveU//DYVGsDG7RKL/vEw==}
    engines: {node: '>=0.10.0'}

  require-in-the-middle@7.3.0:
    resolution: {integrity: sha512-nQFEv9gRw6SJAwWD2LrL0NmQvAcO7FBwJbwmr2ttPAacfy0xuiOjE5zt+zM4xDyuyvUaxBi/9gb2SoCyNEVJcw==}
    engines: {node: '>=8.6.0'}

  resolve-cwd@3.0.0:
    resolution: {integrity: sha512-OrZaX2Mb+rJCpH/6CpSqt9xFVpN++x01XnN2ie9g6P5/3xelLAkXWVADpdz1IHD/KFfEXyE6V0U01OQ3UO2rEg==}
    engines: {node: '>=8'}

  resolve-from@5.0.0:
    resolution: {integrity: sha512-qYg9KP24dD5qka9J47d0aVky0N+b4fTU89LN9iDnjB5waksiC49rvMB0PrUJQGoTmH50XPiqOvAjDfaijGxYZw==}
    engines: {node: '>=8'}

  resolve-pkg-maps@1.0.0:
    resolution: {integrity: sha512-seS2Tj26TBVOC2NIc2rOe2y2ZO7efxITtLZcGSOnHHNOQ7CkiUBfw0Iw2ck6xkIhPwLhKNLS8BO+hEpngQlqzw==}

  resolve.exports@2.0.2:
    resolution: {integrity: sha512-X2UW6Nw3n/aMgDVy+0rSqgHlv39WZAlZrXCdnbyEiKm17DSqHX4MmQMaST3FbeWR5FTuRcUwYAziZajji0Y7mg==}
    engines: {node: '>=10'}

  resolve@1.22.8:
    resolution: {integrity: sha512-oKWePCxqpd6FlLvGV1VU0x7bkPmmCNolxzjMf4NczoDnQcIWrAF+cPtZn5i6n+RfD2d9i0tzpKnG6Yk168yIyw==}
    hasBin: true

  retry-request@7.0.2:
    resolution: {integrity: sha512-dUOvLMJ0/JJYEn8NrpOaGNE7X3vpI5XlZS/u0ANjqtcZVKnIxP7IgCFwrKTxENw29emmwug53awKtaMm4i9g5w==}
    engines: {node: '>=14'}

  retry@0.13.1:
    resolution: {integrity: sha512-XQBQ3I8W1Cge0Seh+6gjj03LbmRFWuoszgK9ooCpwYIrhhoO80pfq4cUkU5DkknwfOfFteRwlZ56PYOGYyFWdg==}
    engines: {node: '>= 4'}

  rimraf@6.0.1:
    resolution: {integrity: sha512-9dkvaxAsk/xNXSJzMgFqqMCuFgt2+KsOFek3TMLfo8NCPfWpBmqwyNn5Y+NX56QUYfCtsyhF3ayiboEoUmJk/A==}
    engines: {node: 20 || >=22}
    hasBin: true

  rollup@4.25.0:
    resolution: {integrity: sha512-uVbClXmR6wvx5R1M3Od4utyLUxrmOcEm3pAtMphn73Apq19PDtHpgZoEvqH2YnnaNUuvKmg2DgRd2Sqv+odyqg==}
    engines: {node: '>=18.0.0', npm: '>=8.0.0'}
    hasBin: true

  router@2.1.0:
    resolution: {integrity: sha512-/m/NSLxeYEgWNtyC+WtNHCF7jbGxOibVWKnn+1Psff4dJGOfoXP+MuC/f2CwSmyiHdOIzYnYFp4W6GxWfekaLA==}
    engines: {node: '>= 18'}

  safe-array-concat@1.1.2:
    resolution: {integrity: sha512-vj6RsCsWBCf19jIeHEfkRMw8DPiBb+DMXklQ/1SGDHOMlHdPUkZXFQ2YdplS23zESTijAcurb1aSgJA3AgMu1Q==}
    engines: {node: '>=0.4'}

  safe-buffer@5.2.1:
    resolution: {integrity: sha512-rp3So07KcdmmKbGvgaNxQSJr7bGVSVk5S9Eq1F+ppbRo70+YeaDxkw5Dd8NPN+GD6bjnYm2VuPuCXmpuYvmCXQ==}

  safe-regex-test@1.0.3:
    resolution: {integrity: sha512-CdASjNJPvRa7roO6Ra/gLYBTzYzzPyyBXxIMdGW3USQLyjWEls2RgW5UBTXaQVp+OrpeCK3bLem8smtmheoRuw==}
    engines: {node: '>= 0.4'}

  safe-stable-stringify@2.4.3:
    resolution: {integrity: sha512-e2bDA2WJT0wxseVd4lsDP4+3ONX6HpMXQa1ZhFQ7SU+GjvORCmShbCMltrtIDfkYhVHrOcPtj+KhmDBdPdZD1g==}
    engines: {node: '>=10'}

  safer-buffer@2.1.2:
    resolution: {integrity: sha512-YZo3K82SD7Riyi0E1EQPojLz7kpepnSQI9IyPbHHg1XXXevb5dJI7tpyN2ADxGcQbHG7vcyRHk0cbwqcQriUtg==}

  scheduler@0.23.2:
    resolution: {integrity: sha512-UOShsPwz7NrMUqhR6t0hWjFduvOzbtv7toDH1/hIrfRNIDBnnBWd0CwJTGvTpngVlmwGCdP9/Zl/tVrDqcuYzQ==}

  semver@5.7.2:
    resolution: {integrity: sha512-cBznnQ9KjJqU67B52RMC65CMarK2600WFnbkcaiwWq3xy/5haFJlshgnpjovMVJ+Hff49d8GEn0b87C5pDQ10g==}
    hasBin: true

  semver@6.3.1:
    resolution: {integrity: sha512-BR7VvDCVHO+q2xBEWskxS6DJE1qRnb7DxzUrogb71CWoSficBxYsiAGd+Kl0mmq/MprG9yArRkyrQxTO6XjMzA==}
    hasBin: true

  semver@7.6.0:
    resolution: {integrity: sha512-EnwXhrlwXMk9gKu5/flx5sv/an57AkRplG3hTK68W7FRDN+k+OWBj65M7719OkA82XLBxrcX0KSHj+X5COhOVg==}
    engines: {node: '>=10'}
    hasBin: true

  semver@7.6.3:
    resolution: {integrity: sha512-oVekP1cKtI+CTDvHWYFUcMtsK/00wmAEfyqKfNdARm8u1wNVhSgaX7A8d4UuIlUI5e84iEwOhs7ZPYRmzU9U6A==}
    engines: {node: '>=10'}
    hasBin: true

  send@0.19.0:
    resolution: {integrity: sha512-dW41u5VfLXu8SJh5bwRmyYUbAoSB3c9uQh6L8h/KtsFREPWpbX1lrljJo186Jc4nmci/sGUZ9a0a0J2zgfq2hw==}
    engines: {node: '>= 0.8.0'}

  send@1.1.0:
    resolution: {integrity: sha512-v67WcEouB5GxbTWL/4NeToqcZiAWEq90N888fczVArY8A79J0L4FD7vj5hm3eUMua5EpoQ59wa/oovY6TLvRUA==}
    engines: {node: '>= 18'}

  serve-static@1.16.2:
    resolution: {integrity: sha512-VqpjJZKadQB/PEbEwvFdO43Ax5dFBZ2UECszz8bQ7pi7wt//PWe1P6MN7eCnjsatYtBT6EuiClbjSWP2WrIoTw==}
    engines: {node: '>= 0.8.0'}

  serve-static@2.1.0:
    resolution: {integrity: sha512-A3We5UfEjG8Z7VkDv6uItWw6HY2bBSBJT1KtVESn6EOoOr2jAxNhxWCLY3jDE2WcuHXByWju74ck3ZgLwL8xmA==}
    engines: {node: '>= 18'}

  set-function-length@1.2.2:
    resolution: {integrity: sha512-pgRc4hJ4/sNjWCSS9AmnS40x3bNMDTknHgL5UaMBTMyJnU90EgWh1Rz+MC9eFu4BuN/UwZjKQuY/1v3rM7HMfg==}
    engines: {node: '>= 0.4'}

  set-function-name@2.0.2:
    resolution: {integrity: sha512-7PGFlmtwsEADb0WYyvCMa1t+yke6daIG4Wirafur5kcf+MhUnPms1UeR0CKQdTZD81yESwMHbtn+TR+dMviakQ==}
    engines: {node: '>= 0.4'}

  setprototypeof@1.2.0:
    resolution: {integrity: sha512-E5LDX7Wrp85Kil5bhZv46j8jOeboKq5JMmYM3gVGdGH8xFpPWXUMsNrlODCrkoxMEeNi/XZIwuRvY4XNwYMJpw==}

  sharp@0.33.5:
    resolution: {integrity: sha512-haPVm1EkS9pgvHrQ/F3Xy+hgcuMV0Wm9vfIBSiwZ05k+xgb0PkBQpGsAA/oWdDobNaZTH5ppvHtzCFbnSEwHVw==}
    engines: {node: ^18.17.0 || ^20.3.0 || >=21.0.0}

  shebang-command@2.0.0:
    resolution: {integrity: sha512-kHxr2zZpYtdmrN1qDjrrX/Z1rR1kG8Dx+gkpK1G4eXmvXswmcE1hTWBWYUzlraYw1/yZp6YuDY77YtvbN0dmDA==}
    engines: {node: '>=8'}

  shebang-regex@3.0.0:
    resolution: {integrity: sha512-7++dFhtcx3353uBaq8DDR4NuxBetBzC7ZQOhmTQInHEd6bSrXdiEyzCvG07Z44UYdLShWUyXt5M/yhz8ekcb1A==}
    engines: {node: '>=8'}

  shell-quote@1.8.1:
    resolution: {integrity: sha512-6j1W9l1iAs/4xYBI1SYOVZyFcCis9b4KCLQ8fgAGG07QvzaRLVVRQvAy85yNmmZSjYjg4MWh4gNvlPujU/5LpA==}

  shimmer@1.2.1:
    resolution: {integrity: sha512-sQTKC1Re/rM6XyFM6fIAGHRPVGvyXfgzIDvzoq608vM+jeyVD0Tu1E6Np0Kc2zAIFWIj963V2800iF/9LPieQw==}

  side-channel-list@1.0.0:
    resolution: {integrity: sha512-FCLHtRD/gnpCiCHEiJLOwdmFP+wzCmDEkc9y7NsYxeF4u7Btsn1ZuwgwJGxImImHicJArLP4R0yX4c2KCrMrTA==}
    engines: {node: '>= 0.4'}

  side-channel-map@1.0.1:
    resolution: {integrity: sha512-VCjCNfgMsby3tTdo02nbjtM/ewra6jPHmpThenkTYh8pG9ucZ/1P8So4u4FGBek/BjpOVsDCMoLA/iuBKIFXRA==}
    engines: {node: '>= 0.4'}

  side-channel-weakmap@1.0.2:
    resolution: {integrity: sha512-WPS/HvHQTYnHisLo9McqBHOJk2FkHO/tlpvldyrnem4aeQp4hai3gythswg6p01oSoTl58rcpiFAjF2br2Ak2A==}
    engines: {node: '>= 0.4'}

  side-channel@1.0.6:
    resolution: {integrity: sha512-fDW/EZ6Q9RiO8eFG8Hj+7u/oW+XrPTIChwCOM2+th2A6OblDtYYIpve9m+KvI9Z4C9qSEXlaGR6bTEYHReuglA==}
    engines: {node: '>= 0.4'}

  side-channel@1.1.0:
    resolution: {integrity: sha512-ZX99e6tRweoUXqR+VBrslhda51Nh5MTQwou5tnUDgbtyM0dBgmhEDtWGP/xbKn6hqfPRHujUNwz5fy/wbbhnpw==}
    engines: {node: '>= 0.4'}

  signal-exit@3.0.7:
    resolution: {integrity: sha512-wnD2ZE+l+SPC/uoS0vXeE9L1+0wuaMqKlfz9AMUo38JsyLSBWSFcHR1Rri62LZc12vLr1gb3jl7iwQhgwpAbGQ==}

  signal-exit@4.1.0:
    resolution: {integrity: sha512-bzyZ1e88w9O1iNJbKnOlvYTrWPDl46O1bG0D3XInv+9tkPrxrN8jUUTiFlDkkmKWgn1M6CfIA13SuGqOa9Korw==}
    engines: {node: '>=14'}

  simple-concat@1.0.1:
    resolution: {integrity: sha512-cSFtAPtRhljv69IK0hTVZQ+OfE9nePi/rtJmw5UjHeVyVroEqJXP1sFztKUy1qU+xvz3u/sfYJLa947b7nAN2Q==}

  simple-get@3.1.1:
    resolution: {integrity: sha512-CQ5LTKGfCpvE1K0n2us+kuMPbk/q0EKl82s4aheV9oXjFEz6W/Y7oQFVJuU6QG77hRT4Ghb5RURteF5vnWjupA==}

  simple-get@4.0.1:
    resolution: {integrity: sha512-brv7p5WgH0jmQJr1ZDDfKDOSeWWg+OVypG99A/5vYGPqJ6pxiaHLy8nxtFjBA7oMa01ebA9gfh1uMCFqOuXxvA==}

  simple-swizzle@0.2.2:
    resolution: {integrity: sha512-JA//kQgZtbuY83m+xT+tXJkmJncGMTFT+C+g2h2R9uxkYIrE2yy9sgmcLhCnw57/WSD+Eh3J97FPEDFnbXnDUg==}

  sisteransi@1.0.5:
    resolution: {integrity: sha512-bLGGlR1QxBcynn2d5YmDX4MGjlZvy2MRBDRNHLJ8VI6l6+9FUiyTFNJ0IveOSP0bcXgVDPRcfGqA0pjaqUpfVg==}

  slash@3.0.0:
    resolution: {integrity: sha512-g9Q1haeby36OSStwb4ntCGGGaKsaVSjQ68fBxoQcutl5fS1vuY18H3wSt3jFyFtrkx+Kz0V1G85A4MyAdDMi2Q==}
    engines: {node: '>=8'}

  source-map-js@1.2.1:
    resolution: {integrity: sha512-UXWMKhLOwVKb728IUtQPXxfYU+usdybtUrK/8uGE8CQMvrhOpwvzDBwj0QhSL7MQc7vIsISBG8VQ8+IDQxpfQA==}
    engines: {node: '>=0.10.0'}

  source-map-support@0.5.13:
    resolution: {integrity: sha512-SHSKFHadjVA5oR4PPqhtAVdcBWwRYVd6g6cAXnIbRiIwc2EhPrTuKUBdSLvlEKyIP3GCf89fltvcZiP9MMFA1w==}

  source-map@0.6.1:
    resolution: {integrity: sha512-UjgapumWlbMhkBgzT7Ykc5YXUT46F0iKu8SGXq0bcwP5dz/h0Plj6enJqjz1Zbq2l5WaqYnrVbwWOWMyF3F47g==}
    engines: {node: '>=0.10.0'}

  source-map@0.8.0-beta.0:
    resolution: {integrity: sha512-2ymg6oRBpebeZi9UUNsgQ89bhx01TcTkmNTGnNO88imTmbSgy4nfujrgVEFKWpMTEGA11EDkTt7mqObTPdigIA==}
    engines: {node: '>= 8'}

  spdx-correct@3.2.0:
    resolution: {integrity: sha512-kN9dJbvnySHULIluDHy32WHRUu3Og7B9sbY7tsFLctQkIqnMh3hErYgdMjTYuqmcXX+lK5T1lnUt3G7zNswmZA==}

  spdx-exceptions@2.5.0:
    resolution: {integrity: sha512-PiU42r+xO4UbUS1buo3LPJkjlO7430Xn5SVAhdpzzsPHsjbYVflnnFdATgabnLude+Cqu25p6N+g2lw/PFsa4w==}

  spdx-expression-parse@3.0.1:
    resolution: {integrity: sha512-cbqHunsQWnJNE6KhVSMsMeH5H/L9EpymbzqTQ3uLwNCLZ1Q481oWaofqH7nO6V07xlXwY6PhQdQ2IedWx/ZK4Q==}

  spdx-license-ids@3.0.17:
    resolution: {integrity: sha512-sh8PWc/ftMqAAdFiBu6Fy6JUOYjqDJBJvIhpfDMyHrr0Rbp5liZqd4TjtQ/RgfLjKFZb+LMx5hpml5qOWy0qvg==}

  sprintf-js@1.0.3:
    resolution: {integrity: sha512-D9cPgkvLlV3t3IzL0D0YLvGA9Ahk4PcvVwUbN0dSGr1aP0Nrt4AEnTUbuGvquEC0mA64Gqt1fzirlRs5ibXx8g==}

  stack-trace@0.0.10:
    resolution: {integrity: sha512-KGzahc7puUKkzyMt+IqAep+TVNbKP+k2Lmwhub39m1AsTSkaDutx56aDCo+HLDzf/D26BIHTJWNiTG1KAJiQCg==}

  stack-utils@2.0.6:
    resolution: {integrity: sha512-XlkWvfIm6RmsWtNJx+uqtKLS8eqFbxUg0ZzLXqY0caEy9l7hruX8IpiDnjsLavoBgqCCR71TqWO8MaXYheJ3RQ==}
    engines: {node: '>=10'}

  statuses@2.0.1:
    resolution: {integrity: sha512-RwNA9Z/7PrK06rYLIzFMlaF+l73iwpzsqRIFgbMLbTcLD6cOao82TaWefPXQvB2fOC4AjuYSEndS7N/mTCbkdQ==}
    engines: {node: '>= 0.8'}

  stream-events@1.0.5:
    resolution: {integrity: sha512-E1GUzBSgvct8Jsb3v2X15pjzN1tYebtbLaMg+eBOUOAxgbLoSbT2NS91ckc5lJD1KfLjId+jXJRgo0qnV5Nerg==}

  stream-shift@1.0.3:
    resolution: {integrity: sha512-76ORR0DO1o1hlKwTbi/DM3EXWGf3ZJYO8cXX5RJwnul2DEg2oyoZyjLNoQM8WsvZiFKCRfC1O0J7iCvie3RZmQ==}

  streamsearch@1.1.0:
    resolution: {integrity: sha512-Mcc5wHehp9aXz1ax6bZUyY5afg9u2rv5cqQI3mRrYkGC8rW2hM02jWuwjtL++LS5qinSyhj2QfLyNsuc+VsExg==}
    engines: {node: '>=10.0.0'}

  string-length@4.0.2:
    resolution: {integrity: sha512-+l6rNN5fYHNhZZy41RXsYptCjA2Igmq4EG7kZAYFQI1E1VTXarr6ZPXBg6eq7Y6eK4FEhY6AJlyuFIb/v/S0VQ==}
    engines: {node: '>=10'}

  string-width@4.2.3:
    resolution: {integrity: sha512-wKyQRQpjJ0sIp62ErSZdGsjMJWsap5oRNihHhu6G7JVO/9jIB6UyevL+tXuOqrng8j/cxKTWyWUwvSTriiZz/g==}
    engines: {node: '>=8'}

  string-width@5.1.2:
    resolution: {integrity: sha512-HnLOCR3vjcY8beoNLtcjZ5/nxn2afmME6lhrDrebokqMap+XbeW8n9TXpPDOqdGK5qcI3oT0GKTW6wC7EMiVqA==}
    engines: {node: '>=12'}

  string.prototype.padend@3.1.6:
    resolution: {integrity: sha512-XZpspuSB7vJWhvJc9DLSlrXl1mcA2BdoY5jjnS135ydXqLoqhs96JjDtCkjJEQHvfqZIp9hBuBMgI589peyx9Q==}
    engines: {node: '>= 0.4'}

  string.prototype.trim@1.2.9:
    resolution: {integrity: sha512-klHuCNxiMZ8MlsOihJhJEBJAiMVqU3Z2nEXWfWnIqjN0gEFS9J9+IxKozWWtQGcgoa1WUZzLjKPTr4ZHNFTFxw==}
    engines: {node: '>= 0.4'}

  string.prototype.trimend@1.0.8:
    resolution: {integrity: sha512-p73uL5VCHCO2BZZ6krwwQE3kCzM7NKmis8S//xEC6fQonchbum4eP6kR4DLEjQFO3Wnj3Fuo8NM0kOSjVdHjZQ==}

  string.prototype.trimstart@1.0.8:
    resolution: {integrity: sha512-UXSH262CSZY1tfu3G3Secr6uGLCFVPMhIqHjlgCUtCCcgihYc/xKs9djMTMUOb2j1mVSeU8EU6NWc/iQKU6Gfg==}
    engines: {node: '>= 0.4'}

  string_decoder@1.3.0:
    resolution: {integrity: sha512-hkRX8U1WjJFd8LsDJ2yQ/wWWxaopEsABU1XfkM8A+j0+85JAGppt16cr1Whg6KIbb4okU6Mql6BOj+uup/wKeA==}

  strip-ansi@6.0.1:
    resolution: {integrity: sha512-Y38VPSHcqkFrCpFnQ9vuSXmquuv5oXOKpGeT6aGrr3o3Gc9AlVa6JBfUSOCnbxGGZF+/0ooI7KrPuUSztUdU5A==}
    engines: {node: '>=8'}

  strip-ansi@7.1.0:
    resolution: {integrity: sha512-iq6eVVI64nQQTRYq2KtEg2d2uU7LElhTJwsH4YzIHZshxlgZms/wIc4VoDQTlG/IvVIrBKG06CrZnp0qv7hkcQ==}
    engines: {node: '>=12'}

  strip-bom@3.0.0:
    resolution: {integrity: sha512-vavAMRXOgBVNF6nyEEmL3DBK19iRpDcoIwW+swQ+CbGiu7lju6t+JklA1MHweoWtadgt4ISVUsXLyDq34ddcwA==}
    engines: {node: '>=4'}

  strip-bom@4.0.0:
    resolution: {integrity: sha512-3xurFv5tEgii33Zi8Jtp55wEIILR9eh34FAW00PZf+JnSsTmV/ioewSgQl97JHvgjoRGwPShsWm+IdrxB35d0w==}
    engines: {node: '>=8'}

  strip-final-newline@2.0.0:
    resolution: {integrity: sha512-BrpvfNAE3dcvq7ll3xVumzjKjZQ5tI1sEUIKr3Uoks0XUl45St3FlatVqef9prk4jRDzhW6WZg+3bk93y6pLjA==}
    engines: {node: '>=6'}

  strip-json-comments@2.0.1:
    resolution: {integrity: sha512-4gB8na07fecVVkOI6Rs4e7T6NOTki5EmL7TUduTs6bu3EdnSycntVJ4re8kgZA+wx9IueI2Y11bfbgwtzuE0KQ==}
    engines: {node: '>=0.10.0'}

  strip-json-comments@3.1.1:
    resolution: {integrity: sha512-6fPc+R4ihwqP6N/aIv2f1gMH8lOVtWQHoqC4yK6oSDVVocumAsfCqjkXnqiYMhmMwS/mEHLp7Vehlt3ql6lEig==}
    engines: {node: '>=8'}

  strnum@1.0.5:
    resolution: {integrity: sha512-J8bbNyKKXl5qYcR36TIO8W3mVGVHrmmxsd5PAItGkmyzwJvybiw2IVq5nqd0i4LSNSkB/sx9VHllbfFdr9k1JA==}

  stubs@3.0.0:
    resolution: {integrity: sha512-PdHt7hHUJKxvTCgbKX9C1V/ftOcjJQgz8BZwNfV5c4B6dcGqlpelTbJ999jBGZ2jYiPAwcX5dP6oBwVlBlUbxw==}

  styled-jsx@5.1.6:
    resolution: {integrity: sha512-qSVyDTeMotdvQYoHWLNGwRFJHC+i+ZvdBRYosOFgC+Wg1vx4frN2/RG/NA7SYqqvKNLf39P2LSRA2pu6n0XYZA==}
    engines: {node: '>= 12.0.0'}
    peerDependencies:
      '@babel/core': '*'
      babel-plugin-macros: '*'
      react: '>= 16.8.0 || 17.x.x || ^18.0.0-0 || ^19.0.0-0'
    peerDependenciesMeta:
      '@babel/core':
        optional: true
      babel-plugin-macros:
        optional: true

  sucrase@3.35.0:
    resolution: {integrity: sha512-8EbVDiu9iN/nESwxeSxDKe0dunta1GOlHufmSSXxMD2z2/tMZpDMpvXQGsc+ajGo8y2uYUmixaSRUc/QPoQ0GA==}
    engines: {node: '>=16 || 14 >=14.17'}
    hasBin: true

  supports-color@5.5.0:
    resolution: {integrity: sha512-QjVjwdXIt408MIiAqCX4oUKsgU2EqAGzs2Ppkm4aQYbjm+ZEWEcW4SfFNTr4uMNZma0ey4f5lgLrkB0aX0QMow==}
    engines: {node: '>=4'}

  supports-color@7.2.0:
    resolution: {integrity: sha512-qpCAvRl9stuOHveKsn7HncJRvv501qIacKzQlO/+Lwxc9+0q2wLyv4Dfvt80/DPn2pqOBsJdDiogXGR9+OvwRw==}
    engines: {node: '>=8'}

  supports-color@8.1.1:
    resolution: {integrity: sha512-MpUEN2OodtUzxvKQl72cUF7RQ5EiHsGvSsVG0ia9c5RbWGL2CI4C7EpPS8UTBIplnlzZiNuV56w+FuNxy3ty2Q==}
    engines: {node: '>=10'}

  supports-preserve-symlinks-flag@1.0.0:
    resolution: {integrity: sha512-ot0WnXS9fgdkgIcePe6RHNk1WA8+muPa6cSjeR3V8K27q9BB1rTE3R1p7Hv0z1ZyAc8s6Vvv8DIyWf681MAt0w==}
    engines: {node: '>= 0.4'}

  tar-fs@2.1.1:
    resolution: {integrity: sha512-V0r2Y9scmbDRLCNex/+hYzvp/zyYjvFbHPNgVTKfQvVrb6guiE/fxP+XblDNR011utopbkex2nM4dHNV6GDsng==}

  tar-stream@2.2.0:
    resolution: {integrity: sha512-ujeqbceABgwMZxEJnk2HDY2DlnUZ+9oEcb1KzTVfYHio0UE6dG71n60d8D2I4qNvleWrrXpmjpt7vZeF1LnMZQ==}
    engines: {node: '>=6'}

  teeny-request@9.0.0:
    resolution: {integrity: sha512-resvxdc6Mgb7YEThw6G6bExlXKkv6+YbuzGg9xuXxSgxJF7Ozs+o8Y9+2R3sArdWdW8nOokoQb1yrpFB0pQK2g==}
    engines: {node: '>=14'}

  test-exclude@6.0.0:
    resolution: {integrity: sha512-cAGWPIyOHU6zlmg88jwm7VRyXnMN7iV68OGAbYDk/Mh/xC/pzVPlQtY6ngoIH/5/tciuhGfvESU8GrHrcxD56w==}
    engines: {node: '>=8'}

  text-hex@1.0.0:
    resolution: {integrity: sha512-uuVGNWzgJ4yhRaNSiubPY7OjISw4sw4E5Uv0wbjp+OzcbmVU/rsT8ujgcXJhn9ypzsgr5vlzpPqP+MBBKcGvbg==}

  thenify-all@1.6.0:
    resolution: {integrity: sha512-RNxQH/qI8/t3thXJDwcstUO4zeqo64+Uy/+sNVRBx4Xn2OX+OZ9oP+iJnNFqplFra2ZUVeKCSa2oVWi3T4uVmA==}
    engines: {node: '>=0.8'}

  thenify@3.3.1:
    resolution: {integrity: sha512-RVZSIV5IG10Hk3enotrhvz0T9em6cyHBLkH/YAZuKqd8hRkKhSfCGIcP2KUY0EPxndzANBmNllzWPwak+bheSw==}

  tinyexec@0.3.1:
    resolution: {integrity: sha512-WiCJLEECkO18gwqIp6+hJg0//p23HXp4S+gGtAKu3mI2F2/sXC4FvHvXvB0zJVVaTPhx1/tOwdbRsa1sOBIKqQ==}

  tinyglobby@0.2.10:
    resolution: {integrity: sha512-Zc+8eJlFMvgatPZTl6A9L/yht8QqdmUNtURHaKZLmKBE12hNPSrqNkUp2cs3M/UKmNVVAMFQYSjYIVHDjW5zew==}
    engines: {node: '>=12.0.0'}

  tmpl@1.0.5:
    resolution: {integrity: sha512-3f0uOEAQwIqGuWW2MVzYg8fV/QNnc/IpuJNG837rLuczAaLVHslWHZQj4IGiEl5Hs3kkbhwL9Ab7Hrsmuj+Smw==}

  to-fast-properties@2.0.0:
    resolution: {integrity: sha512-/OaKK0xYrs3DmxRYqL/yDc+FxFUVYhDlXMhRmv3z915w2HF1tnN1omB354j8VUGO/hbRzyD6Y3sA7v7GS/ceog==}
    engines: {node: '>=4'}

  to-regex-range@5.0.1:
    resolution: {integrity: sha512-65P7iz6X5yEr1cwcgvQxbbIw7Uk3gOy5dIdtZ4rDveLqhrdJP+Li/Hx6tyK0NEb+2GCyneCMJiGqrADCSNk8sQ==}
    engines: {node: '>=8.0'}

  toidentifier@1.0.1:
    resolution: {integrity: sha512-o5sSPKEkg/DIQNmH43V0/uerLrpzVedkUh8tGNvaeXpfpuwjKenlSox/2O/BTlZUtEe+JG7s5YhEz608PlAHRA==}
    engines: {node: '>=0.6'}

  tr46@0.0.3:
    resolution: {integrity: sha512-N3WMsuqV66lT30CrXNbEjx4GEwlow3v6rr4mCcv6prnfwhS01rkgyFdjPNBYd9br7LpXV1+Emh01fHnq2Gdgrw==}

  tr46@1.0.1:
    resolution: {integrity: sha512-dTpowEjclQ7Kgx5SdBkqRzVhERQXov8/l9Ft9dVM9fmg0W0KQSVaXX9T4i6twCPNtYiZM53lpSSUAwJbFPOHxA==}

  tr46@5.0.0:
    resolution: {integrity: sha512-tk2G5R2KRwBd+ZN0zaEXpmzdKyOYksXwywulIX95MBODjSzMIuQnQ3m8JxgbhnL1LeVo7lqQKsYa1O3Htl7K5g==}
    engines: {node: '>=18'}

  tree-kill@1.2.2:
    resolution: {integrity: sha512-L0Orpi8qGpRG//Nd+H90vFB+3iHnue1zSSGmNOOCh1GLJ7rUKVwV2HvijphGQS2UmhUZewS9VgvxYIdgr+fG1A==}
    hasBin: true

  triple-beam@1.4.1:
    resolution: {integrity: sha512-aZbgViZrg1QNcG+LULa7nhZpJTZSLm/mXnHXnbAbjmN5aSa0y7V+wvv6+4WaBtpISJzThKy+PIPxc1Nq1EJ9mg==}
    engines: {node: '>= 14.0.0'}

  ts-interface-checker@0.1.13:
    resolution: {integrity: sha512-Y/arvbn+rrz3JCKl9C4kVNfTfSm2/mEp5FSz5EsZSANGPSlQrpRI5M4PKF+mJnE52jOO90PnPSc3Ur3bTQw0gA==}

  ts-jest@29.2.5:
    resolution: {integrity: sha512-KD8zB2aAZrcKIdGk4OwpJggeLcH1FgrICqDSROWqlnJXGCXK4Mn6FcdK2B6670Xr73lHMG1kHw8R87A0ecZ+vA==}
    engines: {node: ^14.15.0 || ^16.10.0 || ^18.0.0 || >=20.0.0}
    hasBin: true
    peerDependencies:
      '@babel/core': '>=7.0.0-beta.0 <8'
      '@jest/transform': ^29.0.0
      '@jest/types': ^29.0.0
      babel-jest: ^29.0.0
      esbuild: '*'
      jest: ^29.0.0
      typescript: '>=4.3 <6'
    peerDependenciesMeta:
      '@babel/core':
        optional: true
      '@jest/transform':
        optional: true
      '@jest/types':
        optional: true
      babel-jest:
        optional: true
      esbuild:
        optional: true

  ts-md5@1.3.1:
    resolution: {integrity: sha512-DiwiXfwvcTeZ5wCE0z+2A9EseZsztaiZtGrtSaY5JOD7ekPnR/GoIVD5gXZAlK9Na9Kvpo9Waz5rW64WKAWApg==}
    engines: {node: '>=12'}

  ts-node@10.9.2:
    resolution: {integrity: sha512-f0FFpIdcHgn8zcPSbf1dRevwt047YMnaiJM3u2w2RewrB+fob/zePZcrOyQoLMMO7aBIddLcQIEK5dYjkLnGrQ==}
    hasBin: true
    peerDependencies:
      '@swc/core': '>=1.2.50'
      '@swc/wasm': '>=1.2.50'
      '@types/node': '*'
      typescript: '>=2.7'
    peerDependenciesMeta:
      '@swc/core':
        optional: true
      '@swc/wasm':
        optional: true

  tslib@1.14.1:
    resolution: {integrity: sha512-Xni35NKzjgMrwevysHTCArtLDpPvye8zV/0E4EyYn43P7/7qvQwPh9BGkHewbMulVntbigmcT7rdX3BNo9wRJg==}

  tslib@2.6.2:
    resolution: {integrity: sha512-AEYxH93jGFPn/a2iVAwW87VuUIkR1FVUKB77NwMF7nBTDkDrrT/Hpt/IrCJ0QXhW27jTBDcf5ZY7w6RiqTMw2Q==}

  tslib@2.8.1:
    resolution: {integrity: sha512-oJFu94HQb+KVduSUQL7wnpmqnfmLsOA/nAh6b6EH0wCEoK0/mPeXU6c3wKDV83MkOuHPRHtSXKKU99IBazS/2w==}

  tsup@8.3.5:
    resolution: {integrity: sha512-Tunf6r6m6tnZsG9GYWndg0z8dEV7fD733VBFzFJ5Vcm1FtlXB8xBD/rtrBi2a3YKEV7hHtxiZtW5EAVADoe1pA==}
    engines: {node: '>=18'}
    hasBin: true
    peerDependencies:
      '@microsoft/api-extractor': ^7.36.0
      '@swc/core': ^1
      postcss: ^8.4.12
      typescript: '>=4.5.0'
    peerDependenciesMeta:
      '@microsoft/api-extractor':
        optional: true
      '@swc/core':
        optional: true
      postcss:
        optional: true
      typescript:
        optional: true

  tsx@4.19.1:
    resolution: {integrity: sha512-0flMz1lh74BR4wOvBjuh9olbnwqCPc35OOlfyzHba0Dc+QNUeWX/Gq2YTbnwcWPO3BMd8fkzRVrHcsR+a7z7rA==}
    engines: {node: '>=18.0.0'}
    hasBin: true

  tsx@4.19.2:
    resolution: {integrity: sha512-pOUl6Vo2LUq/bSa8S5q7b91cgNSjctn9ugq/+Mvow99qW6x/UZYwzxy/3NmqoT66eHYfCVvFvACC58UBPFf28g==}
    engines: {node: '>=18.0.0'}
    hasBin: true

  tunnel-agent@0.6.0:
    resolution: {integrity: sha512-McnNiV1l8RYeY8tBgEpuodCC1mLUdbSN+CYBL7kJsJNInOP8UjDDEwdk6Mw60vdLLrr5NHKZhMAOSrR2NZuQ+w==}

  type-detect@4.0.8:
    resolution: {integrity: sha512-0fr/mIH1dlO+x7TlcMy+bIDqKPsw/70tVyeHW787goQjhmqaZe10uwLujubK9q9Lg6Fiho1KUKDYz0Z7k7g5/g==}
    engines: {node: '>=4'}

  type-fest@0.21.3:
    resolution: {integrity: sha512-t0rzBq87m3fVcduHDUFhKmyyX+9eo6WQjZvf51Ea/M0Q7+T374Jp1aUiyUl0GKxp8M/OETVHSDvmkyPgvX+X2w==}
    engines: {node: '>=10'}

  type-is@1.6.18:
    resolution: {integrity: sha512-TkRKr9sUTxEH8MdfuCSP7VizJyzRNMjj2J2do2Jr3Kym598JVdEksuzPQCnlFPW4ky9Q+iA+ma9BGm06XQBy8g==}
    engines: {node: '>= 0.6'}

  type-is@2.0.0:
    resolution: {integrity: sha512-gd0sGezQYCbWSbkZr75mln4YBidWUN60+devscpLF5mtRDUpiaTvKpBNrdaCvel1NdR2k6vclXybU5fBd2i+nw==}
    engines: {node: '>= 0.6'}

  typed-array-buffer@1.0.2:
    resolution: {integrity: sha512-gEymJYKZtKXzzBzM4jqa9w6Q1Jjm7x2d+sh19AdsD4wqnMPDYyvwpsIc2Q/835kHuo3BEQ7CjelGhfTsoBb2MQ==}
    engines: {node: '>= 0.4'}

  typed-array-byte-length@1.0.1:
    resolution: {integrity: sha512-3iMJ9q0ao7WE9tWcaYKIptkNBuOIcZCCT0d4MRvuuH88fEoEH62IuQe0OtraD3ebQEoTRk8XCBoknUNc1Y67pw==}
    engines: {node: '>= 0.4'}

  typed-array-byte-offset@1.0.2:
    resolution: {integrity: sha512-Ous0vodHa56FviZucS2E63zkgtgrACj7omjwd/8lTEMEPFFyjfixMZ1ZXenpgCFBBt4EC1J2XsyVS2gkG0eTFA==}
    engines: {node: '>= 0.4'}

  typed-array-length@1.0.6:
    resolution: {integrity: sha512-/OxDN6OtAk5KBpGb28T+HZc2M+ADtvRxXrKKbUwtsLgdoxgX13hyy7ek6bFRl5+aBs2yZzB0c4CnQfAtVypW/g==}
    engines: {node: '>= 0.4'}

  typedoc-github-theme@0.2.0:
    resolution: {integrity: sha512-ycTjNm7PZharoYg67oAFDC4JUvIqvFCLp4AiCKQBhlCsbiWiMYGEAPnuoRmV6+/CQsmH2l3dfOUiwM11ZtSGqA==}
    engines: {node: '>=18.0.0'}
    peerDependencies:
      typedoc: ^0.27.1

  typedoc-plugin-markdown@4.3.2:
    resolution: {integrity: sha512-hCF3V0axzbzGDYFW21XigWIJQBOJ2ZRVWWs7X+e62ew/pXnvz7iKF/zVdkBm3w8Mk4bmXWp/FT0IF4Zn9uBRww==}
    engines: {node: '>= 18'}
    peerDependencies:
      typedoc: 0.27.x

  typedoc-plugin-zod@1.3.1:
    resolution: {integrity: sha512-u4NH1Ez168gRNnhUd0x4pZhp85maJ9y050IxSok9XwdzTpUA9NN0ee3ho8ssrzmxsvO2UDbDEiks7xtI0p6UXA==}
    peerDependencies:
      typedoc: 0.23.x || 0.24.x || 0.25.x || 0.26.x || 0.27.x

  typedoc@0.27.5:
    resolution: {integrity: sha512-x+fhKJtTg4ozXwKayh/ek4wxZQI/+2hmZUdO2i2NGDBRUflDble70z+ewHod3d4gRpXSO6fnlnjbDTnJk7HlkQ==}
    engines: {node: '>= 18'}
    hasBin: true
    peerDependencies:
      typescript: 5.0.x || 5.1.x || 5.2.x || 5.3.x || 5.4.x || 5.5.x || 5.6.x || 5.7.x

  typescript@4.9.5:
    resolution: {integrity: sha512-1FXk9E2Hm+QzZQ7z+McJiHL4NW1F2EzMu9Nq9i3zAaGqibafqYwCVU6WyWAuyQRRzOlxou8xZSyXLEN8oKj24g==}
    engines: {node: '>=4.2.0'}
    hasBin: true

  typescript@5.4.5:
    resolution: {integrity: sha512-vcI4UpRgg81oIRUFwR0WSIHKt11nJ7SAVlYNIu+QpqeyXP+gpQJy/Z4+F0aGxSE4MqwjyXvW/TzgkLAx2AGHwQ==}
    engines: {node: '>=14.17'}
    hasBin: true

  typescript@5.5.3:
    resolution: {integrity: sha512-/hreyEujaB0w76zKo6717l3L0o/qEUtRgdvUBvlkhoWeOVMjMuHNHk0BRBzikzuGDqNmPQbg5ifMEqsHLiIUcQ==}
    engines: {node: '>=14.17'}
    hasBin: true

  typescript@5.6.2:
    resolution: {integrity: sha512-NW8ByodCSNCwZeghjN3o+JX5OFH0Ojg6sadjEKY4huZ52TqbJTJnDo5+Tw98lSy63NZvi4n+ez5m2u5d4PkZyw==}
    engines: {node: '>=14.17'}
    hasBin: true

  typescript@5.6.3:
    resolution: {integrity: sha512-hjcS1mhfuyi4WW8IWtjP7brDrG2cuDZukyrYrSauoXGNgx0S7zceP07adYkJycEr56BOUTNPzbInooiN3fn1qw==}
    engines: {node: '>=14.17'}
    hasBin: true

  uc.micro@2.1.0:
    resolution: {integrity: sha512-ARDJmphmdvUk6Glw7y9DQ2bFkKBHwQHLi2lsaH6PPmz/Ka9sFOBsBluozhDltWmnv9u/cF6Rt87znRTPV+yp/A==}

  uglify-js@3.17.4:
    resolution: {integrity: sha512-T9q82TJI9e/C1TAxYvfb16xO120tMVFZrGA3f9/P4424DNu6ypK103y0GPFVa17yotwSyZW5iYXgjYHkGrJW/g==}
    engines: {node: '>=0.8.0'}
    hasBin: true

  unbox-primitive@1.0.2:
    resolution: {integrity: sha512-61pPlCD9h51VoreyJ0BReideM3MDKMKnh6+V9L08331ipq6Q8OFXZYiqP6n/tbHx4s5I9uRhcye6BrbkizkBDw==}

  undici-types@5.26.5:
    resolution: {integrity: sha512-JlCMO+ehdEIKqlFxk6IfVoAUVmgz7cU7zD/h9XZ0qzeosSHmUJVOzSQvvYSYWXkFXC+IfLKSIffhv0sVZup6pA==}

  undici-types@6.19.8:
    resolution: {integrity: sha512-ve2KP6f/JnbPBFyobGHuerC9g1FYGn/F8n1LWTwNxCEzd6IfqTwUQcNXgEtmmQ6DlRrC1hrSrBnCZPokRrDHjw==}

  undici-types@6.21.0:
    resolution: {integrity: sha512-iwDZqg0QAGrg9Rav5H4n0M64c3mkR59cJ6wQp+7C4nI0gsmExaedaYLNO44eT4AtBBwjbTiGPMlt2Md0T9H9JQ==}

  unpipe@1.0.0:
    resolution: {integrity: sha512-pjy2bYhSsufwWlKwPc+l3cN7+wuJlK6uz0YdJEOlQDbl6jo/YlPi4mb8agUkVC8BF7V8NuzeyPNqRksA3hztKQ==}
    engines: {node: '>= 0.8'}

  update-browserslist-db@1.1.1:
    resolution: {integrity: sha512-R8UzCaa9Az+38REPiJ1tXlImTJXlVfgHZsglwBD/k6nj76ctsH1E3q4doGrukiLQd3sGQYu56r5+lo5r94l29A==}
    hasBin: true
    peerDependencies:
      browserslist: '>= 4.21.0'

  uri-js@4.4.1:
    resolution: {integrity: sha512-7rKUyy33Q1yc98pQ1DAmLtwX109F7TIfWlW1Ydo8Wl1ii1SeHieeh0HHfPeL2fMXK6z0s8ecKs9frCuLJvndBg==}

  url-template@2.0.8:
    resolution: {integrity: sha512-XdVKMF4SJ0nP/O7XIPB0JwAEuT9lDIYnNsK8yGVe43y0AWoKeJNdv3ZNWh7ksJ6KqQFjOO6ox/VEitLnaVNufw==}

  util-deprecate@1.0.2:
    resolution: {integrity: sha512-EPD5q1uXyFxJpCrLnCc1nHnq3gOa6DZBocAIiI2TaSCA7VCJ1UJDMagCzIkXNsUYfD1daK//LTEQ8xiIbrHtcw==}

  util@0.10.4:
    resolution: {integrity: sha512-0Pm9hTQ3se5ll1XihRic3FDIku70C+iHUdT/W926rSgHV5QgXsYbKZN8MSC3tJtSkhuROzvsQjAaFENRXr+19A==}

  utils-merge@1.0.1:
    resolution: {integrity: sha512-pMZTvIkT1d+TFGvDOqodOclx0QWkkgi6Tdoa8gC8ffGAAqz9pzPTZWAybbsHHoED/ztMtkv/VoYTYyShUn81hA==}
    engines: {node: '>= 0.4.0'}

  uuid@10.0.0:
    resolution: {integrity: sha512-8XkAphELsDnEGrDxUOHB3RGvXz6TeuYSGEZBOjtTtPm2lwhGBjLgOzLHB63IUWfBpNucQjND6d3AOudO+H3RWQ==}
    hasBin: true

  uuid@8.3.2:
    resolution: {integrity: sha512-+NYs2QeMWy+GWFOEm9xnn6HCDp0l7QBD7ml8zLUmJ+93Q5NF0NocErnwkTkXVFNiX3/fpC6afS8Dhb/gz7R7eg==}
    hasBin: true

  uuid@9.0.1:
    resolution: {integrity: sha512-b+1eJOlsR9K8HJpow9Ok3fiWOWSIcIzXodvv0rQjVoOVNpWMpxf1wZNpt4y9h10odCNrqnYp1OBzRktckBe3sA==}
    hasBin: true

  v8-compile-cache-lib@3.0.1:
    resolution: {integrity: sha512-wa7YjyUGfNZngI/vtK0UHAN+lgDCxBPCylVXGp0zu59Fz5aiGtNXaq3DhIov063MorB+VfufLh3JlF2KdTK3xg==}

  v8-to-istanbul@9.3.0:
    resolution: {integrity: sha512-kiGUalWN+rgBJ/1OHZsBtU4rXZOfj/7rKQxULKlIzwzQSvMJUUNgPwJEEh7gU6xEVxC0ahoOBvN2YI8GH6FNgA==}
    engines: {node: '>=10.12.0'}

  validate-npm-package-license@3.0.4:
    resolution: {integrity: sha512-DpKm2Ui/xN7/HQKCtpZxoRWBhZ9Z0kqtygG8XCgNQ8ZlDnxuQmWhj566j8fN4Cu3/JmbhsDo7fcAJq4s9h27Ew==}

  validate.io-array@1.0.6:
    resolution: {integrity: sha512-DeOy7CnPEziggrOO5CZhVKJw6S3Yi7e9e65R1Nl/RTN1vTQKnzjfvks0/8kQ40FP/dsjRAOd4hxmJ7uLa6vxkg==}

  validate.io-function@1.0.2:
    resolution: {integrity: sha512-LlFybRJEriSuBnUhQyG5bwglhh50EpTL2ul23MPIuR1odjO7XaMLFV8vHGwp7AZciFxtYOeiSCT5st+XSPONiQ==}

  vary@1.1.2:
    resolution: {integrity: sha512-BNGbWLfd0eUPabhkXUVm0j8uuvREyTh5ovRa/dyow/BqAbZJyC+5fU+IzQOzmAKzYqYRAISoRhdQr3eIZ/PXqg==}
    engines: {node: '>= 0.8'}

  walker@1.0.8:
    resolution: {integrity: sha512-ts/8E8l5b7kY0vlWLewOkDXMmPdLcVV4GmOQLyxuSswIJsweeFZtAsMF7k1Nszz+TYBQrlYRmzOnr398y1JemQ==}

  web-streams-polyfill@3.3.3:
    resolution: {integrity: sha512-d2JWLCivmZYTSIoge9MsgFCZrt571BikcWGYkjC1khllbTeDlGqZ2D8vD8E/lJa8WGWbb7Plm8/XJYV7IJHZZw==}
    engines: {node: '>= 8'}

  web-streams-polyfill@4.0.0-beta.3:
    resolution: {integrity: sha512-QW95TCTaHmsYfHDybGMwO5IJIM93I/6vTRk+daHTWFPhwh+C8Cg7j7XyKrwrj8Ib6vYXe0ocYNrmzY4xAAN6ug==}
    engines: {node: '>= 14'}

  web-vitals@4.2.4:
    resolution: {integrity: sha512-r4DIlprAGwJ7YM11VZp4R884m0Vmgr6EAKe3P+kO0PPj3Unqyvv59rczf6UiGcb9Z8QxZVcqKNwv/g0WNdWwsw==}

  webidl-conversions@3.0.1:
    resolution: {integrity: sha512-2JAn3z8AR6rjK8Sm8orRC0h/bcl/DqL7tRPdGZ4I1CjdF+EaMLmYxBHyXuKL849eucPFhvBoxMsflfOb8kxaeQ==}

  webidl-conversions@4.0.2:
    resolution: {integrity: sha512-YQ+BmxuTgd6UXZW3+ICGfyqRyHXVlD5GtQr5+qjiNW7bF0cqrzX500HVXPBOvgXb5YnzDd+h0zqyv61KUD7+Sg==}

  webidl-conversions@7.0.0:
    resolution: {integrity: sha512-VwddBukDzu71offAQR975unBIGqfKZpM+8ZX6ySk8nYhVoo5CYaZyzt3YBvYtRtO+aoGlqxPg/B87NGVZ/fu6g==}
    engines: {node: '>=12'}

  websocket-driver@0.7.4:
    resolution: {integrity: sha512-b17KeDIQVjvb0ssuSDF2cYXSg2iztliJ4B9WdsuB6J952qCPKmnVq4DyW5motImXHDC1cBT/1UezrJVsKw5zjg==}
    engines: {node: '>=0.8.0'}

  websocket-extensions@0.1.4:
    resolution: {integrity: sha512-OqedPIGOfsDlo31UNwYbCFMSaO9m9G/0faIHj5/dZFDMFqPTcx6UwqyOy3COEaEOg/9VsGIpdqn62W5KhoKSpg==}
    engines: {node: '>=0.8.0'}

  whatwg-fetch@3.6.20:
    resolution: {integrity: sha512-EqhiFU6daOA8kpjOWTL0olhVOF3i7OrFzSYiGsEMB8GcXS+RrzauAERX65xMeNWVqxA6HXH2m69Z9LaKKdisfg==}

  whatwg-mimetype@4.0.0:
    resolution: {integrity: sha512-QaKxh0eNIi2mE9p2vEdzfagOKHCcj1pJ56EEHGQOVxp8r9/iszLUUV7v89x9O1p/T+NlTM5W7jW6+cz4Fq1YVg==}
    engines: {node: '>=18'}

  whatwg-url@14.0.0:
    resolution: {integrity: sha512-1lfMEm2IEr7RIV+f4lUNPOqfFL+pO+Xw3fJSqmjX9AbXcXcYOkCe1P6+9VBZB6n94af16NfZf+sSk0JCBZC9aw==}
    engines: {node: '>=18'}

  whatwg-url@5.0.0:
    resolution: {integrity: sha512-saE57nupxk6v3HY35+jzBwYa0rKSy0XR8JSxZPwgLr7ys0IBzhGviA1/TUGJLmSVqs8pb9AnvICXEuOHLprYTw==}

  whatwg-url@7.1.0:
    resolution: {integrity: sha512-WUu7Rg1DroM7oQvGWfOiAK21n74Gg+T4elXEQYkOhtyLeWiJFoOGLXPKI/9gzIie9CtwVLm8wtw6YJdKyxSjeg==}

  which-boxed-primitive@1.0.2:
    resolution: {integrity: sha512-bwZdv0AKLpplFY2KZRX6TvyuN7ojjr7lwkg6ml0roIy9YeuSr7JS372qlNW18UQYzgYK9ziGcerWqZOmEn9VNg==}

  which-pm-runs@1.1.0:
    resolution: {integrity: sha512-n1brCuqClxfFfq/Rb0ICg9giSZqCS+pLtccdag6C2HyufBrh3fBOiy9nb6ggRMvWOVH5GrdJskj5iGTZNxd7SA==}
    engines: {node: '>=4'}

  which-typed-array@1.1.15:
    resolution: {integrity: sha512-oV0jmFtUky6CXfkqehVvBP/LSWJ2sy4vWMioiENyJLePrBO/yKyV9OyJySfAKosh+RYkIl5zJCNZ8/4JncrpdA==}
    engines: {node: '>= 0.4'}

  which@2.0.2:
    resolution: {integrity: sha512-BLI3Tl1TW3Pvl70l3yq3Y64i+awpwXqsGBYWkkqMtnbXgrMD+yj7rhW0kuEDxzJaYXGjEW5ogapKNMEKNMjibA==}
    engines: {node: '>= 8'}
    hasBin: true

  winston-transport@4.7.0:
    resolution: {integrity: sha512-ajBj65K5I7denzer2IYW6+2bNIVqLGDHqDw3Ow8Ohh+vdW+rv4MZ6eiDvHoKhfJFZ2auyN8byXieDDJ96ViONg==}
    engines: {node: '>= 12.0.0'}

  winston@3.13.0:
    resolution: {integrity: sha512-rwidmA1w3SE4j0E5MuIufFhyJPBDG7Nu71RkZor1p2+qHvJSZ9GYDA81AyleQcZbh/+V6HjeBdfnTZJm9rSeQQ==}
    engines: {node: '>= 12.0.0'}

  wordwrap@1.0.0:
    resolution: {integrity: sha512-gvVzJFlPycKc5dZN4yPkP8w7Dc37BtP1yczEneOb4uq34pXZcvrtRTmWV8W+Ume+XCxKgbjM+nevkyFPMybd4Q==}

  wrap-ansi@7.0.0:
    resolution: {integrity: sha512-YVGIj2kamLSTxw6NsZjoBxfSwsn0ycdesmc4p+Q21c5zPuZ1pl+NfxVdxPtdHvmNVOQ6XSYG4AUtyt/Fi7D16Q==}
    engines: {node: '>=10'}

  wrap-ansi@8.1.0:
    resolution: {integrity: sha512-si7QWI6zUMq56bESFvagtmzMdGOtoxfR+Sez11Mobfc7tm+VkUckk9bW2UeffTGVUbOksxmSw0AA2gs8g71NCQ==}
    engines: {node: '>=12'}

  wrappy@1.0.2:
    resolution: {integrity: sha512-l4Sp/DRseor9wL6EvV2+TuQn63dMkPjZ/sp9XkghTEbV9KlPS1xUsZ3u7/IQO4wxtcFB4bgpQPRcR3QCvezPcQ==}

  write-file-atomic@4.0.2:
    resolution: {integrity: sha512-7KxauUdBmSdWnmpaGFg+ppNjKF8uNLry8LyzjauQDOVONfFLNKrKvQOxZ/VuTIcS/gge/YNahf5RIIQWTSarlg==}
    engines: {node: ^12.13.0 || ^14.15.0 || >=16.0.0}

  xtend@4.0.2:
    resolution: {integrity: sha512-LKYU1iAXJXUgAXn9URjiu+MWhyUXHsvfp7mcuYm9dSUKK0/CjtrUwFAxD82/mCWbtLsGjFIad0wIsod4zrTAEQ==}
    engines: {node: '>=0.4'}

  y18n@5.0.8:
    resolution: {integrity: sha512-0pfFzegeDWJHJIAmTLRP2DwHjdF5s7jo9tuztdQxAhINCdvS+3nGINqPd00AphqJR/0LhANUS6/+7SCb98YOfA==}
    engines: {node: '>=10'}

  yallist@2.1.2:
    resolution: {integrity: sha512-ncTzHV7NvsQZkYe1DW7cbDLm0YpzHmZF5r/iyP3ZnQtMiJ+pjzisCiMNI+Sj+xQF5pXhSHxSB3uDbsBTzY/c2A==}

  yallist@3.1.1:
    resolution: {integrity: sha512-a4UGQaWPH59mOXUYnAG2ewncQS4i4F43Tv3JoAM+s2VDAmS9NsK8GpDMLrCHPksFT7h3K6TOoUNn2pb7RoXx4g==}

  yallist@4.0.0:
    resolution: {integrity: sha512-3wdGidZyq5PB084XLES5TpOSRA3wjXAlIWMhum2kRcv/41Sn2emQ0dycQW4uZXLejwKvg6EsvbdlVL+FYEct7A==}

  yaml@2.6.1:
    resolution: {integrity: sha512-7r0XPzioN/Q9kXBro/XPnA6kznR73DHq+GXh5ON7ZozRO6aMjbmiBuKste2wslTFkC5d1dw0GooOCepZXJ2SAg==}
    engines: {node: '>= 14'}
    hasBin: true

  yaml@2.7.0:
    resolution: {integrity: sha512-+hSoy/QHluxmC9kCIJyL/uyFmLmc+e5CFR5Wa+bpIhIj85LVb9ZH2nVnqrHoSvKogwODv0ClqZkmiSSaIH5LTA==}
    engines: {node: '>= 14'}
    hasBin: true

  yargs-parser@21.1.1:
    resolution: {integrity: sha512-tVpsJW7DdjecAiFpbIB1e3qxIQsE6NoPc5/eTdrbbIC4h0LVsWhnoa3g+m2HclBIujHzsxZ4VJVA+GUuc2/LBw==}
    engines: {node: '>=12'}

  yargs@17.7.2:
    resolution: {integrity: sha512-7dSzzRQ++CKnNI/krKnYRV7JKKPUXMEh61soaHKg9mrWEhzFWhFnxPxGl+69cD1Ou63C13NUPCnmIcrvqCuM6w==}
    engines: {node: '>=12'}

  yn@3.1.1:
    resolution: {integrity: sha512-Ux4ygGWsu2c7isFWe8Yu1YluJmqVhxqK2cLXNQA5AcC3QfbGNpM7fu0Y8b/z16pXLnFxZYvWhd3fhBY9DLmC6Q==}
    engines: {node: '>=6'}

  yocto-queue@0.1.0:
    resolution: {integrity: sha512-rVksvsnNCdJ/ohGc6xgPwyN8eheCxsiLM8mxuE/t/mOVqJewPuO1miLpTHQiRgTKCLexL4MeAFVagts7HmNZ2Q==}
    engines: {node: '>=10'}

  zod-to-json-schema@3.22.5:
    resolution: {integrity: sha512-+akaPo6a0zpVCCseDed504KBJUQpEW5QZw7RMneNmKw+fGaML1Z9tUNLnHHAC8x6dzVRO1eB2oEMyZRnuBZg7Q==}
    peerDependencies:
      zod: ^3.22.4

  zod-to-json-schema@3.24.1:
    resolution: {integrity: sha512-3h08nf3Vw3Wl3PK+q3ow/lIil81IT2Oa7YpQyUUDsEWbXveMesdfK1xBd2RhCkynwZndAxixji/7SYJJowr62w==}
    peerDependencies:
      zod: ^3.24.1

  zod@3.22.4:
    resolution: {integrity: sha512-iC+8Io04lddc+mVqQ9AZ7OQ2MrUKGN+oIQyq1vemgt46jwCwLfhq7/pwnBnNXXXZb8VTVLKwp9EDkx+ryxIWmg==}

  zod@3.23.8:
    resolution: {integrity: sha512-XBx9AXhXktjUqnepgTiE5flcKIYWi/rme0Eaj+5Y0lftuGBq+jyRu/md4WnuxqgP1ubdpNCsYEYPxrzVHD8d6g==}

  zod@3.24.1:
    resolution: {integrity: sha512-muH7gBL9sI1nciMZV67X5fTKKBLtwpZ5VBp1vsOQzj1MhrBZ4wlVCm3gedKZWLp0Oyel8sIGfeiz54Su+OVT+A==}

snapshots:

  '@ampproject/remapping@2.3.0':
    dependencies:
      '@jridgewell/gen-mapping': 0.3.5
      '@jridgewell/trace-mapping': 0.3.25

  '@anthropic-ai/sdk@0.24.3(encoding@0.1.13)':
    dependencies:
      '@types/node': 18.19.53
      '@types/node-fetch': 2.6.11
      abort-controller: 3.0.0
      agentkeepalive: 4.5.0
      form-data-encoder: 1.7.2
      formdata-node: 4.4.1
      node-fetch: 2.7.0(encoding@0.1.13)
      web-streams-polyfill: 3.3.3
    transitivePeerDependencies:
      - encoding

  '@anthropic-ai/sdk@0.9.1(encoding@0.1.13)':
    dependencies:
      '@types/node': 18.19.53
      '@types/node-fetch': 2.6.11
      abort-controller: 3.0.0
      agentkeepalive: 4.5.0
      digest-fetch: 1.3.0
      form-data-encoder: 1.7.2
      formdata-node: 4.4.1
      node-fetch: 2.7.0(encoding@0.1.13)
      web-streams-polyfill: 3.3.3
    transitivePeerDependencies:
      - encoding

  '@anthropic-ai/vertex-sdk@0.4.0(encoding@0.1.13)':
    dependencies:
      '@anthropic-ai/sdk': 0.24.3(encoding@0.1.13)
      google-auth-library: 9.14.2(encoding@0.1.13)
    transitivePeerDependencies:
      - encoding
      - supports-color

  '@babel/code-frame@7.25.7':
    dependencies:
      '@babel/highlight': 7.25.7
      picocolors: 1.1.1

  '@babel/compat-data@7.25.7': {}

  '@babel/core@7.25.7':
    dependencies:
      '@ampproject/remapping': 2.3.0
      '@babel/code-frame': 7.25.7
      '@babel/generator': 7.25.7
      '@babel/helper-compilation-targets': 7.25.7
      '@babel/helper-module-transforms': 7.25.7(@babel/core@7.25.7)
      '@babel/helpers': 7.25.7
      '@babel/parser': 7.25.7
      '@babel/template': 7.25.7
      '@babel/traverse': 7.25.7
      '@babel/types': 7.25.7
      convert-source-map: 2.0.0
      debug: 4.3.7
      gensync: 1.0.0-beta.2
      json5: 2.2.3
      semver: 6.3.1
    transitivePeerDependencies:
      - supports-color

  '@babel/generator@7.25.7':
    dependencies:
      '@babel/types': 7.25.7
      '@jridgewell/gen-mapping': 0.3.5
      '@jridgewell/trace-mapping': 0.3.25
      jsesc: 3.0.2

  '@babel/helper-compilation-targets@7.25.7':
    dependencies:
      '@babel/compat-data': 7.25.7
      '@babel/helper-validator-option': 7.25.7
      browserslist: 4.24.0
      lru-cache: 5.1.1
      semver: 6.3.1

  '@babel/helper-module-imports@7.25.7':
    dependencies:
      '@babel/traverse': 7.25.7
      '@babel/types': 7.25.7
    transitivePeerDependencies:
      - supports-color

  '@babel/helper-module-transforms@7.25.7(@babel/core@7.25.7)':
    dependencies:
      '@babel/core': 7.25.7
      '@babel/helper-module-imports': 7.25.7
      '@babel/helper-simple-access': 7.25.7
      '@babel/helper-validator-identifier': 7.25.7
      '@babel/traverse': 7.25.7
    transitivePeerDependencies:
      - supports-color

  '@babel/helper-plugin-utils@7.25.7': {}

  '@babel/helper-simple-access@7.25.7':
    dependencies:
      '@babel/traverse': 7.25.7
      '@babel/types': 7.25.7
    transitivePeerDependencies:
      - supports-color

  '@babel/helper-string-parser@7.25.7': {}

  '@babel/helper-validator-identifier@7.25.7': {}

  '@babel/helper-validator-option@7.25.7': {}

  '@babel/helpers@7.25.7':
    dependencies:
      '@babel/template': 7.25.7
      '@babel/types': 7.25.7

  '@babel/highlight@7.25.7':
    dependencies:
      '@babel/helper-validator-identifier': 7.25.7
      chalk: 2.4.2
      js-tokens: 4.0.0
      picocolors: 1.1.1

  '@babel/parser@7.25.7':
    dependencies:
      '@babel/types': 7.25.7

  '@babel/plugin-syntax-async-generators@7.8.4(@babel/core@7.25.7)':
    dependencies:
      '@babel/core': 7.25.7
      '@babel/helper-plugin-utils': 7.25.7

  '@babel/plugin-syntax-bigint@7.8.3(@babel/core@7.25.7)':
    dependencies:
      '@babel/core': 7.25.7
      '@babel/helper-plugin-utils': 7.25.7

  '@babel/plugin-syntax-class-properties@7.12.13(@babel/core@7.25.7)':
    dependencies:
      '@babel/core': 7.25.7
      '@babel/helper-plugin-utils': 7.25.7

  '@babel/plugin-syntax-class-static-block@7.14.5(@babel/core@7.25.7)':
    dependencies:
      '@babel/core': 7.25.7
      '@babel/helper-plugin-utils': 7.25.7

  '@babel/plugin-syntax-import-attributes@7.25.7(@babel/core@7.25.7)':
    dependencies:
      '@babel/core': 7.25.7
      '@babel/helper-plugin-utils': 7.25.7

  '@babel/plugin-syntax-import-meta@7.10.4(@babel/core@7.25.7)':
    dependencies:
      '@babel/core': 7.25.7
      '@babel/helper-plugin-utils': 7.25.7

  '@babel/plugin-syntax-json-strings@7.8.3(@babel/core@7.25.7)':
    dependencies:
      '@babel/core': 7.25.7
      '@babel/helper-plugin-utils': 7.25.7

  '@babel/plugin-syntax-jsx@7.25.7(@babel/core@7.25.7)':
    dependencies:
      '@babel/core': 7.25.7
      '@babel/helper-plugin-utils': 7.25.7

  '@babel/plugin-syntax-logical-assignment-operators@7.10.4(@babel/core@7.25.7)':
    dependencies:
      '@babel/core': 7.25.7
      '@babel/helper-plugin-utils': 7.25.7

  '@babel/plugin-syntax-nullish-coalescing-operator@7.8.3(@babel/core@7.25.7)':
    dependencies:
      '@babel/core': 7.25.7
      '@babel/helper-plugin-utils': 7.25.7

  '@babel/plugin-syntax-numeric-separator@7.10.4(@babel/core@7.25.7)':
    dependencies:
      '@babel/core': 7.25.7
      '@babel/helper-plugin-utils': 7.25.7

  '@babel/plugin-syntax-object-rest-spread@7.8.3(@babel/core@7.25.7)':
    dependencies:
      '@babel/core': 7.25.7
      '@babel/helper-plugin-utils': 7.25.7

  '@babel/plugin-syntax-optional-catch-binding@7.8.3(@babel/core@7.25.7)':
    dependencies:
      '@babel/core': 7.25.7
      '@babel/helper-plugin-utils': 7.25.7

  '@babel/plugin-syntax-optional-chaining@7.8.3(@babel/core@7.25.7)':
    dependencies:
      '@babel/core': 7.25.7
      '@babel/helper-plugin-utils': 7.25.7

  '@babel/plugin-syntax-private-property-in-object@7.14.5(@babel/core@7.25.7)':
    dependencies:
      '@babel/core': 7.25.7
      '@babel/helper-plugin-utils': 7.25.7

  '@babel/plugin-syntax-top-level-await@7.14.5(@babel/core@7.25.7)':
    dependencies:
      '@babel/core': 7.25.7
      '@babel/helper-plugin-utils': 7.25.7

  '@babel/plugin-syntax-typescript@7.25.7(@babel/core@7.25.7)':
    dependencies:
      '@babel/core': 7.25.7
      '@babel/helper-plugin-utils': 7.25.7

  '@babel/template@7.25.7':
    dependencies:
      '@babel/code-frame': 7.25.7
      '@babel/parser': 7.25.7
      '@babel/types': 7.25.7

  '@babel/traverse@7.25.7':
    dependencies:
      '@babel/code-frame': 7.25.7
      '@babel/generator': 7.25.7
      '@babel/parser': 7.25.7
      '@babel/template': 7.25.7
      '@babel/types': 7.25.7
      debug: 4.3.7
      globals: 11.12.0
    transitivePeerDependencies:
      - supports-color

  '@babel/types@7.25.7':
    dependencies:
      '@babel/helper-string-parser': 7.25.7
      '@babel/helper-validator-identifier': 7.25.7
      to-fast-properties: 2.0.0

  '@bcoe/v8-coverage@0.2.3': {}

  '@colors/colors@1.6.0': {}

  '@cspotcode/source-map-support@0.8.1':
    dependencies:
      '@jridgewell/trace-mapping': 0.3.9
    optional: true

  '@dabh/diagnostics@2.0.3':
    dependencies:
      colorspace: 1.1.4
      enabled: 2.0.0
      kuler: 2.0.0

  '@emnapi/runtime@1.3.1':
    dependencies:
      tslib: 2.8.1
    optional: true

  '@esbuild/aix-ppc64@0.23.1':
    optional: true

  '@esbuild/aix-ppc64@0.24.0':
    optional: true

  '@esbuild/android-arm64@0.23.1':
    optional: true

  '@esbuild/android-arm64@0.24.0':
    optional: true

  '@esbuild/android-arm@0.23.1':
    optional: true

  '@esbuild/android-arm@0.24.0':
    optional: true

  '@esbuild/android-x64@0.23.1':
    optional: true

  '@esbuild/android-x64@0.24.0':
    optional: true

  '@esbuild/darwin-arm64@0.23.1':
    optional: true

  '@esbuild/darwin-arm64@0.24.0':
    optional: true

  '@esbuild/darwin-x64@0.23.1':
    optional: true

  '@esbuild/darwin-x64@0.24.0':
    optional: true

  '@esbuild/freebsd-arm64@0.23.1':
    optional: true

  '@esbuild/freebsd-arm64@0.24.0':
    optional: true

  '@esbuild/freebsd-x64@0.23.1':
    optional: true

  '@esbuild/freebsd-x64@0.24.0':
    optional: true

  '@esbuild/linux-arm64@0.23.1':
    optional: true

  '@esbuild/linux-arm64@0.24.0':
    optional: true

  '@esbuild/linux-arm@0.23.1':
    optional: true

  '@esbuild/linux-arm@0.24.0':
    optional: true

  '@esbuild/linux-ia32@0.23.1':
    optional: true

  '@esbuild/linux-ia32@0.24.0':
    optional: true

  '@esbuild/linux-loong64@0.23.1':
    optional: true

  '@esbuild/linux-loong64@0.24.0':
    optional: true

  '@esbuild/linux-mips64el@0.23.1':
    optional: true

  '@esbuild/linux-mips64el@0.24.0':
    optional: true

  '@esbuild/linux-ppc64@0.23.1':
    optional: true

  '@esbuild/linux-ppc64@0.24.0':
    optional: true

  '@esbuild/linux-riscv64@0.23.1':
    optional: true

  '@esbuild/linux-riscv64@0.24.0':
    optional: true

  '@esbuild/linux-s390x@0.23.1':
    optional: true

  '@esbuild/linux-s390x@0.24.0':
    optional: true

  '@esbuild/linux-x64@0.23.1':
    optional: true

  '@esbuild/linux-x64@0.24.0':
    optional: true

  '@esbuild/netbsd-x64@0.23.1':
    optional: true

  '@esbuild/netbsd-x64@0.24.0':
    optional: true

  '@esbuild/openbsd-arm64@0.23.1':
    optional: true

  '@esbuild/openbsd-arm64@0.24.0':
    optional: true

  '@esbuild/openbsd-x64@0.23.1':
    optional: true

  '@esbuild/openbsd-x64@0.24.0':
    optional: true

  '@esbuild/sunos-x64@0.23.1':
    optional: true

  '@esbuild/sunos-x64@0.24.0':
    optional: true

  '@esbuild/win32-arm64@0.23.1':
    optional: true

  '@esbuild/win32-arm64@0.24.0':
    optional: true

  '@esbuild/win32-ia32@0.23.1':
    optional: true

  '@esbuild/win32-ia32@0.24.0':
    optional: true

  '@esbuild/win32-x64@0.23.1':
    optional: true

  '@esbuild/win32-x64@0.24.0':
    optional: true

  '@fastify/busboy@3.0.0': {}

  '@firebase/analytics-compat@0.2.18(@firebase/app-compat@0.2.53)(@firebase/app@0.11.4)':
    dependencies:
      '@firebase/analytics': 0.10.12(@firebase/app@0.11.4)
      '@firebase/analytics-types': 0.8.3
      '@firebase/app-compat': 0.2.53
      '@firebase/component': 0.6.13
      '@firebase/util': 1.11.0
      tslib: 2.8.1
    transitivePeerDependencies:
      - '@firebase/app'

  '@firebase/analytics-types@0.8.3': {}

  '@firebase/analytics@0.10.12(@firebase/app@0.11.4)':
    dependencies:
      '@firebase/app': 0.11.4
      '@firebase/component': 0.6.13
      '@firebase/installations': 0.6.13(@firebase/app@0.11.4)
      '@firebase/logger': 0.4.4
      '@firebase/util': 1.11.0
      tslib: 2.8.1

  '@firebase/app-check-compat@0.3.20(@firebase/app-compat@0.2.53)(@firebase/app@0.11.4)':
    dependencies:
      '@firebase/app-check': 0.8.13(@firebase/app@0.11.4)
      '@firebase/app-check-types': 0.5.3
      '@firebase/app-compat': 0.2.53
      '@firebase/component': 0.6.13
      '@firebase/logger': 0.4.4
      '@firebase/util': 1.11.0
      tslib: 2.8.1
    transitivePeerDependencies:
      - '@firebase/app'

  '@firebase/app-check-interop-types@0.3.1': {}

  '@firebase/app-check-interop-types@0.3.3': {}

  '@firebase/app-check-types@0.5.3': {}

  '@firebase/app-check@0.8.13(@firebase/app@0.11.4)':
    dependencies:
      '@firebase/app': 0.11.4
      '@firebase/component': 0.6.13
      '@firebase/logger': 0.4.4
      '@firebase/util': 1.11.0
      tslib: 2.8.1

  '@firebase/app-compat@0.2.53':
    dependencies:
      '@firebase/app': 0.11.4
      '@firebase/component': 0.6.13
      '@firebase/logger': 0.4.4
      '@firebase/util': 1.11.0
      tslib: 2.8.1

  '@firebase/app-types@0.9.1': {}

  '@firebase/app-types@0.9.3': {}

  '@firebase/app@0.11.4':
    dependencies:
      '@firebase/component': 0.6.13
      '@firebase/logger': 0.4.4
      '@firebase/util': 1.11.0
      idb: 7.1.1
      tslib: 2.8.1

  '@firebase/auth-compat@0.5.20(@firebase/app-compat@0.2.53)(@firebase/app-types@0.9.3)(@firebase/app@0.11.4)':
    dependencies:
      '@firebase/app-compat': 0.2.53
      '@firebase/auth': 1.10.0(@firebase/app@0.11.4)
      '@firebase/auth-types': 0.13.0(@firebase/app-types@0.9.3)(@firebase/util@1.11.0)
      '@firebase/component': 0.6.13
      '@firebase/util': 1.11.0
      tslib: 2.8.1
    transitivePeerDependencies:
      - '@firebase/app'
      - '@firebase/app-types'
      - '@react-native-async-storage/async-storage'

  '@firebase/auth-interop-types@0.2.2': {}

  '@firebase/auth-interop-types@0.2.4': {}

  '@firebase/auth-types@0.13.0(@firebase/app-types@0.9.3)(@firebase/util@1.11.0)':
    dependencies:
      '@firebase/app-types': 0.9.3
      '@firebase/util': 1.11.0

  '@firebase/auth@1.10.0(@firebase/app@0.11.4)':
    dependencies:
      '@firebase/app': 0.11.4
      '@firebase/component': 0.6.13
      '@firebase/logger': 0.4.4
      '@firebase/util': 1.11.0
      tslib: 2.8.1

  '@firebase/component@0.6.13':
    dependencies:
      '@firebase/util': 1.11.0
      tslib: 2.8.1

  '@firebase/component@0.6.6':
    dependencies:
      '@firebase/util': 1.9.5
      tslib: 2.8.1

  '@firebase/data-connect@0.3.3(@firebase/app@0.11.4)':
    dependencies:
      '@firebase/app': 0.11.4
      '@firebase/auth-interop-types': 0.2.4
      '@firebase/component': 0.6.13
      '@firebase/logger': 0.4.4
      '@firebase/util': 1.11.0
      tslib: 2.8.1

  '@firebase/database-compat@1.0.4':
    dependencies:
      '@firebase/component': 0.6.6
      '@firebase/database': 1.0.4
      '@firebase/database-types': 1.0.2
      '@firebase/logger': 0.4.1
      '@firebase/util': 1.9.5
      tslib: 2.8.1

  '@firebase/database-compat@2.0.5':
    dependencies:
      '@firebase/component': 0.6.13
      '@firebase/database': 1.0.14
      '@firebase/database-types': 1.0.10
      '@firebase/logger': 0.4.4
      '@firebase/util': 1.11.0
      tslib: 2.8.1

  '@firebase/database-types@1.0.10':
    dependencies:
      '@firebase/app-types': 0.9.3
      '@firebase/util': 1.11.0

  '@firebase/database-types@1.0.2':
    dependencies:
      '@firebase/app-types': 0.9.1
      '@firebase/util': 1.9.5

  '@firebase/database@1.0.14':
    dependencies:
      '@firebase/app-check-interop-types': 0.3.3
      '@firebase/auth-interop-types': 0.2.4
      '@firebase/component': 0.6.13
      '@firebase/logger': 0.4.4
      '@firebase/util': 1.11.0
      faye-websocket: 0.11.4
      tslib: 2.8.1

  '@firebase/database@1.0.4':
    dependencies:
      '@firebase/app-check-interop-types': 0.3.1
      '@firebase/auth-interop-types': 0.2.2
      '@firebase/component': 0.6.6
      '@firebase/logger': 0.4.1
      '@firebase/util': 1.9.5
      faye-websocket: 0.11.4
      tslib: 2.8.1

  '@firebase/firestore-compat@0.3.45(@firebase/app-compat@0.2.53)(@firebase/app-types@0.9.3)(@firebase/app@0.11.4)':
    dependencies:
      '@firebase/app-compat': 0.2.53
      '@firebase/component': 0.6.13
      '@firebase/firestore': 4.7.10(@firebase/app@0.11.4)
      '@firebase/firestore-types': 3.0.3(@firebase/app-types@0.9.3)(@firebase/util@1.11.0)
      '@firebase/util': 1.11.0
      tslib: 2.8.1
    transitivePeerDependencies:
      - '@firebase/app'
      - '@firebase/app-types'

  '@firebase/firestore-types@3.0.3(@firebase/app-types@0.9.3)(@firebase/util@1.11.0)':
    dependencies:
      '@firebase/app-types': 0.9.3
      '@firebase/util': 1.11.0

  '@firebase/firestore@4.7.10(@firebase/app@0.11.4)':
    dependencies:
      '@firebase/app': 0.11.4
      '@firebase/component': 0.6.13
      '@firebase/logger': 0.4.4
      '@firebase/util': 1.11.0
      '@firebase/webchannel-wrapper': 1.0.3
      '@grpc/grpc-js': 1.9.15
      '@grpc/proto-loader': 0.7.13
      tslib: 2.8.1

  '@firebase/functions-compat@0.3.20(@firebase/app-compat@0.2.53)(@firebase/app@0.11.4)':
    dependencies:
      '@firebase/app-compat': 0.2.53
      '@firebase/component': 0.6.13
      '@firebase/functions': 0.12.3(@firebase/app@0.11.4)
      '@firebase/functions-types': 0.6.3
      '@firebase/util': 1.11.0
      tslib: 2.8.1
    transitivePeerDependencies:
      - '@firebase/app'

  '@firebase/functions-types@0.6.3': {}

  '@firebase/functions@0.12.3(@firebase/app@0.11.4)':
    dependencies:
      '@firebase/app': 0.11.4
      '@firebase/app-check-interop-types': 0.3.3
      '@firebase/auth-interop-types': 0.2.4
      '@firebase/component': 0.6.13
      '@firebase/messaging-interop-types': 0.2.3
      '@firebase/util': 1.11.0
      tslib: 2.8.1

  '@firebase/installations-compat@0.2.13(@firebase/app-compat@0.2.53)(@firebase/app-types@0.9.3)(@firebase/app@0.11.4)':
    dependencies:
      '@firebase/app-compat': 0.2.53
      '@firebase/component': 0.6.13
      '@firebase/installations': 0.6.13(@firebase/app@0.11.4)
      '@firebase/installations-types': 0.5.3(@firebase/app-types@0.9.3)
      '@firebase/util': 1.11.0
      tslib: 2.8.1
    transitivePeerDependencies:
      - '@firebase/app'
      - '@firebase/app-types'

  '@firebase/installations-types@0.5.3(@firebase/app-types@0.9.3)':
    dependencies:
      '@firebase/app-types': 0.9.3

  '@firebase/installations@0.6.13(@firebase/app@0.11.4)':
    dependencies:
      '@firebase/app': 0.11.4
      '@firebase/component': 0.6.13
      '@firebase/util': 1.11.0
      idb: 7.1.1
      tslib: 2.8.1

  '@firebase/logger@0.4.1':
    dependencies:
      tslib: 2.8.1

  '@firebase/logger@0.4.4':
    dependencies:
      tslib: 2.8.1

  '@firebase/messaging-compat@0.2.17(@firebase/app-compat@0.2.53)(@firebase/app@0.11.4)':
    dependencies:
      '@firebase/app-compat': 0.2.53
      '@firebase/component': 0.6.13
      '@firebase/messaging': 0.12.17(@firebase/app@0.11.4)
      '@firebase/util': 1.11.0
      tslib: 2.8.1
    transitivePeerDependencies:
      - '@firebase/app'

  '@firebase/messaging-interop-types@0.2.3': {}

  '@firebase/messaging@0.12.17(@firebase/app@0.11.4)':
    dependencies:
      '@firebase/app': 0.11.4
      '@firebase/component': 0.6.13
      '@firebase/installations': 0.6.13(@firebase/app@0.11.4)
      '@firebase/messaging-interop-types': 0.2.3
      '@firebase/util': 1.11.0
      idb: 7.1.1
      tslib: 2.8.1

  '@firebase/performance-compat@0.2.15(@firebase/app-compat@0.2.53)(@firebase/app@0.11.4)':
    dependencies:
      '@firebase/app-compat': 0.2.53
      '@firebase/component': 0.6.13
      '@firebase/logger': 0.4.4
      '@firebase/performance': 0.7.2(@firebase/app@0.11.4)
      '@firebase/performance-types': 0.2.3
      '@firebase/util': 1.11.0
      tslib: 2.8.1
    transitivePeerDependencies:
      - '@firebase/app'

  '@firebase/performance-types@0.2.3': {}

  '@firebase/performance@0.7.2(@firebase/app@0.11.4)':
    dependencies:
      '@firebase/app': 0.11.4
      '@firebase/component': 0.6.13
      '@firebase/installations': 0.6.13(@firebase/app@0.11.4)
      '@firebase/logger': 0.4.4
      '@firebase/util': 1.11.0
      tslib: 2.8.1
      web-vitals: 4.2.4

  '@firebase/remote-config-compat@0.2.13(@firebase/app-compat@0.2.53)(@firebase/app@0.11.4)':
    dependencies:
      '@firebase/app-compat': 0.2.53
      '@firebase/component': 0.6.13
      '@firebase/logger': 0.4.4
      '@firebase/remote-config': 0.6.0(@firebase/app@0.11.4)
      '@firebase/remote-config-types': 0.4.0
      '@firebase/util': 1.11.0
      tslib: 2.8.1
    transitivePeerDependencies:
      - '@firebase/app'

  '@firebase/remote-config-types@0.4.0': {}

  '@firebase/remote-config@0.6.0(@firebase/app@0.11.4)':
    dependencies:
      '@firebase/app': 0.11.4
      '@firebase/component': 0.6.13
      '@firebase/installations': 0.6.13(@firebase/app@0.11.4)
      '@firebase/logger': 0.4.4
      '@firebase/util': 1.11.0
      tslib: 2.8.1

  '@firebase/storage-compat@0.3.17(@firebase/app-compat@0.2.53)(@firebase/app-types@0.9.3)(@firebase/app@0.11.4)':
    dependencies:
      '@firebase/app-compat': 0.2.53
      '@firebase/component': 0.6.13
      '@firebase/storage': 0.13.7(@firebase/app@0.11.4)
      '@firebase/storage-types': 0.8.3(@firebase/app-types@0.9.3)(@firebase/util@1.11.0)
      '@firebase/util': 1.11.0
      tslib: 2.8.1
    transitivePeerDependencies:
      - '@firebase/app'
      - '@firebase/app-types'

  '@firebase/storage-types@0.8.3(@firebase/app-types@0.9.3)(@firebase/util@1.11.0)':
    dependencies:
      '@firebase/app-types': 0.9.3
      '@firebase/util': 1.11.0

  '@firebase/storage@0.13.7(@firebase/app@0.11.4)':
    dependencies:
      '@firebase/app': 0.11.4
      '@firebase/component': 0.6.13
      '@firebase/util': 1.11.0
      tslib: 2.8.1

  '@firebase/util@1.11.0':
    dependencies:
      tslib: 2.8.1

  '@firebase/util@1.9.5':
    dependencies:
      tslib: 2.8.1

  '@firebase/vertexai@1.2.1(@firebase/app-types@0.9.3)(@firebase/app@0.11.4)':
    dependencies:
      '@firebase/app': 0.11.4
      '@firebase/app-check-interop-types': 0.3.3
      '@firebase/app-types': 0.9.3
      '@firebase/component': 0.6.13
      '@firebase/logger': 0.4.4
      '@firebase/util': 1.11.0
      tslib: 2.8.1

  '@firebase/webchannel-wrapper@1.0.3': {}

<<<<<<< HEAD
  '@genkit-ai/ai@1.8.0':
    dependencies:
      '@genkit-ai/core': 1.8.0
=======
  '@genkit-ai/ai@1.6.2':
    dependencies:
      '@genkit-ai/core': 1.6.2
>>>>>>> b570dd06
      '@opentelemetry/api': 1.9.0
      '@types/node': 20.17.17
      colorette: 2.0.20
      dotprompt: 1.1.1
      json5: 2.2.3
      node-fetch: 3.3.2
      partial-json: 0.1.7
      uuid: 10.0.0
    transitivePeerDependencies:
      - supports-color

<<<<<<< HEAD
  '@genkit-ai/core@1.8.0':
=======
  '@genkit-ai/core@1.6.2':
>>>>>>> b570dd06
    dependencies:
      '@opentelemetry/api': 1.9.0
      '@opentelemetry/context-async-hooks': 1.30.1(@opentelemetry/api@1.9.0)
      '@opentelemetry/core': 1.30.1(@opentelemetry/api@1.9.0)
      '@opentelemetry/sdk-metrics': 1.30.1(@opentelemetry/api@1.9.0)
      '@opentelemetry/sdk-node': 0.52.1(@opentelemetry/api@1.9.0)
      '@opentelemetry/sdk-trace-base': 1.30.1(@opentelemetry/api@1.9.0)
      '@types/json-schema': 7.0.15
      ajv: 8.17.1
      ajv-formats: 3.0.1(ajv@8.17.1)
      async-mutex: 0.5.0
      body-parser: 1.20.3
      cors: 2.8.5
      dotprompt: 1.1.1
      express: 4.21.2
      get-port: 5.1.1
      json-schema: 0.4.0
      zod: 3.24.1
      zod-to-json-schema: 3.24.1(zod@3.24.1)
    transitivePeerDependencies:
      - supports-color

  '@gerrit0/mini-shiki@1.24.4':
    dependencies:
      '@shikijs/engine-oniguruma': 1.24.2
      '@shikijs/types': 1.24.2
      '@shikijs/vscode-textmate': 9.3.1

  '@google-cloud/aiplatform@3.25.0(encoding@0.1.13)':
    dependencies:
      google-gax: 4.3.7(encoding@0.1.13)
      protobuf.js: 1.1.2
    transitivePeerDependencies:
      - encoding
      - supports-color

  '@google-cloud/bigquery@7.8.0(encoding@0.1.13)':
    dependencies:
      '@google-cloud/common': 5.0.1(encoding@0.1.13)
      '@google-cloud/paginator': 5.0.2
      '@google-cloud/precise-date': 4.0.0
      '@google-cloud/promisify': 4.0.0
      arrify: 2.0.1
      big.js: 6.2.1
      duplexify: 4.1.3
      extend: 3.0.2
      is: 3.3.0
      stream-events: 1.0.5
      uuid: 9.0.1
    transitivePeerDependencies:
      - encoding
      - supports-color

  '@google-cloud/common@5.0.1(encoding@0.1.13)':
    dependencies:
      '@google-cloud/projectify': 4.0.0
      '@google-cloud/promisify': 4.0.0
      arrify: 2.0.1
      duplexify: 4.1.3
      ent: 2.2.0
      extend: 3.0.2
      google-auth-library: 9.14.2(encoding@0.1.13)
      retry-request: 7.0.2(encoding@0.1.13)
      teeny-request: 9.0.0(encoding@0.1.13)
    transitivePeerDependencies:
      - encoding
      - supports-color

  '@google-cloud/firestore@7.11.0(encoding@0.1.13)':
    dependencies:
      '@opentelemetry/api': 1.9.0
      fast-deep-equal: 3.1.3
      functional-red-black-tree: 1.0.1
      google-gax: 4.4.1(encoding@0.1.13)
      protobufjs: 7.3.2
    transitivePeerDependencies:
      - encoding
      - supports-color

  '@google-cloud/logging-winston@6.0.0(encoding@0.1.13)(winston@3.13.0)':
    dependencies:
      '@google-cloud/logging': 11.0.0(encoding@0.1.13)
      google-auth-library: 9.14.2(encoding@0.1.13)
      lodash.mapvalues: 4.6.0
      winston: 3.13.0
      winston-transport: 4.7.0
    transitivePeerDependencies:
      - encoding
      - supports-color

  '@google-cloud/logging@11.0.0(encoding@0.1.13)':
    dependencies:
      '@google-cloud/common': 5.0.1(encoding@0.1.13)
      '@google-cloud/paginator': 5.0.0
      '@google-cloud/projectify': 4.0.0
      '@google-cloud/promisify': 4.0.0
      arrify: 2.0.1
      dot-prop: 6.0.1
      eventid: 2.0.1
      extend: 3.0.2
      gcp-metadata: 6.1.0(encoding@0.1.13)
      google-auth-library: 9.14.2(encoding@0.1.13)
      google-gax: 4.3.2(encoding@0.1.13)
      on-finished: 2.4.1
      pumpify: 2.0.1
      stream-events: 1.0.5
      uuid: 9.0.1
    transitivePeerDependencies:
      - encoding
      - supports-color

  '@google-cloud/opentelemetry-cloud-monitoring-exporter@0.19.0(@opentelemetry/api@1.9.0)(@opentelemetry/core@1.25.1(@opentelemetry/api@1.9.0))(@opentelemetry/resources@1.25.1(@opentelemetry/api@1.9.0))(@opentelemetry/sdk-metrics@1.25.1(@opentelemetry/api@1.9.0))(encoding@0.1.13)':
    dependencies:
      '@google-cloud/opentelemetry-resource-util': 2.4.0(@opentelemetry/resources@1.25.1(@opentelemetry/api@1.9.0))(encoding@0.1.13)
      '@google-cloud/precise-date': 4.0.0
      '@opentelemetry/api': 1.9.0
      '@opentelemetry/core': 1.25.1(@opentelemetry/api@1.9.0)
      '@opentelemetry/resources': 1.25.1(@opentelemetry/api@1.9.0)
      '@opentelemetry/sdk-metrics': 1.25.1(@opentelemetry/api@1.9.0)
      google-auth-library: 9.14.2(encoding@0.1.13)
      googleapis: 137.1.0(encoding@0.1.13)
    transitivePeerDependencies:
      - encoding
      - supports-color

  '@google-cloud/opentelemetry-cloud-trace-exporter@2.4.1(@opentelemetry/api@1.9.0)(@opentelemetry/core@1.25.1(@opentelemetry/api@1.9.0))(@opentelemetry/resources@1.25.1(@opentelemetry/api@1.9.0))(@opentelemetry/sdk-trace-base@1.25.1(@opentelemetry/api@1.9.0))(encoding@0.1.13)':
    dependencies:
      '@google-cloud/opentelemetry-resource-util': 2.4.0(@opentelemetry/resources@1.25.1(@opentelemetry/api@1.9.0))(encoding@0.1.13)
      '@grpc/grpc-js': 1.10.10
      '@grpc/proto-loader': 0.7.13
      '@opentelemetry/api': 1.9.0
      '@opentelemetry/core': 1.25.1(@opentelemetry/api@1.9.0)
      '@opentelemetry/resources': 1.25.1(@opentelemetry/api@1.9.0)
      '@opentelemetry/sdk-trace-base': 1.25.1(@opentelemetry/api@1.9.0)
      google-auth-library: 9.14.2(encoding@0.1.13)
    transitivePeerDependencies:
      - encoding
      - supports-color

  '@google-cloud/opentelemetry-resource-util@2.4.0(@opentelemetry/resources@1.25.1(@opentelemetry/api@1.9.0))(encoding@0.1.13)':
    dependencies:
      '@opentelemetry/resources': 1.25.1(@opentelemetry/api@1.9.0)
      '@opentelemetry/semantic-conventions': 1.26.0
      gcp-metadata: 6.1.0(encoding@0.1.13)
    transitivePeerDependencies:
      - encoding
      - supports-color

  '@google-cloud/paginator@5.0.0':
    dependencies:
      arrify: 2.0.1
      extend: 3.0.2

  '@google-cloud/paginator@5.0.2':
    dependencies:
      arrify: 2.0.1
      extend: 3.0.2

  '@google-cloud/precise-date@4.0.0': {}

  '@google-cloud/projectify@4.0.0': {}

  '@google-cloud/promisify@4.0.0': {}

  '@google-cloud/storage@7.10.1(encoding@0.1.13)':
    dependencies:
      '@google-cloud/paginator': 5.0.2
      '@google-cloud/projectify': 4.0.0
      '@google-cloud/promisify': 4.0.0
      abort-controller: 3.0.0
      async-retry: 1.3.3
      duplexify: 4.1.3
      ent: 2.2.0
      fast-xml-parser: 4.3.6
      gaxios: 6.3.0(encoding@0.1.13)
      google-auth-library: 9.14.2(encoding@0.1.13)
      mime: 3.0.0
      p-limit: 3.1.0
      retry-request: 7.0.2(encoding@0.1.13)
      teeny-request: 9.0.0(encoding@0.1.13)
      uuid: 8.3.2
    transitivePeerDependencies:
      - encoding
      - supports-color
    optional: true

  '@google-cloud/vertexai@1.9.3(encoding@0.1.13)':
    dependencies:
      google-auth-library: 9.14.2(encoding@0.1.13)
    transitivePeerDependencies:
      - encoding
      - supports-color

  '@google/generative-ai@0.15.0': {}

  '@google/generative-ai@0.21.0': {}

  '@google/generative-ai@0.24.0': {}

  '@googleapis/checks@4.0.2(encoding@0.1.13)':
    dependencies:
      googleapis-common: 7.2.0(encoding@0.1.13)
    transitivePeerDependencies:
      - encoding
      - supports-color

  '@grpc/grpc-js@1.10.10':
    dependencies:
      '@grpc/proto-loader': 0.7.13
      '@js-sdsl/ordered-map': 4.4.2

  '@grpc/grpc-js@1.10.4':
    dependencies:
      '@grpc/proto-loader': 0.7.12
      '@js-sdsl/ordered-map': 4.4.2

  '@grpc/grpc-js@1.9.15':
    dependencies:
      '@grpc/proto-loader': 0.7.13
      '@types/node': 20.17.17

  '@grpc/proto-loader@0.7.12':
    dependencies:
      lodash.camelcase: 4.3.0
      long: 5.2.3
      protobufjs: 7.3.2
      yargs: 17.7.2

  '@grpc/proto-loader@0.7.13':
    dependencies:
      lodash.camelcase: 4.3.0
      long: 5.2.3
      protobufjs: 7.3.2
      yargs: 17.7.2

  '@img/sharp-darwin-arm64@0.33.5':
    optionalDependencies:
      '@img/sharp-libvips-darwin-arm64': 1.0.4
    optional: true

  '@img/sharp-darwin-x64@0.33.5':
    optionalDependencies:
      '@img/sharp-libvips-darwin-x64': 1.0.4
    optional: true

  '@img/sharp-libvips-darwin-arm64@1.0.4':
    optional: true

  '@img/sharp-libvips-darwin-x64@1.0.4':
    optional: true

  '@img/sharp-libvips-linux-arm64@1.0.4':
    optional: true

  '@img/sharp-libvips-linux-arm@1.0.5':
    optional: true

  '@img/sharp-libvips-linux-s390x@1.0.4':
    optional: true

  '@img/sharp-libvips-linux-x64@1.0.4':
    optional: true

  '@img/sharp-libvips-linuxmusl-arm64@1.0.4':
    optional: true

  '@img/sharp-libvips-linuxmusl-x64@1.0.4':
    optional: true

  '@img/sharp-linux-arm64@0.33.5':
    optionalDependencies:
      '@img/sharp-libvips-linux-arm64': 1.0.4
    optional: true

  '@img/sharp-linux-arm@0.33.5':
    optionalDependencies:
      '@img/sharp-libvips-linux-arm': 1.0.5
    optional: true

  '@img/sharp-linux-s390x@0.33.5':
    optionalDependencies:
      '@img/sharp-libvips-linux-s390x': 1.0.4
    optional: true

  '@img/sharp-linux-x64@0.33.5':
    optionalDependencies:
      '@img/sharp-libvips-linux-x64': 1.0.4
    optional: true

  '@img/sharp-linuxmusl-arm64@0.33.5':
    optionalDependencies:
      '@img/sharp-libvips-linuxmusl-arm64': 1.0.4
    optional: true

  '@img/sharp-linuxmusl-x64@0.33.5':
    optionalDependencies:
      '@img/sharp-libvips-linuxmusl-x64': 1.0.4
    optional: true

  '@img/sharp-wasm32@0.33.5':
    dependencies:
      '@emnapi/runtime': 1.3.1
    optional: true

  '@img/sharp-win32-ia32@0.33.5':
    optional: true

  '@img/sharp-win32-x64@0.33.5':
    optional: true

  '@isaacs/cliui@8.0.2':
    dependencies:
      string-width: 5.1.2
      string-width-cjs: string-width@4.2.3
      strip-ansi: 7.1.0
      strip-ansi-cjs: strip-ansi@6.0.1
      wrap-ansi: 8.1.0
      wrap-ansi-cjs: wrap-ansi@7.0.0

  '@istanbuljs/load-nyc-config@1.1.0':
    dependencies:
      camelcase: 5.3.1
      find-up: 4.1.0
      get-package-type: 0.1.0
      js-yaml: 3.14.1
      resolve-from: 5.0.0

  '@istanbuljs/schema@0.1.3': {}

  '@jest/console@29.7.0':
    dependencies:
      '@jest/types': 29.6.3
      '@types/node': 20.17.17
      chalk: 4.1.2
      jest-message-util: 29.7.0
      jest-util: 29.7.0
      slash: 3.0.0

  '@jest/core@29.7.0(ts-node@10.9.2(@types/node@20.11.30)(typescript@4.9.5))':
    dependencies:
      '@jest/console': 29.7.0
      '@jest/reporters': 29.7.0
      '@jest/test-result': 29.7.0
      '@jest/transform': 29.7.0
      '@jest/types': 29.6.3
      '@types/node': 20.17.17
      ansi-escapes: 4.3.2
      chalk: 4.1.2
      ci-info: 3.9.0
      exit: 0.1.2
      graceful-fs: 4.2.11
      jest-changed-files: 29.7.0
      jest-config: 29.7.0(@types/node@20.17.17)(ts-node@10.9.2(@types/node@20.11.30)(typescript@4.9.5))
      jest-haste-map: 29.7.0
      jest-message-util: 29.7.0
      jest-regex-util: 29.6.3
      jest-resolve: 29.7.0
      jest-resolve-dependencies: 29.7.0
      jest-runner: 29.7.0
      jest-runtime: 29.7.0
      jest-snapshot: 29.7.0
      jest-util: 29.7.0
      jest-validate: 29.7.0
      jest-watcher: 29.7.0
      micromatch: 4.0.5
      pretty-format: 29.7.0
      slash: 3.0.0
      strip-ansi: 6.0.1
    transitivePeerDependencies:
      - babel-plugin-macros
      - supports-color
      - ts-node

  '@jest/core@29.7.0(ts-node@10.9.2(@types/node@20.16.9)(typescript@4.9.5))':
    dependencies:
      '@jest/console': 29.7.0
      '@jest/reporters': 29.7.0
      '@jest/test-result': 29.7.0
      '@jest/transform': 29.7.0
      '@jest/types': 29.6.3
      '@types/node': 20.17.17
      ansi-escapes: 4.3.2
      chalk: 4.1.2
      ci-info: 3.9.0
      exit: 0.1.2
      graceful-fs: 4.2.11
      jest-changed-files: 29.7.0
      jest-config: 29.7.0(@types/node@20.17.17)(ts-node@10.9.2(@types/node@20.16.9)(typescript@4.9.5))
      jest-haste-map: 29.7.0
      jest-message-util: 29.7.0
      jest-regex-util: 29.6.3
      jest-resolve: 29.7.0
      jest-resolve-dependencies: 29.7.0
      jest-runner: 29.7.0
      jest-runtime: 29.7.0
      jest-snapshot: 29.7.0
      jest-util: 29.7.0
      jest-validate: 29.7.0
      jest-watcher: 29.7.0
      micromatch: 4.0.5
      pretty-format: 29.7.0
      slash: 3.0.0
      strip-ansi: 6.0.1
    transitivePeerDependencies:
      - babel-plugin-macros
      - supports-color
      - ts-node

  '@jest/core@29.7.0(ts-node@10.9.2(@types/node@20.16.9)(typescript@5.6.3))':
    dependencies:
      '@jest/console': 29.7.0
      '@jest/reporters': 29.7.0
      '@jest/test-result': 29.7.0
      '@jest/transform': 29.7.0
      '@jest/types': 29.6.3
      '@types/node': 20.17.17
      ansi-escapes: 4.3.2
      chalk: 4.1.2
      ci-info: 3.9.0
      exit: 0.1.2
      graceful-fs: 4.2.11
      jest-changed-files: 29.7.0
      jest-config: 29.7.0(@types/node@20.17.17)(ts-node@10.9.2(@types/node@20.16.9)(typescript@5.6.3))
      jest-haste-map: 29.7.0
      jest-message-util: 29.7.0
      jest-regex-util: 29.6.3
      jest-resolve: 29.7.0
      jest-resolve-dependencies: 29.7.0
      jest-runner: 29.7.0
      jest-runtime: 29.7.0
      jest-snapshot: 29.7.0
      jest-util: 29.7.0
      jest-validate: 29.7.0
      jest-watcher: 29.7.0
      micromatch: 4.0.5
      pretty-format: 29.7.0
      slash: 3.0.0
      strip-ansi: 6.0.1
    transitivePeerDependencies:
      - babel-plugin-macros
      - supports-color
      - ts-node

  '@jest/environment@29.7.0':
    dependencies:
      '@jest/fake-timers': 29.7.0
      '@jest/types': 29.6.3
      '@types/node': 20.17.17
      jest-mock: 29.7.0

  '@jest/expect-utils@29.7.0':
    dependencies:
      jest-get-type: 29.6.3

  '@jest/expect@29.7.0':
    dependencies:
      expect: 29.7.0
      jest-snapshot: 29.7.0
    transitivePeerDependencies:
      - supports-color

  '@jest/fake-timers@29.7.0':
    dependencies:
      '@jest/types': 29.6.3
      '@sinonjs/fake-timers': 10.3.0
      '@types/node': 20.17.17
      jest-message-util: 29.7.0
      jest-mock: 29.7.0
      jest-util: 29.7.0

  '@jest/globals@29.7.0':
    dependencies:
      '@jest/environment': 29.7.0
      '@jest/expect': 29.7.0
      '@jest/types': 29.6.3
      jest-mock: 29.7.0
    transitivePeerDependencies:
      - supports-color

  '@jest/reporters@29.7.0':
    dependencies:
      '@bcoe/v8-coverage': 0.2.3
      '@jest/console': 29.7.0
      '@jest/test-result': 29.7.0
      '@jest/transform': 29.7.0
      '@jest/types': 29.6.3
      '@jridgewell/trace-mapping': 0.3.25
      '@types/node': 20.17.17
      chalk: 4.1.2
      collect-v8-coverage: 1.0.2
      exit: 0.1.2
      glob: 7.2.3
      graceful-fs: 4.2.11
      istanbul-lib-coverage: 3.2.2
      istanbul-lib-instrument: 6.0.3
      istanbul-lib-report: 3.0.1
      istanbul-lib-source-maps: 4.0.1
      istanbul-reports: 3.1.7
      jest-message-util: 29.7.0
      jest-util: 29.7.0
      jest-worker: 29.7.0
      slash: 3.0.0
      string-length: 4.0.2
      strip-ansi: 6.0.1
      v8-to-istanbul: 9.3.0
    transitivePeerDependencies:
      - supports-color

  '@jest/schemas@29.6.3':
    dependencies:
      '@sinclair/typebox': 0.27.8

  '@jest/source-map@29.6.3':
    dependencies:
      '@jridgewell/trace-mapping': 0.3.25
      callsites: 3.1.0
      graceful-fs: 4.2.11

  '@jest/test-result@29.7.0':
    dependencies:
      '@jest/console': 29.7.0
      '@jest/types': 29.6.3
      '@types/istanbul-lib-coverage': 2.0.6
      collect-v8-coverage: 1.0.2

  '@jest/test-sequencer@29.7.0':
    dependencies:
      '@jest/test-result': 29.7.0
      graceful-fs: 4.2.11
      jest-haste-map: 29.7.0
      slash: 3.0.0

  '@jest/transform@29.7.0':
    dependencies:
      '@babel/core': 7.25.7
      '@jest/types': 29.6.3
      '@jridgewell/trace-mapping': 0.3.25
      babel-plugin-istanbul: 6.1.1
      chalk: 4.1.2
      convert-source-map: 2.0.0
      fast-json-stable-stringify: 2.1.0
      graceful-fs: 4.2.11
      jest-haste-map: 29.7.0
      jest-regex-util: 29.6.3
      jest-util: 29.7.0
      micromatch: 4.0.5
      pirates: 4.0.6
      slash: 3.0.0
      write-file-atomic: 4.0.2
    transitivePeerDependencies:
      - supports-color

  '@jest/types@29.6.3':
    dependencies:
      '@jest/schemas': 29.6.3
      '@types/istanbul-lib-coverage': 2.0.6
      '@types/istanbul-reports': 3.0.4
      '@types/node': 20.17.17
      '@types/yargs': 17.0.33
      chalk: 4.1.2

  '@jridgewell/gen-mapping@0.3.5':
    dependencies:
      '@jridgewell/set-array': 1.2.1
      '@jridgewell/sourcemap-codec': 1.4.15
      '@jridgewell/trace-mapping': 0.3.25

  '@jridgewell/resolve-uri@3.1.2': {}

  '@jridgewell/set-array@1.2.1': {}

  '@jridgewell/sourcemap-codec@1.4.15': {}

  '@jridgewell/sourcemap-codec@1.5.0':
    optional: true

  '@jridgewell/trace-mapping@0.3.25':
    dependencies:
      '@jridgewell/resolve-uri': 3.1.2
      '@jridgewell/sourcemap-codec': 1.4.15

  '@jridgewell/trace-mapping@0.3.9':
    dependencies:
      '@jridgewell/resolve-uri': 3.1.2
      '@jridgewell/sourcemap-codec': 1.5.0
    optional: true

  '@js-sdsl/ordered-map@4.4.2': {}

  '@langchain/community@0.0.53(@pinecone-database/pinecone@2.2.0)(chromadb@1.9.2(encoding@0.1.13)(openai@4.53.0(encoding@0.1.13)))(encoding@0.1.13)(firebase-admin@12.3.1(encoding@0.1.13))(google-auth-library@8.9.0(encoding@0.1.13))(jsonwebtoken@9.0.2)':
    dependencies:
      '@langchain/core': 0.1.61
      '@langchain/openai': 0.0.28(encoding@0.1.13)
      expr-eval: 2.0.2
      flat: 5.0.2
      langsmith: 0.1.14
      uuid: 9.0.1
      zod: 3.24.1
      zod-to-json-schema: 3.22.5(zod@3.24.1)
    optionalDependencies:
      '@pinecone-database/pinecone': 2.2.0
      chromadb: 1.9.2(encoding@0.1.13)(openai@4.53.0(encoding@0.1.13))
      firebase-admin: 12.3.1(encoding@0.1.13)
      google-auth-library: 8.9.0(encoding@0.1.13)
      jsonwebtoken: 9.0.2
    transitivePeerDependencies:
      - encoding

  '@langchain/core@0.1.61':
    dependencies:
      ansi-styles: 5.2.0
      camelcase: 6.3.0
      decamelize: 1.2.0
      js-tiktoken: 1.0.11
      langsmith: 0.1.14
      ml-distance: 4.0.1
      mustache: 4.2.0
      p-queue: 6.6.2
      p-retry: 4.6.2
      uuid: 9.0.1
      zod: 3.24.1
      zod-to-json-schema: 3.22.5(zod@3.24.1)

  '@langchain/openai@0.0.28(encoding@0.1.13)':
    dependencies:
      '@langchain/core': 0.1.61
      js-tiktoken: 1.0.11
      openai: 4.53.0(encoding@0.1.13)
      zod: 3.24.1
      zod-to-json-schema: 3.24.1(zod@3.24.1)
    transitivePeerDependencies:
      - encoding

  '@langchain/textsplitters@0.0.0':
    dependencies:
      '@langchain/core': 0.1.61
      js-tiktoken: 1.0.11

  '@mistralai/mistralai-gcp@1.3.5(encoding@0.1.13)(react-dom@18.3.1(react@18.3.1))(react@18.3.1)(zod@3.24.1)':
    dependencies:
      google-auth-library: 9.14.2(encoding@0.1.13)
      react: 18.3.1
      react-dom: 18.3.1(react@18.3.1)
      zod: 3.24.1
    transitivePeerDependencies:
      - encoding
      - supports-color

  '@mistralai/mistralai-gcp@1.3.5(react-dom@18.3.1(react@18.3.1))(react@18.3.1)(zod@3.22.4)':
    dependencies:
      google-auth-library: 9.14.2(encoding@0.1.13)
      react: 18.3.1
      react-dom: 18.3.1(react@18.3.1)
      zod: 3.22.4
    transitivePeerDependencies:
      - encoding
      - supports-color

  '@modelcontextprotocol/sdk@1.8.0':
    dependencies:
      content-type: 1.0.5
      cors: 2.8.5
      cross-spawn: 7.0.6
      eventsource: 3.0.5
      express: 5.0.1
      express-rate-limit: 7.5.0(express@5.0.1)
      pkce-challenge: 4.1.0
      raw-body: 3.0.0
      zod: 3.24.1
      zod-to-json-schema: 3.24.1(zod@3.24.1)
    transitivePeerDependencies:
      - supports-color

  '@next/env@15.2.4': {}

  '@next/swc-darwin-arm64@15.2.4':
    optional: true

  '@next/swc-darwin-x64@15.2.4':
    optional: true

  '@next/swc-linux-arm64-gnu@15.2.4':
    optional: true

  '@next/swc-linux-arm64-musl@15.2.4':
    optional: true

  '@next/swc-linux-x64-gnu@15.2.4':
    optional: true

  '@next/swc-linux-x64-musl@15.2.4':
    optional: true

  '@next/swc-win32-arm64-msvc@15.2.4':
    optional: true

  '@next/swc-win32-x64-msvc@15.2.4':
    optional: true

  '@opentelemetry/api-logs@0.52.1':
    dependencies:
      '@opentelemetry/api': 1.9.0

  '@opentelemetry/api@1.9.0': {}

  '@opentelemetry/auto-instrumentations-node@0.49.1(@opentelemetry/api@1.9.0)(encoding@0.1.13)':
    dependencies:
      '@opentelemetry/api': 1.9.0
      '@opentelemetry/instrumentation': 0.52.1(@opentelemetry/api@1.9.0)
      '@opentelemetry/instrumentation-amqplib': 0.41.0(@opentelemetry/api@1.9.0)
      '@opentelemetry/instrumentation-aws-lambda': 0.43.0(@opentelemetry/api@1.9.0)
      '@opentelemetry/instrumentation-aws-sdk': 0.43.1(@opentelemetry/api@1.9.0)
      '@opentelemetry/instrumentation-bunyan': 0.40.0(@opentelemetry/api@1.9.0)
      '@opentelemetry/instrumentation-cassandra-driver': 0.40.0(@opentelemetry/api@1.9.0)
      '@opentelemetry/instrumentation-connect': 0.38.0(@opentelemetry/api@1.9.0)
      '@opentelemetry/instrumentation-cucumber': 0.8.0(@opentelemetry/api@1.9.0)
      '@opentelemetry/instrumentation-dataloader': 0.11.0(@opentelemetry/api@1.9.0)
      '@opentelemetry/instrumentation-dns': 0.38.0(@opentelemetry/api@1.9.0)
      '@opentelemetry/instrumentation-express': 0.41.1(@opentelemetry/api@1.9.0)
      '@opentelemetry/instrumentation-fastify': 0.38.0(@opentelemetry/api@1.9.0)
      '@opentelemetry/instrumentation-fs': 0.14.0(@opentelemetry/api@1.9.0)
      '@opentelemetry/instrumentation-generic-pool': 0.38.0(@opentelemetry/api@1.9.0)
      '@opentelemetry/instrumentation-graphql': 0.42.0(@opentelemetry/api@1.9.0)
      '@opentelemetry/instrumentation-grpc': 0.52.1(@opentelemetry/api@1.9.0)
      '@opentelemetry/instrumentation-hapi': 0.40.0(@opentelemetry/api@1.9.0)
      '@opentelemetry/instrumentation-http': 0.52.1(@opentelemetry/api@1.9.0)
      '@opentelemetry/instrumentation-ioredis': 0.42.0(@opentelemetry/api@1.9.0)
      '@opentelemetry/instrumentation-kafkajs': 0.2.0(@opentelemetry/api@1.9.0)
      '@opentelemetry/instrumentation-knex': 0.39.0(@opentelemetry/api@1.9.0)
      '@opentelemetry/instrumentation-koa': 0.42.0(@opentelemetry/api@1.9.0)
      '@opentelemetry/instrumentation-lru-memoizer': 0.39.0(@opentelemetry/api@1.9.0)
      '@opentelemetry/instrumentation-memcached': 0.38.0(@opentelemetry/api@1.9.0)
      '@opentelemetry/instrumentation-mongodb': 0.46.0(@opentelemetry/api@1.9.0)
      '@opentelemetry/instrumentation-mongoose': 0.40.0(@opentelemetry/api@1.9.0)
      '@opentelemetry/instrumentation-mysql': 0.40.0(@opentelemetry/api@1.9.0)
      '@opentelemetry/instrumentation-mysql2': 0.40.0(@opentelemetry/api@1.9.0)
      '@opentelemetry/instrumentation-nestjs-core': 0.39.0(@opentelemetry/api@1.9.0)
      '@opentelemetry/instrumentation-net': 0.38.0(@opentelemetry/api@1.9.0)
      '@opentelemetry/instrumentation-pg': 0.43.0(@opentelemetry/api@1.9.0)
      '@opentelemetry/instrumentation-pino': 0.41.0(@opentelemetry/api@1.9.0)
      '@opentelemetry/instrumentation-redis': 0.41.0(@opentelemetry/api@1.9.0)
      '@opentelemetry/instrumentation-redis-4': 0.41.0(@opentelemetry/api@1.9.0)
      '@opentelemetry/instrumentation-restify': 0.40.0(@opentelemetry/api@1.9.0)
      '@opentelemetry/instrumentation-router': 0.39.0(@opentelemetry/api@1.9.0)
      '@opentelemetry/instrumentation-socket.io': 0.41.0(@opentelemetry/api@1.9.0)
      '@opentelemetry/instrumentation-tedious': 0.12.0(@opentelemetry/api@1.9.0)
      '@opentelemetry/instrumentation-undici': 0.4.0(@opentelemetry/api@1.9.0)
      '@opentelemetry/instrumentation-winston': 0.39.0(@opentelemetry/api@1.9.0)
      '@opentelemetry/resource-detector-alibaba-cloud': 0.29.0(@opentelemetry/api@1.9.0)
      '@opentelemetry/resource-detector-aws': 1.5.2(@opentelemetry/api@1.9.0)
      '@opentelemetry/resource-detector-azure': 0.2.9(@opentelemetry/api@1.9.0)
      '@opentelemetry/resource-detector-container': 0.3.11(@opentelemetry/api@1.9.0)
      '@opentelemetry/resource-detector-gcp': 0.29.10(@opentelemetry/api@1.9.0)(encoding@0.1.13)
      '@opentelemetry/resources': 1.25.1(@opentelemetry/api@1.9.0)
      '@opentelemetry/sdk-node': 0.52.1(@opentelemetry/api@1.9.0)
    transitivePeerDependencies:
      - encoding
      - supports-color

  '@opentelemetry/context-async-hooks@1.25.1(@opentelemetry/api@1.9.0)':
    dependencies:
      '@opentelemetry/api': 1.9.0

  '@opentelemetry/context-async-hooks@1.30.1(@opentelemetry/api@1.9.0)':
    dependencies:
      '@opentelemetry/api': 1.9.0

  '@opentelemetry/core@1.25.1(@opentelemetry/api@1.9.0)':
    dependencies:
      '@opentelemetry/api': 1.9.0
      '@opentelemetry/semantic-conventions': 1.25.1

  '@opentelemetry/core@1.26.0(@opentelemetry/api@1.9.0)':
    dependencies:
      '@opentelemetry/api': 1.9.0
      '@opentelemetry/semantic-conventions': 1.27.0

  '@opentelemetry/core@1.30.1(@opentelemetry/api@1.9.0)':
    dependencies:
      '@opentelemetry/api': 1.9.0
      '@opentelemetry/semantic-conventions': 1.28.0

  '@opentelemetry/exporter-trace-otlp-grpc@0.52.1(@opentelemetry/api@1.9.0)':
    dependencies:
      '@grpc/grpc-js': 1.10.10
      '@opentelemetry/api': 1.9.0
      '@opentelemetry/core': 1.25.1(@opentelemetry/api@1.9.0)
      '@opentelemetry/otlp-grpc-exporter-base': 0.52.1(@opentelemetry/api@1.9.0)
      '@opentelemetry/otlp-transformer': 0.52.1(@opentelemetry/api@1.9.0)
      '@opentelemetry/resources': 1.25.1(@opentelemetry/api@1.9.0)
      '@opentelemetry/sdk-trace-base': 1.25.1(@opentelemetry/api@1.9.0)

  '@opentelemetry/exporter-trace-otlp-http@0.52.1(@opentelemetry/api@1.9.0)':
    dependencies:
      '@opentelemetry/api': 1.9.0
      '@opentelemetry/core': 1.25.1(@opentelemetry/api@1.9.0)
      '@opentelemetry/otlp-exporter-base': 0.52.1(@opentelemetry/api@1.9.0)
      '@opentelemetry/otlp-transformer': 0.52.1(@opentelemetry/api@1.9.0)
      '@opentelemetry/resources': 1.25.1(@opentelemetry/api@1.9.0)
      '@opentelemetry/sdk-trace-base': 1.25.1(@opentelemetry/api@1.9.0)

  '@opentelemetry/exporter-trace-otlp-proto@0.52.1(@opentelemetry/api@1.9.0)':
    dependencies:
      '@opentelemetry/api': 1.9.0
      '@opentelemetry/core': 1.25.1(@opentelemetry/api@1.9.0)
      '@opentelemetry/otlp-exporter-base': 0.52.1(@opentelemetry/api@1.9.0)
      '@opentelemetry/otlp-transformer': 0.52.1(@opentelemetry/api@1.9.0)
      '@opentelemetry/resources': 1.25.1(@opentelemetry/api@1.9.0)
      '@opentelemetry/sdk-trace-base': 1.25.1(@opentelemetry/api@1.9.0)

  '@opentelemetry/exporter-zipkin@1.25.1(@opentelemetry/api@1.9.0)':
    dependencies:
      '@opentelemetry/api': 1.9.0
      '@opentelemetry/core': 1.25.1(@opentelemetry/api@1.9.0)
      '@opentelemetry/resources': 1.25.1(@opentelemetry/api@1.9.0)
      '@opentelemetry/sdk-trace-base': 1.25.1(@opentelemetry/api@1.9.0)
      '@opentelemetry/semantic-conventions': 1.25.1

  '@opentelemetry/instrumentation-amqplib@0.41.0(@opentelemetry/api@1.9.0)':
    dependencies:
      '@opentelemetry/api': 1.9.0
      '@opentelemetry/core': 1.26.0(@opentelemetry/api@1.9.0)
      '@opentelemetry/instrumentation': 0.52.1(@opentelemetry/api@1.9.0)
      '@opentelemetry/semantic-conventions': 1.27.0
    transitivePeerDependencies:
      - supports-color

  '@opentelemetry/instrumentation-aws-lambda@0.43.0(@opentelemetry/api@1.9.0)':
    dependencies:
      '@opentelemetry/api': 1.9.0
      '@opentelemetry/instrumentation': 0.52.1(@opentelemetry/api@1.9.0)
      '@opentelemetry/propagator-aws-xray': 1.3.1(@opentelemetry/api@1.9.0)
      '@opentelemetry/resources': 1.26.0(@opentelemetry/api@1.9.0)
      '@opentelemetry/semantic-conventions': 1.27.0
      '@types/aws-lambda': 8.10.122
    transitivePeerDependencies:
      - supports-color

  '@opentelemetry/instrumentation-aws-sdk@0.43.1(@opentelemetry/api@1.9.0)':
    dependencies:
      '@opentelemetry/api': 1.9.0
      '@opentelemetry/core': 1.26.0(@opentelemetry/api@1.9.0)
      '@opentelemetry/instrumentation': 0.52.1(@opentelemetry/api@1.9.0)
      '@opentelemetry/propagation-utils': 0.30.10(@opentelemetry/api@1.9.0)
      '@opentelemetry/semantic-conventions': 1.27.0
    transitivePeerDependencies:
      - supports-color

  '@opentelemetry/instrumentation-bunyan@0.40.0(@opentelemetry/api@1.9.0)':
    dependencies:
      '@opentelemetry/api': 1.9.0
      '@opentelemetry/api-logs': 0.52.1
      '@opentelemetry/instrumentation': 0.52.1(@opentelemetry/api@1.9.0)
      '@types/bunyan': 1.8.9
    transitivePeerDependencies:
      - supports-color

  '@opentelemetry/instrumentation-cassandra-driver@0.40.0(@opentelemetry/api@1.9.0)':
    dependencies:
      '@opentelemetry/api': 1.9.0
      '@opentelemetry/instrumentation': 0.52.1(@opentelemetry/api@1.9.0)
      '@opentelemetry/semantic-conventions': 1.27.0
    transitivePeerDependencies:
      - supports-color

  '@opentelemetry/instrumentation-connect@0.38.0(@opentelemetry/api@1.9.0)':
    dependencies:
      '@opentelemetry/api': 1.9.0
      '@opentelemetry/core': 1.26.0(@opentelemetry/api@1.9.0)
      '@opentelemetry/instrumentation': 0.52.1(@opentelemetry/api@1.9.0)
      '@opentelemetry/semantic-conventions': 1.27.0
      '@types/connect': 3.4.36
    transitivePeerDependencies:
      - supports-color

  '@opentelemetry/instrumentation-cucumber@0.8.0(@opentelemetry/api@1.9.0)':
    dependencies:
      '@opentelemetry/api': 1.9.0
      '@opentelemetry/instrumentation': 0.52.1(@opentelemetry/api@1.9.0)
      '@opentelemetry/semantic-conventions': 1.27.0
    transitivePeerDependencies:
      - supports-color

  '@opentelemetry/instrumentation-dataloader@0.11.0(@opentelemetry/api@1.9.0)':
    dependencies:
      '@opentelemetry/api': 1.9.0
      '@opentelemetry/instrumentation': 0.52.1(@opentelemetry/api@1.9.0)
    transitivePeerDependencies:
      - supports-color

  '@opentelemetry/instrumentation-dns@0.38.0(@opentelemetry/api@1.9.0)':
    dependencies:
      '@opentelemetry/api': 1.9.0
      '@opentelemetry/instrumentation': 0.52.1(@opentelemetry/api@1.9.0)
      semver: 7.6.3
    transitivePeerDependencies:
      - supports-color

  '@opentelemetry/instrumentation-express@0.41.1(@opentelemetry/api@1.9.0)':
    dependencies:
      '@opentelemetry/api': 1.9.0
      '@opentelemetry/core': 1.26.0(@opentelemetry/api@1.9.0)
      '@opentelemetry/instrumentation': 0.52.1(@opentelemetry/api@1.9.0)
      '@opentelemetry/semantic-conventions': 1.27.0
    transitivePeerDependencies:
      - supports-color

  '@opentelemetry/instrumentation-fastify@0.38.0(@opentelemetry/api@1.9.0)':
    dependencies:
      '@opentelemetry/api': 1.9.0
      '@opentelemetry/core': 1.26.0(@opentelemetry/api@1.9.0)
      '@opentelemetry/instrumentation': 0.52.1(@opentelemetry/api@1.9.0)
      '@opentelemetry/semantic-conventions': 1.27.0
    transitivePeerDependencies:
      - supports-color

  '@opentelemetry/instrumentation-fs@0.14.0(@opentelemetry/api@1.9.0)':
    dependencies:
      '@opentelemetry/api': 1.9.0
      '@opentelemetry/core': 1.26.0(@opentelemetry/api@1.9.0)
      '@opentelemetry/instrumentation': 0.52.1(@opentelemetry/api@1.9.0)
    transitivePeerDependencies:
      - supports-color

  '@opentelemetry/instrumentation-generic-pool@0.38.0(@opentelemetry/api@1.9.0)':
    dependencies:
      '@opentelemetry/api': 1.9.0
      '@opentelemetry/instrumentation': 0.52.1(@opentelemetry/api@1.9.0)
    transitivePeerDependencies:
      - supports-color

  '@opentelemetry/instrumentation-graphql@0.42.0(@opentelemetry/api@1.9.0)':
    dependencies:
      '@opentelemetry/api': 1.9.0
      '@opentelemetry/instrumentation': 0.52.1(@opentelemetry/api@1.9.0)
    transitivePeerDependencies:
      - supports-color

  '@opentelemetry/instrumentation-grpc@0.52.1(@opentelemetry/api@1.9.0)':
    dependencies:
      '@opentelemetry/api': 1.9.0
      '@opentelemetry/instrumentation': 0.52.1(@opentelemetry/api@1.9.0)
      '@opentelemetry/semantic-conventions': 1.25.1
    transitivePeerDependencies:
      - supports-color

  '@opentelemetry/instrumentation-hapi@0.40.0(@opentelemetry/api@1.9.0)':
    dependencies:
      '@opentelemetry/api': 1.9.0
      '@opentelemetry/core': 1.26.0(@opentelemetry/api@1.9.0)
      '@opentelemetry/instrumentation': 0.52.1(@opentelemetry/api@1.9.0)
      '@opentelemetry/semantic-conventions': 1.27.0
    transitivePeerDependencies:
      - supports-color

  '@opentelemetry/instrumentation-http@0.52.1(@opentelemetry/api@1.9.0)':
    dependencies:
      '@opentelemetry/api': 1.9.0
      '@opentelemetry/core': 1.25.1(@opentelemetry/api@1.9.0)
      '@opentelemetry/instrumentation': 0.52.1(@opentelemetry/api@1.9.0)
      '@opentelemetry/semantic-conventions': 1.25.1
      semver: 7.6.3
    transitivePeerDependencies:
      - supports-color

  '@opentelemetry/instrumentation-ioredis@0.42.0(@opentelemetry/api@1.9.0)':
    dependencies:
      '@opentelemetry/api': 1.9.0
      '@opentelemetry/instrumentation': 0.52.1(@opentelemetry/api@1.9.0)
      '@opentelemetry/redis-common': 0.36.2
      '@opentelemetry/semantic-conventions': 1.27.0
    transitivePeerDependencies:
      - supports-color

  '@opentelemetry/instrumentation-kafkajs@0.2.0(@opentelemetry/api@1.9.0)':
    dependencies:
      '@opentelemetry/api': 1.9.0
      '@opentelemetry/instrumentation': 0.52.1(@opentelemetry/api@1.9.0)
      '@opentelemetry/semantic-conventions': 1.27.0
    transitivePeerDependencies:
      - supports-color

  '@opentelemetry/instrumentation-knex@0.39.0(@opentelemetry/api@1.9.0)':
    dependencies:
      '@opentelemetry/api': 1.9.0
      '@opentelemetry/instrumentation': 0.52.1(@opentelemetry/api@1.9.0)
      '@opentelemetry/semantic-conventions': 1.27.0
    transitivePeerDependencies:
      - supports-color

  '@opentelemetry/instrumentation-koa@0.42.0(@opentelemetry/api@1.9.0)':
    dependencies:
      '@opentelemetry/api': 1.9.0
      '@opentelemetry/core': 1.26.0(@opentelemetry/api@1.9.0)
      '@opentelemetry/instrumentation': 0.52.1(@opentelemetry/api@1.9.0)
      '@opentelemetry/semantic-conventions': 1.27.0
    transitivePeerDependencies:
      - supports-color

  '@opentelemetry/instrumentation-lru-memoizer@0.39.0(@opentelemetry/api@1.9.0)':
    dependencies:
      '@opentelemetry/api': 1.9.0
      '@opentelemetry/instrumentation': 0.52.1(@opentelemetry/api@1.9.0)
    transitivePeerDependencies:
      - supports-color

  '@opentelemetry/instrumentation-memcached@0.38.0(@opentelemetry/api@1.9.0)':
    dependencies:
      '@opentelemetry/api': 1.9.0
      '@opentelemetry/instrumentation': 0.52.1(@opentelemetry/api@1.9.0)
      '@opentelemetry/semantic-conventions': 1.27.0
      '@types/memcached': 2.2.10
    transitivePeerDependencies:
      - supports-color

  '@opentelemetry/instrumentation-mongodb@0.46.0(@opentelemetry/api@1.9.0)':
    dependencies:
      '@opentelemetry/api': 1.9.0
      '@opentelemetry/instrumentation': 0.52.1(@opentelemetry/api@1.9.0)
      '@opentelemetry/sdk-metrics': 1.25.1(@opentelemetry/api@1.9.0)
      '@opentelemetry/semantic-conventions': 1.27.0
    transitivePeerDependencies:
      - supports-color

  '@opentelemetry/instrumentation-mongoose@0.40.0(@opentelemetry/api@1.9.0)':
    dependencies:
      '@opentelemetry/api': 1.9.0
      '@opentelemetry/core': 1.26.0(@opentelemetry/api@1.9.0)
      '@opentelemetry/instrumentation': 0.52.1(@opentelemetry/api@1.9.0)
      '@opentelemetry/semantic-conventions': 1.27.0
    transitivePeerDependencies:
      - supports-color

  '@opentelemetry/instrumentation-mysql2@0.40.0(@opentelemetry/api@1.9.0)':
    dependencies:
      '@opentelemetry/api': 1.9.0
      '@opentelemetry/instrumentation': 0.52.1(@opentelemetry/api@1.9.0)
      '@opentelemetry/semantic-conventions': 1.27.0
      '@opentelemetry/sql-common': 0.40.1(@opentelemetry/api@1.9.0)
    transitivePeerDependencies:
      - supports-color

  '@opentelemetry/instrumentation-mysql@0.40.0(@opentelemetry/api@1.9.0)':
    dependencies:
      '@opentelemetry/api': 1.9.0
      '@opentelemetry/instrumentation': 0.52.1(@opentelemetry/api@1.9.0)
      '@opentelemetry/semantic-conventions': 1.27.0
      '@types/mysql': 2.15.22
    transitivePeerDependencies:
      - supports-color

  '@opentelemetry/instrumentation-nestjs-core@0.39.0(@opentelemetry/api@1.9.0)':
    dependencies:
      '@opentelemetry/api': 1.9.0
      '@opentelemetry/instrumentation': 0.52.1(@opentelemetry/api@1.9.0)
      '@opentelemetry/semantic-conventions': 1.27.0
    transitivePeerDependencies:
      - supports-color

  '@opentelemetry/instrumentation-net@0.38.0(@opentelemetry/api@1.9.0)':
    dependencies:
      '@opentelemetry/api': 1.9.0
      '@opentelemetry/instrumentation': 0.52.1(@opentelemetry/api@1.9.0)
      '@opentelemetry/semantic-conventions': 1.27.0
    transitivePeerDependencies:
      - supports-color

  '@opentelemetry/instrumentation-pg@0.43.0(@opentelemetry/api@1.9.0)':
    dependencies:
      '@opentelemetry/api': 1.9.0
      '@opentelemetry/instrumentation': 0.52.1(@opentelemetry/api@1.9.0)
      '@opentelemetry/semantic-conventions': 1.27.0
      '@opentelemetry/sql-common': 0.40.1(@opentelemetry/api@1.9.0)
      '@types/pg': 8.6.1
      '@types/pg-pool': 2.0.4
    transitivePeerDependencies:
      - supports-color

  '@opentelemetry/instrumentation-pino@0.41.0(@opentelemetry/api@1.9.0)':
    dependencies:
      '@opentelemetry/api': 1.9.0
      '@opentelemetry/api-logs': 0.52.1
      '@opentelemetry/core': 1.25.1(@opentelemetry/api@1.9.0)
      '@opentelemetry/instrumentation': 0.52.1(@opentelemetry/api@1.9.0)
    transitivePeerDependencies:
      - supports-color

  '@opentelemetry/instrumentation-redis-4@0.41.0(@opentelemetry/api@1.9.0)':
    dependencies:
      '@opentelemetry/api': 1.9.0
      '@opentelemetry/instrumentation': 0.52.1(@opentelemetry/api@1.9.0)
      '@opentelemetry/redis-common': 0.36.2
      '@opentelemetry/semantic-conventions': 1.27.0
    transitivePeerDependencies:
      - supports-color

  '@opentelemetry/instrumentation-redis@0.41.0(@opentelemetry/api@1.9.0)':
    dependencies:
      '@opentelemetry/api': 1.9.0
      '@opentelemetry/instrumentation': 0.52.1(@opentelemetry/api@1.9.0)
      '@opentelemetry/redis-common': 0.36.2
      '@opentelemetry/semantic-conventions': 1.27.0
    transitivePeerDependencies:
      - supports-color

  '@opentelemetry/instrumentation-restify@0.40.0(@opentelemetry/api@1.9.0)':
    dependencies:
      '@opentelemetry/api': 1.9.0
      '@opentelemetry/core': 1.26.0(@opentelemetry/api@1.9.0)
      '@opentelemetry/instrumentation': 0.52.1(@opentelemetry/api@1.9.0)
      '@opentelemetry/semantic-conventions': 1.27.0
    transitivePeerDependencies:
      - supports-color

  '@opentelemetry/instrumentation-router@0.39.0(@opentelemetry/api@1.9.0)':
    dependencies:
      '@opentelemetry/api': 1.9.0
      '@opentelemetry/instrumentation': 0.52.1(@opentelemetry/api@1.9.0)
      '@opentelemetry/semantic-conventions': 1.27.0
    transitivePeerDependencies:
      - supports-color

  '@opentelemetry/instrumentation-socket.io@0.41.0(@opentelemetry/api@1.9.0)':
    dependencies:
      '@opentelemetry/api': 1.9.0
      '@opentelemetry/instrumentation': 0.52.1(@opentelemetry/api@1.9.0)
      '@opentelemetry/semantic-conventions': 1.27.0
    transitivePeerDependencies:
      - supports-color

  '@opentelemetry/instrumentation-tedious@0.12.0(@opentelemetry/api@1.9.0)':
    dependencies:
      '@opentelemetry/api': 1.9.0
      '@opentelemetry/instrumentation': 0.52.1(@opentelemetry/api@1.9.0)
      '@opentelemetry/semantic-conventions': 1.27.0
      '@types/tedious': 4.0.14
    transitivePeerDependencies:
      - supports-color

  '@opentelemetry/instrumentation-undici@0.4.0(@opentelemetry/api@1.9.0)':
    dependencies:
      '@opentelemetry/api': 1.9.0
      '@opentelemetry/core': 1.26.0(@opentelemetry/api@1.9.0)
      '@opentelemetry/instrumentation': 0.52.1(@opentelemetry/api@1.9.0)
    transitivePeerDependencies:
      - supports-color

  '@opentelemetry/instrumentation-winston@0.39.0(@opentelemetry/api@1.9.0)':
    dependencies:
      '@opentelemetry/api': 1.9.0
      '@opentelemetry/api-logs': 0.52.1
      '@opentelemetry/instrumentation': 0.52.1(@opentelemetry/api@1.9.0)
    transitivePeerDependencies:
      - supports-color

  '@opentelemetry/instrumentation@0.52.1(@opentelemetry/api@1.9.0)':
    dependencies:
      '@opentelemetry/api': 1.9.0
      '@opentelemetry/api-logs': 0.52.1
      '@types/shimmer': 1.0.5
      import-in-the-middle: 1.11.0
      require-in-the-middle: 7.3.0
      semver: 7.6.0
      shimmer: 1.2.1
    transitivePeerDependencies:
      - supports-color

  '@opentelemetry/otlp-exporter-base@0.52.1(@opentelemetry/api@1.9.0)':
    dependencies:
      '@opentelemetry/api': 1.9.0
      '@opentelemetry/core': 1.25.1(@opentelemetry/api@1.9.0)
      '@opentelemetry/otlp-transformer': 0.52.1(@opentelemetry/api@1.9.0)

  '@opentelemetry/otlp-grpc-exporter-base@0.52.1(@opentelemetry/api@1.9.0)':
    dependencies:
      '@grpc/grpc-js': 1.10.10
      '@opentelemetry/api': 1.9.0
      '@opentelemetry/core': 1.25.1(@opentelemetry/api@1.9.0)
      '@opentelemetry/otlp-exporter-base': 0.52.1(@opentelemetry/api@1.9.0)
      '@opentelemetry/otlp-transformer': 0.52.1(@opentelemetry/api@1.9.0)

  '@opentelemetry/otlp-transformer@0.52.1(@opentelemetry/api@1.9.0)':
    dependencies:
      '@opentelemetry/api': 1.9.0
      '@opentelemetry/api-logs': 0.52.1
      '@opentelemetry/core': 1.25.1(@opentelemetry/api@1.9.0)
      '@opentelemetry/resources': 1.25.1(@opentelemetry/api@1.9.0)
      '@opentelemetry/sdk-logs': 0.52.1(@opentelemetry/api@1.9.0)
      '@opentelemetry/sdk-metrics': 1.25.1(@opentelemetry/api@1.9.0)
      '@opentelemetry/sdk-trace-base': 1.25.1(@opentelemetry/api@1.9.0)
      protobufjs: 7.3.2

  '@opentelemetry/propagation-utils@0.30.10(@opentelemetry/api@1.9.0)':
    dependencies:
      '@opentelemetry/api': 1.9.0

  '@opentelemetry/propagator-aws-xray@1.3.1(@opentelemetry/api@1.9.0)':
    dependencies:
      '@opentelemetry/api': 1.9.0
      '@opentelemetry/core': 1.26.0(@opentelemetry/api@1.9.0)

  '@opentelemetry/propagator-b3@1.25.1(@opentelemetry/api@1.9.0)':
    dependencies:
      '@opentelemetry/api': 1.9.0
      '@opentelemetry/core': 1.25.1(@opentelemetry/api@1.9.0)

  '@opentelemetry/propagator-jaeger@1.25.1(@opentelemetry/api@1.9.0)':
    dependencies:
      '@opentelemetry/api': 1.9.0
      '@opentelemetry/core': 1.25.1(@opentelemetry/api@1.9.0)

  '@opentelemetry/redis-common@0.36.2': {}

  '@opentelemetry/resource-detector-alibaba-cloud@0.29.0(@opentelemetry/api@1.9.0)':
    dependencies:
      '@opentelemetry/api': 1.9.0
      '@opentelemetry/resources': 1.26.0(@opentelemetry/api@1.9.0)
      '@opentelemetry/semantic-conventions': 1.27.0

  '@opentelemetry/resource-detector-aws@1.5.2(@opentelemetry/api@1.9.0)':
    dependencies:
      '@opentelemetry/api': 1.9.0
      '@opentelemetry/core': 1.26.0(@opentelemetry/api@1.9.0)
      '@opentelemetry/resources': 1.26.0(@opentelemetry/api@1.9.0)
      '@opentelemetry/semantic-conventions': 1.27.0

  '@opentelemetry/resource-detector-azure@0.2.9(@opentelemetry/api@1.9.0)':
    dependencies:
      '@opentelemetry/api': 1.9.0
      '@opentelemetry/resources': 1.26.0(@opentelemetry/api@1.9.0)
      '@opentelemetry/semantic-conventions': 1.27.0

  '@opentelemetry/resource-detector-container@0.3.11(@opentelemetry/api@1.9.0)':
    dependencies:
      '@opentelemetry/api': 1.9.0
      '@opentelemetry/resources': 1.26.0(@opentelemetry/api@1.9.0)
      '@opentelemetry/semantic-conventions': 1.27.0

  '@opentelemetry/resource-detector-gcp@0.29.10(@opentelemetry/api@1.9.0)(encoding@0.1.13)':
    dependencies:
      '@opentelemetry/api': 1.9.0
      '@opentelemetry/core': 1.26.0(@opentelemetry/api@1.9.0)
      '@opentelemetry/resources': 1.26.0(@opentelemetry/api@1.9.0)
      '@opentelemetry/semantic-conventions': 1.27.0
      gcp-metadata: 6.1.0(encoding@0.1.13)
    transitivePeerDependencies:
      - encoding
      - supports-color

  '@opentelemetry/resources@1.25.1(@opentelemetry/api@1.9.0)':
    dependencies:
      '@opentelemetry/api': 1.9.0
      '@opentelemetry/core': 1.25.1(@opentelemetry/api@1.9.0)
      '@opentelemetry/semantic-conventions': 1.25.1

  '@opentelemetry/resources@1.26.0(@opentelemetry/api@1.9.0)':
    dependencies:
      '@opentelemetry/api': 1.9.0
      '@opentelemetry/core': 1.26.0(@opentelemetry/api@1.9.0)
      '@opentelemetry/semantic-conventions': 1.27.0

  '@opentelemetry/resources@1.30.1(@opentelemetry/api@1.9.0)':
    dependencies:
      '@opentelemetry/api': 1.9.0
      '@opentelemetry/core': 1.30.1(@opentelemetry/api@1.9.0)
      '@opentelemetry/semantic-conventions': 1.28.0

  '@opentelemetry/sdk-logs@0.52.1(@opentelemetry/api@1.9.0)':
    dependencies:
      '@opentelemetry/api': 1.9.0
      '@opentelemetry/api-logs': 0.52.1
      '@opentelemetry/core': 1.25.1(@opentelemetry/api@1.9.0)
      '@opentelemetry/resources': 1.25.1(@opentelemetry/api@1.9.0)

  '@opentelemetry/sdk-metrics@1.25.1(@opentelemetry/api@1.9.0)':
    dependencies:
      '@opentelemetry/api': 1.9.0
      '@opentelemetry/core': 1.25.1(@opentelemetry/api@1.9.0)
      '@opentelemetry/resources': 1.25.1(@opentelemetry/api@1.9.0)
      lodash.merge: 4.6.2

  '@opentelemetry/sdk-metrics@1.30.1(@opentelemetry/api@1.9.0)':
    dependencies:
      '@opentelemetry/api': 1.9.0
      '@opentelemetry/core': 1.30.1(@opentelemetry/api@1.9.0)
      '@opentelemetry/resources': 1.30.1(@opentelemetry/api@1.9.0)

  '@opentelemetry/sdk-node@0.52.1(@opentelemetry/api@1.9.0)':
    dependencies:
      '@opentelemetry/api': 1.9.0
      '@opentelemetry/api-logs': 0.52.1
      '@opentelemetry/core': 1.25.1(@opentelemetry/api@1.9.0)
      '@opentelemetry/exporter-trace-otlp-grpc': 0.52.1(@opentelemetry/api@1.9.0)
      '@opentelemetry/exporter-trace-otlp-http': 0.52.1(@opentelemetry/api@1.9.0)
      '@opentelemetry/exporter-trace-otlp-proto': 0.52.1(@opentelemetry/api@1.9.0)
      '@opentelemetry/exporter-zipkin': 1.25.1(@opentelemetry/api@1.9.0)
      '@opentelemetry/instrumentation': 0.52.1(@opentelemetry/api@1.9.0)
      '@opentelemetry/resources': 1.25.1(@opentelemetry/api@1.9.0)
      '@opentelemetry/sdk-logs': 0.52.1(@opentelemetry/api@1.9.0)
      '@opentelemetry/sdk-metrics': 1.25.1(@opentelemetry/api@1.9.0)
      '@opentelemetry/sdk-trace-base': 1.25.1(@opentelemetry/api@1.9.0)
      '@opentelemetry/sdk-trace-node': 1.25.1(@opentelemetry/api@1.9.0)
      '@opentelemetry/semantic-conventions': 1.25.1
    transitivePeerDependencies:
      - supports-color

  '@opentelemetry/sdk-trace-base@1.25.1(@opentelemetry/api@1.9.0)':
    dependencies:
      '@opentelemetry/api': 1.9.0
      '@opentelemetry/core': 1.25.1(@opentelemetry/api@1.9.0)
      '@opentelemetry/resources': 1.25.1(@opentelemetry/api@1.9.0)
      '@opentelemetry/semantic-conventions': 1.25.1

  '@opentelemetry/sdk-trace-base@1.26.0(@opentelemetry/api@1.9.0)':
    dependencies:
      '@opentelemetry/api': 1.9.0
      '@opentelemetry/core': 1.26.0(@opentelemetry/api@1.9.0)
      '@opentelemetry/resources': 1.26.0(@opentelemetry/api@1.9.0)
      '@opentelemetry/semantic-conventions': 1.27.0

  '@opentelemetry/sdk-trace-base@1.30.1(@opentelemetry/api@1.9.0)':
    dependencies:
      '@opentelemetry/api': 1.9.0
      '@opentelemetry/core': 1.30.1(@opentelemetry/api@1.9.0)
      '@opentelemetry/resources': 1.30.1(@opentelemetry/api@1.9.0)
      '@opentelemetry/semantic-conventions': 1.28.0

  '@opentelemetry/sdk-trace-node@1.25.1(@opentelemetry/api@1.9.0)':
    dependencies:
      '@opentelemetry/api': 1.9.0
      '@opentelemetry/context-async-hooks': 1.25.1(@opentelemetry/api@1.9.0)
      '@opentelemetry/core': 1.25.1(@opentelemetry/api@1.9.0)
      '@opentelemetry/propagator-b3': 1.25.1(@opentelemetry/api@1.9.0)
      '@opentelemetry/propagator-jaeger': 1.25.1(@opentelemetry/api@1.9.0)
      '@opentelemetry/sdk-trace-base': 1.25.1(@opentelemetry/api@1.9.0)
      semver: 7.6.3

  '@opentelemetry/semantic-conventions@1.25.1': {}

  '@opentelemetry/semantic-conventions@1.26.0': {}

  '@opentelemetry/semantic-conventions@1.27.0': {}

  '@opentelemetry/semantic-conventions@1.28.0': {}

  '@opentelemetry/sql-common@0.40.1(@opentelemetry/api@1.9.0)':
    dependencies:
      '@opentelemetry/api': 1.9.0
      '@opentelemetry/core': 1.26.0(@opentelemetry/api@1.9.0)

  '@pdf-lib/standard-fonts@1.0.0':
    dependencies:
      pako: 1.0.11

  '@pdf-lib/upng@1.0.1':
    dependencies:
      pako: 1.0.11

  '@pinecone-database/pinecone@2.2.0':
    dependencies:
      '@sinclair/typebox': 0.29.6
      ajv: 8.12.0
      cross-fetch: 3.1.8(encoding@0.1.13)
      encoding: 0.1.13

  '@pkgjs/parseargs@0.11.0':
    optional: true

  '@protobufjs/aspromise@1.1.2': {}

  '@protobufjs/base64@1.1.2': {}

  '@protobufjs/codegen@2.0.4': {}

  '@protobufjs/eventemitter@1.1.0': {}

  '@protobufjs/fetch@1.1.0':
    dependencies:
      '@protobufjs/aspromise': 1.1.2
      '@protobufjs/inquire': 1.1.0

  '@protobufjs/float@1.0.2': {}

  '@protobufjs/inquire@1.1.0': {}

  '@protobufjs/path@1.1.2': {}

  '@protobufjs/pool@1.1.0': {}

  '@protobufjs/utf8@1.1.0': {}

  '@rollup/rollup-android-arm-eabi@4.25.0':
    optional: true

  '@rollup/rollup-android-arm64@4.25.0':
    optional: true

  '@rollup/rollup-darwin-arm64@4.25.0':
    optional: true

  '@rollup/rollup-darwin-x64@4.25.0':
    optional: true

  '@rollup/rollup-freebsd-arm64@4.25.0':
    optional: true

  '@rollup/rollup-freebsd-x64@4.25.0':
    optional: true

  '@rollup/rollup-linux-arm-gnueabihf@4.25.0':
    optional: true

  '@rollup/rollup-linux-arm-musleabihf@4.25.0':
    optional: true

  '@rollup/rollup-linux-arm64-gnu@4.25.0':
    optional: true

  '@rollup/rollup-linux-arm64-musl@4.25.0':
    optional: true

  '@rollup/rollup-linux-powerpc64le-gnu@4.25.0':
    optional: true

  '@rollup/rollup-linux-riscv64-gnu@4.25.0':
    optional: true

  '@rollup/rollup-linux-s390x-gnu@4.25.0':
    optional: true

  '@rollup/rollup-linux-x64-gnu@4.25.0':
    optional: true

  '@rollup/rollup-linux-x64-musl@4.25.0':
    optional: true

  '@rollup/rollup-win32-arm64-msvc@4.25.0':
    optional: true

  '@rollup/rollup-win32-ia32-msvc@4.25.0':
    optional: true

  '@rollup/rollup-win32-x64-msvc@4.25.0':
    optional: true

  '@shikijs/engine-oniguruma@1.24.2':
    dependencies:
      '@shikijs/types': 1.24.2
      '@shikijs/vscode-textmate': 9.3.1

  '@shikijs/types@1.24.2':
    dependencies:
      '@shikijs/vscode-textmate': 9.3.1
      '@types/hast': 3.0.4

  '@shikijs/vscode-textmate@9.3.1': {}

  '@sinclair/typebox@0.27.8': {}

  '@sinclair/typebox@0.29.6': {}

  '@sinonjs/commons@3.0.1':
    dependencies:
      type-detect: 4.0.8

  '@sinonjs/fake-timers@10.3.0':
    dependencies:
      '@sinonjs/commons': 3.0.1

  '@swc/counter@0.1.3': {}

  '@swc/helpers@0.5.15':
    dependencies:
      tslib: 2.8.1

  '@tootallnate/once@2.0.0': {}

  '@tsconfig/node10@1.0.11':
    optional: true

  '@tsconfig/node12@1.0.11':
    optional: true

  '@tsconfig/node14@1.0.3':
    optional: true

  '@tsconfig/node16@1.0.4':
    optional: true

  '@types/aws-lambda@8.10.122': {}

  '@types/babel__core@7.20.5':
    dependencies:
      '@babel/parser': 7.25.7
      '@babel/types': 7.25.7
      '@types/babel__generator': 7.6.8
      '@types/babel__template': 7.4.4
      '@types/babel__traverse': 7.20.6

  '@types/babel__generator@7.6.8':
    dependencies:
      '@babel/types': 7.25.7

  '@types/babel__template@7.4.4':
    dependencies:
      '@babel/parser': 7.25.7
      '@babel/types': 7.25.7

  '@types/babel__traverse@7.20.6':
    dependencies:
      '@babel/types': 7.25.7

  '@types/body-parser@1.19.5':
    dependencies:
      '@types/connect': 3.4.38
      '@types/node': 20.17.17

  '@types/bunyan@1.8.9':
    dependencies:
      '@types/node': 20.17.17

  '@types/caseless@0.12.5': {}

  '@types/connect@3.4.36':
    dependencies:
      '@types/node': 20.17.17

  '@types/connect@3.4.38':
    dependencies:
      '@types/node': 20.17.17

  '@types/cors@2.8.17':
    dependencies:
      '@types/node': 20.17.17

  '@types/data-urls@3.0.4':
    dependencies:
      '@types/whatwg-mimetype': 3.0.2
      '@types/whatwg-url': 11.0.5

  '@types/estree@1.0.6': {}

  '@types/express-serve-static-core@4.17.43':
    dependencies:
      '@types/node': 20.17.17
      '@types/qs': 6.9.14
      '@types/range-parser': 1.2.7
      '@types/send': 0.17.4

  '@types/express@4.17.21':
    dependencies:
      '@types/body-parser': 1.19.5
      '@types/express-serve-static-core': 4.17.43
      '@types/qs': 6.9.14
      '@types/serve-static': 1.15.5

  '@types/graceful-fs@4.1.9':
    dependencies:
      '@types/node': 20.17.17

  '@types/handlebars@4.1.0':
    dependencies:
      handlebars: 4.7.8

  '@types/hast@3.0.4':
    dependencies:
      '@types/unist': 3.0.3

  '@types/http-errors@2.0.4': {}

  '@types/istanbul-lib-coverage@2.0.6': {}

  '@types/istanbul-lib-report@3.0.3':
    dependencies:
      '@types/istanbul-lib-coverage': 2.0.6

  '@types/istanbul-reports@3.0.4':
    dependencies:
      '@types/istanbul-lib-report': 3.0.3

  '@types/jest@29.5.13':
    dependencies:
      expect: 29.7.0
      pretty-format: 29.7.0

  '@types/json-schema@7.0.15': {}

  '@types/jsonwebtoken@9.0.6':
    dependencies:
      '@types/node': 20.17.17

  '@types/long@4.0.2': {}

  '@types/memcached@2.2.10':
    dependencies:
      '@types/node': 20.17.17

  '@types/mime@1.3.5': {}

  '@types/mime@3.0.4': {}

  '@types/mysql@2.15.22':
    dependencies:
      '@types/node': 20.17.17

  '@types/node-fetch@2.6.11':
    dependencies:
      '@types/node': 20.17.17
      form-data: 4.0.0

  '@types/node@18.19.53':
    dependencies:
      undici-types: 5.26.5

  '@types/node@20.11.30':
    dependencies:
      undici-types: 5.26.5

  '@types/node@20.16.9':
    dependencies:
      undici-types: 6.19.8

  '@types/node@20.17.17':
    dependencies:
      undici-types: 6.19.8

  '@types/node@22.15.3':
    dependencies:
      undici-types: 6.21.0

  '@types/node@22.9.0':
    dependencies:
      undici-types: 6.19.8

  '@types/pdf-parse@1.1.4': {}

  '@types/pg-pool@2.0.4':
    dependencies:
      '@types/pg': 8.6.1

  '@types/pg@8.6.1':
    dependencies:
      '@types/node': 20.17.17
      pg-protocol: 1.6.0
      pg-types: 2.2.0

  '@types/qs@6.9.14': {}

  '@types/range-parser@1.2.7': {}

  '@types/react-dom@19.0.3(@types/react@19.0.8)':
    dependencies:
      '@types/react': 19.0.8

  '@types/react@19.0.8':
    dependencies:
      csstype: 3.1.3

  '@types/request@2.48.12':
    dependencies:
      '@types/caseless': 0.12.5
      '@types/node': 20.17.17
      '@types/tough-cookie': 4.0.5
      form-data: 2.5.1

  '@types/retry@0.12.0': {}

  '@types/send@0.17.4':
    dependencies:
      '@types/mime': 1.3.5
      '@types/node': 20.17.17

  '@types/serve-static@1.15.5':
    dependencies:
      '@types/http-errors': 2.0.4
      '@types/mime': 3.0.4
      '@types/node': 20.17.17

  '@types/shimmer@1.0.5': {}

  '@types/stack-utils@2.0.3': {}

  '@types/tedious@4.0.14':
    dependencies:
      '@types/node': 20.17.17

  '@types/tough-cookie@4.0.5': {}

  '@types/triple-beam@1.3.5': {}

  '@types/unist@3.0.3': {}

  '@types/uuid@9.0.8': {}

  '@types/webidl-conversions@7.0.3': {}

  '@types/whatwg-mimetype@3.0.2': {}

  '@types/whatwg-url@11.0.5':
    dependencies:
      '@types/webidl-conversions': 7.0.3

  '@types/yargs-parser@21.0.3': {}

  '@types/yargs@17.0.33':
    dependencies:
      '@types/yargs-parser': 21.0.3

  abort-controller@3.0.0:
    dependencies:
      event-target-shim: 5.0.1

  accepts@1.3.8:
    dependencies:
      mime-types: 2.1.35
      negotiator: 0.6.3

  accepts@2.0.0:
    dependencies:
      mime-types: 3.0.0
      negotiator: 1.0.0

  acorn-import-attributes@1.9.5(acorn@8.11.3):
    dependencies:
      acorn: 8.11.3

  acorn-walk@8.3.4:
    dependencies:
      acorn: 8.14.0
    optional: true

  acorn@8.11.3: {}

  acorn@8.14.0:
    optional: true

  agent-base@6.0.2:
    dependencies:
      debug: 4.3.7
    transitivePeerDependencies:
      - supports-color

  agent-base@7.1.0:
    dependencies:
      debug: 4.3.7
    transitivePeerDependencies:
      - supports-color

  agentkeepalive@4.5.0:
    dependencies:
      humanize-ms: 1.2.1

  ajv-formats@3.0.1(ajv@8.12.0):
    optionalDependencies:
      ajv: 8.12.0

  ajv-formats@3.0.1(ajv@8.17.1):
    optionalDependencies:
      ajv: 8.17.1

  ajv@8.12.0:
    dependencies:
      fast-deep-equal: 3.1.3
      json-schema-traverse: 1.0.0
      require-from-string: 2.0.2
      uri-js: 4.4.1

  ajv@8.17.1:
    dependencies:
      fast-deep-equal: 3.1.3
      fast-uri: 3.0.6
      json-schema-traverse: 1.0.0
      require-from-string: 2.0.2

  ansi-escapes@4.3.2:
    dependencies:
      type-fest: 0.21.3

  ansi-regex@5.0.1: {}

  ansi-regex@6.0.1: {}

  ansi-styles@3.2.1:
    dependencies:
      color-convert: 1.9.3

  ansi-styles@4.3.0:
    dependencies:
      color-convert: 2.0.1

  ansi-styles@5.2.0: {}

  ansi-styles@6.2.1: {}

  any-promise@1.3.0: {}

  anymatch@3.1.3:
    dependencies:
      normalize-path: 3.0.0
      picomatch: 2.3.1

  arg@4.1.3:
    optional: true

  argparse@1.0.10:
    dependencies:
      sprintf-js: 1.0.3

  argparse@2.0.1: {}

  array-buffer-byte-length@1.0.1:
    dependencies:
      call-bind: 1.0.7
      is-array-buffer: 3.0.4

  array-flatten@1.1.1: {}

  arraybuffer.prototype.slice@1.0.3:
    dependencies:
      array-buffer-byte-length: 1.0.1
      call-bind: 1.0.7
      define-properties: 1.2.1
      es-abstract: 1.23.2
      es-errors: 1.3.0
      get-intrinsic: 1.2.4
      is-array-buffer: 3.0.4
      is-shared-array-buffer: 1.0.3

  arrify@2.0.1: {}

  async-mutex@0.5.0:
    dependencies:
      tslib: 2.6.2

  async-retry@1.3.3:
    dependencies:
      retry: 0.13.1
    optional: true

  async@3.2.5: {}

  asynckit@0.4.0: {}

  available-typed-arrays@1.0.7:
    dependencies:
      possible-typed-array-names: 1.0.0

  babel-jest@29.7.0(@babel/core@7.25.7):
    dependencies:
      '@babel/core': 7.25.7
      '@jest/transform': 29.7.0
      '@types/babel__core': 7.20.5
      babel-plugin-istanbul: 6.1.1
      babel-preset-jest: 29.6.3(@babel/core@7.25.7)
      chalk: 4.1.2
      graceful-fs: 4.2.11
      slash: 3.0.0
    transitivePeerDependencies:
      - supports-color

  babel-plugin-istanbul@6.1.1:
    dependencies:
      '@babel/helper-plugin-utils': 7.25.7
      '@istanbuljs/load-nyc-config': 1.1.0
      '@istanbuljs/schema': 0.1.3
      istanbul-lib-instrument: 5.2.1
      test-exclude: 6.0.0
    transitivePeerDependencies:
      - supports-color

  babel-plugin-jest-hoist@29.6.3:
    dependencies:
      '@babel/template': 7.25.7
      '@babel/types': 7.25.7
      '@types/babel__core': 7.20.5
      '@types/babel__traverse': 7.20.6

  babel-preset-current-node-syntax@1.1.0(@babel/core@7.25.7):
    dependencies:
      '@babel/core': 7.25.7
      '@babel/plugin-syntax-async-generators': 7.8.4(@babel/core@7.25.7)
      '@babel/plugin-syntax-bigint': 7.8.3(@babel/core@7.25.7)
      '@babel/plugin-syntax-class-properties': 7.12.13(@babel/core@7.25.7)
      '@babel/plugin-syntax-class-static-block': 7.14.5(@babel/core@7.25.7)
      '@babel/plugin-syntax-import-attributes': 7.25.7(@babel/core@7.25.7)
      '@babel/plugin-syntax-import-meta': 7.10.4(@babel/core@7.25.7)
      '@babel/plugin-syntax-json-strings': 7.8.3(@babel/core@7.25.7)
      '@babel/plugin-syntax-logical-assignment-operators': 7.10.4(@babel/core@7.25.7)
      '@babel/plugin-syntax-nullish-coalescing-operator': 7.8.3(@babel/core@7.25.7)
      '@babel/plugin-syntax-numeric-separator': 7.10.4(@babel/core@7.25.7)
      '@babel/plugin-syntax-object-rest-spread': 7.8.3(@babel/core@7.25.7)
      '@babel/plugin-syntax-optional-catch-binding': 7.8.3(@babel/core@7.25.7)
      '@babel/plugin-syntax-optional-chaining': 7.8.3(@babel/core@7.25.7)
      '@babel/plugin-syntax-private-property-in-object': 7.14.5(@babel/core@7.25.7)
      '@babel/plugin-syntax-top-level-await': 7.14.5(@babel/core@7.25.7)

  babel-preset-jest@29.6.3(@babel/core@7.25.7):
    dependencies:
      '@babel/core': 7.25.7
      babel-plugin-jest-hoist: 29.6.3
      babel-preset-current-node-syntax: 1.1.0(@babel/core@7.25.7)

  balanced-match@1.0.2: {}

  base-64@0.1.0: {}

  base64-js@1.5.1: {}

  big.js@6.2.1: {}

  bignumber.js@9.1.2: {}

  binary-extensions@2.3.0: {}

  binary-search@1.3.6: {}

  bl@4.1.0:
    dependencies:
      buffer: 5.7.1
      inherits: 2.0.4
      readable-stream: 3.6.2
    optional: true

  body-parser@1.20.3:
    dependencies:
      bytes: 3.1.2
      content-type: 1.0.5
      debug: 2.6.9
      depd: 2.0.0
      destroy: 1.2.0
      http-errors: 2.0.0
      iconv-lite: 0.4.24
      on-finished: 2.4.1
      qs: 6.13.0
      raw-body: 2.5.2
      type-is: 1.6.18
      unpipe: 1.0.0
    transitivePeerDependencies:
      - supports-color

  body-parser@2.1.0:
    dependencies:
      bytes: 3.1.2
      content-type: 1.0.5
      debug: 4.4.0
      http-errors: 2.0.0
      iconv-lite: 0.5.2
      on-finished: 2.4.1
      qs: 6.14.0
      raw-body: 3.0.0
      type-is: 2.0.0
    transitivePeerDependencies:
      - supports-color

  brace-expansion@1.1.11:
    dependencies:
      balanced-match: 1.0.2
      concat-map: 0.0.1

  brace-expansion@2.0.1:
    dependencies:
      balanced-match: 1.0.2

  braces@3.0.2:
    dependencies:
      fill-range: 7.0.1

  browserslist@4.24.0:
    dependencies:
      caniuse-lite: 1.0.30001667
      electron-to-chromium: 1.5.33
      node-releases: 2.0.18
      update-browserslist-db: 1.1.1(browserslist@4.24.0)

  bs-logger@0.2.6:
    dependencies:
      fast-json-stable-stringify: 2.1.0

  bser@2.1.1:
    dependencies:
      node-int64: 0.4.0

  buffer-equal-constant-time@1.0.1: {}

  buffer-from@1.1.2: {}

  buffer@5.7.1:
    dependencies:
      base64-js: 1.5.1
      ieee754: 1.2.1
    optional: true

  bundle-require@5.0.0(esbuild@0.24.0):
    dependencies:
      esbuild: 0.24.0
      load-tsconfig: 0.2.5

  busboy@1.6.0:
    dependencies:
      streamsearch: 1.1.0

  bytes@3.1.2: {}

  cac@6.7.14: {}

  call-bind-apply-helpers@1.0.2:
    dependencies:
      es-errors: 1.3.0
      function-bind: 1.1.2

  call-bind@1.0.7:
    dependencies:
      es-define-property: 1.0.0
      es-errors: 1.3.0
      function-bind: 1.1.2
      get-intrinsic: 1.2.4
      set-function-length: 1.2.2

  call-bound@1.0.4:
    dependencies:
      call-bind-apply-helpers: 1.0.2
      get-intrinsic: 1.3.0

  callsites@3.1.0: {}

  camelcase@5.3.1: {}

  camelcase@6.3.0: {}

  caniuse-lite@1.0.30001667: {}

  canvas@3.0.0-rc2:
    dependencies:
      node-addon-api: 7.1.1
      prebuild-install: 7.1.2
      simple-get: 3.1.1
    optional: true

  chalk@2.4.2:
    dependencies:
      ansi-styles: 3.2.1
      escape-string-regexp: 1.0.5
      supports-color: 5.5.0

  chalk@4.1.2:
    dependencies:
      ansi-styles: 4.3.0
      supports-color: 7.2.0

  char-regex@1.0.2: {}

  charenc@0.0.2: {}

  chokidar@4.0.1:
    dependencies:
      readdirp: 4.0.2

  chownr@1.1.4:
    optional: true

  chromadb@1.8.1(encoding@0.1.13)(openai@4.53.0(encoding@0.1.13)):
    dependencies:
      cliui: 8.0.1
      isomorphic-fetch: 3.0.0(encoding@0.1.13)
    optionalDependencies:
      openai: 4.53.0(encoding@0.1.13)
    transitivePeerDependencies:
      - encoding

  chromadb@1.9.2(encoding@0.1.13)(openai@4.53.0(encoding@0.1.13)):
    dependencies:
      cliui: 8.0.1
      isomorphic-fetch: 3.0.0(encoding@0.1.13)
    optionalDependencies:
      openai: 4.53.0(encoding@0.1.13)
    transitivePeerDependencies:
      - encoding
    optional: true

  ci-info@3.9.0: {}

  cjs-module-lexer@1.2.3: {}

  client-only@0.0.1: {}

  cliui@8.0.1:
    dependencies:
      string-width: 4.2.3
      strip-ansi: 6.0.1
      wrap-ansi: 7.0.0

  co@4.6.0: {}

  collect-v8-coverage@1.0.2: {}

  color-convert@1.9.3:
    dependencies:
      color-name: 1.1.3

  color-convert@2.0.1:
    dependencies:
      color-name: 1.1.4

  color-name@1.1.3: {}

  color-name@1.1.4: {}

  color-string@1.9.1:
    dependencies:
      color-name: 1.1.4
      simple-swizzle: 0.2.2

  color@3.2.1:
    dependencies:
      color-convert: 1.9.3
      color-string: 1.9.1

  color@4.2.3:
    dependencies:
      color-convert: 2.0.1
      color-string: 1.9.1
    optional: true

  colorette@2.0.20: {}

  colorspace@1.1.4:
    dependencies:
      color: 3.2.1
      text-hex: 1.0.0

  combined-stream@1.0.8:
    dependencies:
      delayed-stream: 1.0.0

  commander@10.0.1: {}

  commander@4.1.1: {}

  commander@7.2.0: {}

  compute-cosine-similarity@1.1.0:
    dependencies:
      compute-dot: 1.1.0
      compute-l2norm: 1.1.0
      validate.io-array: 1.0.6
      validate.io-function: 1.0.2

  compute-dot@1.1.0:
    dependencies:
      validate.io-array: 1.0.6
      validate.io-function: 1.0.2

  compute-l2norm@1.1.0:
    dependencies:
      validate.io-array: 1.0.6
      validate.io-function: 1.0.2

  concat-map@0.0.1: {}

  consola@3.2.3: {}

  content-disposition@0.5.4:
    dependencies:
      safe-buffer: 5.2.1

  content-disposition@1.0.0:
    dependencies:
      safe-buffer: 5.2.1

  content-type@1.0.5: {}

  convert-source-map@2.0.0: {}

  cookie-signature@1.0.6: {}

  cookie-signature@1.2.2: {}

  cookie@0.6.0: {}

  cookie@0.7.1: {}

  cors@2.8.5:
    dependencies:
      object-assign: 4.1.1
      vary: 1.1.2

  create-jest@29.7.0(@types/node@20.11.30)(ts-node@10.9.2(@types/node@20.11.30)(typescript@4.9.5)):
    dependencies:
      '@jest/types': 29.6.3
      chalk: 4.1.2
      exit: 0.1.2
      graceful-fs: 4.2.11
      jest-config: 29.7.0(@types/node@20.11.30)(ts-node@10.9.2(@types/node@20.11.30)(typescript@4.9.5))
      jest-util: 29.7.0
      prompts: 2.4.2
    transitivePeerDependencies:
      - '@types/node'
      - babel-plugin-macros
      - supports-color
      - ts-node

  create-jest@29.7.0(@types/node@20.16.9)(ts-node@10.9.2(@types/node@20.16.9)(typescript@4.9.5)):
    dependencies:
      '@jest/types': 29.6.3
      chalk: 4.1.2
      exit: 0.1.2
      graceful-fs: 4.2.11
      jest-config: 29.7.0(@types/node@20.16.9)(ts-node@10.9.2(@types/node@20.16.9)(typescript@4.9.5))
      jest-util: 29.7.0
      prompts: 2.4.2
    transitivePeerDependencies:
      - '@types/node'
      - babel-plugin-macros
      - supports-color
      - ts-node

  create-jest@29.7.0(@types/node@20.16.9)(ts-node@10.9.2(@types/node@20.16.9)(typescript@5.6.3)):
    dependencies:
      '@jest/types': 29.6.3
      chalk: 4.1.2
      exit: 0.1.2
      graceful-fs: 4.2.11
      jest-config: 29.7.0(@types/node@20.16.9)(ts-node@10.9.2(@types/node@20.16.9)(typescript@5.6.3))
      jest-util: 29.7.0
      prompts: 2.4.2
    transitivePeerDependencies:
      - '@types/node'
      - babel-plugin-macros
      - supports-color
      - ts-node

  create-require@1.1.1:
    optional: true

  cross-env@7.0.3:
    dependencies:
      cross-spawn: 7.0.6

  cross-fetch@3.1.8(encoding@0.1.13):
    dependencies:
      node-fetch: 2.7.0(encoding@0.1.13)
    transitivePeerDependencies:
      - encoding

  cross-spawn@7.0.6:
    dependencies:
      path-key: 3.1.1
      shebang-command: 2.0.0
      which: 2.0.2

  crypt@0.0.2: {}

  csstype@3.1.3: {}

  data-uri-to-buffer@4.0.1: {}

  data-urls@5.0.0:
    dependencies:
      whatwg-mimetype: 4.0.0
      whatwg-url: 14.0.0

  data-view-buffer@1.0.1:
    dependencies:
      call-bind: 1.0.7
      es-errors: 1.3.0
      is-data-view: 1.0.1

  data-view-byte-length@1.0.1:
    dependencies:
      call-bind: 1.0.7
      es-errors: 1.3.0
      is-data-view: 1.0.1

  data-view-byte-offset@1.0.0:
    dependencies:
      call-bind: 1.0.7
      es-errors: 1.3.0
      is-data-view: 1.0.1

  debug@2.6.9:
    dependencies:
      ms: 2.0.0

  debug@3.2.7:
    dependencies:
      ms: 2.1.3

  debug@4.3.6:
    dependencies:
      ms: 2.1.2

  debug@4.3.7:
    dependencies:
      ms: 2.1.3

  debug@4.4.0:
    dependencies:
      ms: 2.1.3

  decamelize@1.2.0: {}

  decompress-response@4.2.1:
    dependencies:
      mimic-response: 2.1.0
    optional: true

  decompress-response@6.0.0:
    dependencies:
      mimic-response: 3.1.0
    optional: true

  dedent@1.5.3: {}

  deep-extend@0.6.0:
    optional: true

  deepmerge@4.3.1: {}

  define-data-property@1.1.4:
    dependencies:
      es-define-property: 1.0.0
      es-errors: 1.3.0
      gopd: 1.0.1

  define-properties@1.2.1:
    dependencies:
      define-data-property: 1.1.4
      has-property-descriptors: 1.0.2
      object-keys: 1.1.1

  delayed-stream@1.0.0: {}

  depd@2.0.0: {}

  destroy@1.2.0: {}

  detect-libc@2.0.3:
    optional: true

  detect-newline@3.1.0: {}

  diff-sequences@29.6.3: {}

  diff@4.0.2:
    optional: true

  digest-fetch@1.3.0:
    dependencies:
      base-64: 0.1.0
      md5: 2.3.0

  dommatrix@1.0.3: {}

  dot-prop@6.0.1:
    dependencies:
      is-obj: 2.0.0

  dotenv@16.4.5: {}

  dotprompt@1.1.1:
    dependencies:
      '@types/handlebars': 4.1.0
      handlebars: 4.7.8
      yaml: 2.7.0

  dunder-proto@1.0.1:
    dependencies:
      call-bind-apply-helpers: 1.0.2
      es-errors: 1.3.0
      gopd: 1.2.0

  duplexify@4.1.3:
    dependencies:
      end-of-stream: 1.4.4
      inherits: 2.0.4
      readable-stream: 3.6.2
      stream-shift: 1.0.3

  eastasianwidth@0.2.0: {}

  ecdsa-sig-formatter@1.0.11:
    dependencies:
      safe-buffer: 5.2.1

  ee-first@1.1.1: {}

  ejs@3.1.10:
    dependencies:
      jake: 10.9.1

  electron-to-chromium@1.5.33: {}

  emittery@0.13.1: {}

  emoji-regex@8.0.0: {}

  emoji-regex@9.2.2: {}

  enabled@2.0.0: {}

  encodeurl@1.0.2: {}

  encodeurl@2.0.0: {}

  encoding@0.1.13:
    dependencies:
      iconv-lite: 0.6.3

  end-of-stream@1.4.4:
    dependencies:
      once: 1.4.0

  ent@2.2.0: {}

  entities@4.5.0: {}

  error-ex@1.3.2:
    dependencies:
      is-arrayish: 0.2.1

  es-abstract@1.23.2:
    dependencies:
      array-buffer-byte-length: 1.0.1
      arraybuffer.prototype.slice: 1.0.3
      available-typed-arrays: 1.0.7
      call-bind: 1.0.7
      data-view-buffer: 1.0.1
      data-view-byte-length: 1.0.1
      data-view-byte-offset: 1.0.0
      es-define-property: 1.0.0
      es-errors: 1.3.0
      es-object-atoms: 1.0.0
      es-set-tostringtag: 2.0.3
      es-to-primitive: 1.2.1
      function.prototype.name: 1.1.6
      get-intrinsic: 1.2.4
      get-symbol-description: 1.0.2
      globalthis: 1.0.3
      gopd: 1.0.1
      has-property-descriptors: 1.0.2
      has-proto: 1.0.3
      has-symbols: 1.0.3
      hasown: 2.0.2
      internal-slot: 1.0.7
      is-array-buffer: 3.0.4
      is-callable: 1.2.7
      is-data-view: 1.0.1
      is-negative-zero: 2.0.3
      is-regex: 1.1.4
      is-shared-array-buffer: 1.0.3
      is-string: 1.0.7
      is-typed-array: 1.1.13
      is-weakref: 1.0.2
      object-inspect: 1.13.1
      object-keys: 1.1.1
      object.assign: 4.1.5
      regexp.prototype.flags: 1.5.2
      safe-array-concat: 1.1.2
      safe-regex-test: 1.0.3
      string.prototype.trim: 1.2.9
      string.prototype.trimend: 1.0.8
      string.prototype.trimstart: 1.0.8
      typed-array-buffer: 1.0.2
      typed-array-byte-length: 1.0.1
      typed-array-byte-offset: 1.0.2
      typed-array-length: 1.0.6
      unbox-primitive: 1.0.2
      which-typed-array: 1.1.15

  es-define-property@1.0.0:
    dependencies:
      get-intrinsic: 1.2.4

  es-define-property@1.0.1: {}

  es-errors@1.3.0: {}

  es-object-atoms@1.0.0:
    dependencies:
      es-errors: 1.3.0

  es-object-atoms@1.1.1:
    dependencies:
      es-errors: 1.3.0

  es-set-tostringtag@2.0.3:
    dependencies:
      get-intrinsic: 1.2.4
      has-tostringtag: 1.0.2
      hasown: 2.0.2

  es-to-primitive@1.2.1:
    dependencies:
      is-callable: 1.2.7
      is-date-object: 1.0.5
      is-symbol: 1.0.4

  esbuild@0.23.1:
    optionalDependencies:
      '@esbuild/aix-ppc64': 0.23.1
      '@esbuild/android-arm': 0.23.1
      '@esbuild/android-arm64': 0.23.1
      '@esbuild/android-x64': 0.23.1
      '@esbuild/darwin-arm64': 0.23.1
      '@esbuild/darwin-x64': 0.23.1
      '@esbuild/freebsd-arm64': 0.23.1
      '@esbuild/freebsd-x64': 0.23.1
      '@esbuild/linux-arm': 0.23.1
      '@esbuild/linux-arm64': 0.23.1
      '@esbuild/linux-ia32': 0.23.1
      '@esbuild/linux-loong64': 0.23.1
      '@esbuild/linux-mips64el': 0.23.1
      '@esbuild/linux-ppc64': 0.23.1
      '@esbuild/linux-riscv64': 0.23.1
      '@esbuild/linux-s390x': 0.23.1
      '@esbuild/linux-x64': 0.23.1
      '@esbuild/netbsd-x64': 0.23.1
      '@esbuild/openbsd-arm64': 0.23.1
      '@esbuild/openbsd-x64': 0.23.1
      '@esbuild/sunos-x64': 0.23.1
      '@esbuild/win32-arm64': 0.23.1
      '@esbuild/win32-ia32': 0.23.1
      '@esbuild/win32-x64': 0.23.1

  esbuild@0.24.0:
    optionalDependencies:
      '@esbuild/aix-ppc64': 0.24.0
      '@esbuild/android-arm': 0.24.0
      '@esbuild/android-arm64': 0.24.0
      '@esbuild/android-x64': 0.24.0
      '@esbuild/darwin-arm64': 0.24.0
      '@esbuild/darwin-x64': 0.24.0
      '@esbuild/freebsd-arm64': 0.24.0
      '@esbuild/freebsd-x64': 0.24.0
      '@esbuild/linux-arm': 0.24.0
      '@esbuild/linux-arm64': 0.24.0
      '@esbuild/linux-ia32': 0.24.0
      '@esbuild/linux-loong64': 0.24.0
      '@esbuild/linux-mips64el': 0.24.0
      '@esbuild/linux-ppc64': 0.24.0
      '@esbuild/linux-riscv64': 0.24.0
      '@esbuild/linux-s390x': 0.24.0
      '@esbuild/linux-x64': 0.24.0
      '@esbuild/netbsd-x64': 0.24.0
      '@esbuild/openbsd-arm64': 0.24.0
      '@esbuild/openbsd-x64': 0.24.0
      '@esbuild/sunos-x64': 0.24.0
      '@esbuild/win32-arm64': 0.24.0
      '@esbuild/win32-ia32': 0.24.0
      '@esbuild/win32-x64': 0.24.0

  escalade@3.1.2: {}

  escalade@3.2.0: {}

  escape-html@1.0.3: {}

  escape-string-regexp@1.0.5: {}

  escape-string-regexp@2.0.0: {}

  esprima@4.0.1: {}

  etag@1.8.1: {}

  event-target-shim@5.0.1: {}

  eventemitter3@4.0.7: {}

  eventid@2.0.1:
    dependencies:
      uuid: 8.3.2

  eventsource-parser@3.0.0: {}

  eventsource@3.0.5:
    dependencies:
      eventsource-parser: 3.0.0

  execa@5.1.1:
    dependencies:
      cross-spawn: 7.0.6
      get-stream: 6.0.1
      human-signals: 2.1.0
      is-stream: 2.0.1
      merge-stream: 2.0.0
      npm-run-path: 4.0.1
      onetime: 5.1.2
      signal-exit: 3.0.7
      strip-final-newline: 2.0.0

  exit@0.1.2: {}

  expand-template@2.0.3:
    optional: true

  expect@29.7.0:
    dependencies:
      '@jest/expect-utils': 29.7.0
      jest-get-type: 29.6.3
      jest-matcher-utils: 29.7.0
      jest-message-util: 29.7.0
      jest-util: 29.7.0

  expr-eval@2.0.2: {}

  express-rate-limit@7.5.0(express@5.0.1):
    dependencies:
      express: 5.0.1

  express@4.21.0:
    dependencies:
      accepts: 1.3.8
      array-flatten: 1.1.1
      body-parser: 1.20.3
      content-disposition: 0.5.4
      content-type: 1.0.5
      cookie: 0.6.0
      cookie-signature: 1.0.6
      debug: 2.6.9
      depd: 2.0.0
      encodeurl: 2.0.0
      escape-html: 1.0.3
      etag: 1.8.1
      finalhandler: 1.3.1
      fresh: 0.5.2
      http-errors: 2.0.0
      merge-descriptors: 1.0.3
      methods: 1.1.2
      on-finished: 2.4.1
      parseurl: 1.3.3
      path-to-regexp: 0.1.10
      proxy-addr: 2.0.7
      qs: 6.13.0
      range-parser: 1.2.1
      safe-buffer: 5.2.1
      send: 0.19.0
      serve-static: 1.16.2
      setprototypeof: 1.2.0
      statuses: 2.0.1
      type-is: 1.6.18
      utils-merge: 1.0.1
      vary: 1.1.2
    transitivePeerDependencies:
      - supports-color

  express@4.21.1:
    dependencies:
      accepts: 1.3.8
      array-flatten: 1.1.1
      body-parser: 1.20.3
      content-disposition: 0.5.4
      content-type: 1.0.5
      cookie: 0.7.1
      cookie-signature: 1.0.6
      debug: 2.6.9
      depd: 2.0.0
      encodeurl: 2.0.0
      escape-html: 1.0.3
      etag: 1.8.1
      finalhandler: 1.3.1
      fresh: 0.5.2
      http-errors: 2.0.0
      merge-descriptors: 1.0.3
      methods: 1.1.2
      on-finished: 2.4.1
      parseurl: 1.3.3
      path-to-regexp: 0.1.10
      proxy-addr: 2.0.7
      qs: 6.13.0
      range-parser: 1.2.1
      safe-buffer: 5.2.1
      send: 0.19.0
      serve-static: 1.16.2
      setprototypeof: 1.2.0
      statuses: 2.0.1
      type-is: 1.6.18
      utils-merge: 1.0.1
      vary: 1.1.2
    transitivePeerDependencies:
      - supports-color

  express@4.21.2:
    dependencies:
      accepts: 1.3.8
      array-flatten: 1.1.1
      body-parser: 1.20.3
      content-disposition: 0.5.4
      content-type: 1.0.5
      cookie: 0.7.1
      cookie-signature: 1.0.6
      debug: 2.6.9
      depd: 2.0.0
      encodeurl: 2.0.0
      escape-html: 1.0.3
      etag: 1.8.1
      finalhandler: 1.3.1
      fresh: 0.5.2
      http-errors: 2.0.0
      merge-descriptors: 1.0.3
      methods: 1.1.2
      on-finished: 2.4.1
      parseurl: 1.3.3
      path-to-regexp: 0.1.12
      proxy-addr: 2.0.7
      qs: 6.13.0
      range-parser: 1.2.1
      safe-buffer: 5.2.1
      send: 0.19.0
      serve-static: 1.16.2
      setprototypeof: 1.2.0
      statuses: 2.0.1
      type-is: 1.6.18
      utils-merge: 1.0.1
      vary: 1.1.2
    transitivePeerDependencies:
      - supports-color

  express@5.0.1:
    dependencies:
      accepts: 2.0.0
      body-parser: 2.1.0
      content-disposition: 1.0.0
      content-type: 1.0.5
      cookie: 0.7.1
      cookie-signature: 1.2.2
      debug: 4.3.6
      depd: 2.0.0
      encodeurl: 2.0.0
      escape-html: 1.0.3
      etag: 1.8.1
      finalhandler: 2.1.0
      fresh: 2.0.0
      http-errors: 2.0.0
      merge-descriptors: 2.0.0
      methods: 1.1.2
      mime-types: 3.0.0
      on-finished: 2.4.1
      once: 1.4.0
      parseurl: 1.3.3
      proxy-addr: 2.0.7
      qs: 6.13.0
      range-parser: 1.2.1
      router: 2.1.0
      safe-buffer: 5.2.1
      send: 1.1.0
      serve-static: 2.1.0
      setprototypeof: 1.2.0
      statuses: 2.0.1
      type-is: 2.0.0
      utils-merge: 1.0.1
      vary: 1.1.2
    transitivePeerDependencies:
      - supports-color

  extend@3.0.2: {}

  farmhash-modern@1.1.0: {}

  fast-deep-equal@3.1.3: {}

  fast-json-stable-stringify@2.1.0: {}

  fast-text-encoding@1.0.6:
    optional: true

  fast-uri@3.0.6: {}

  fast-xml-parser@4.3.6:
    dependencies:
      strnum: 1.0.5
    optional: true

  faye-websocket@0.11.4:
    dependencies:
      websocket-driver: 0.7.4

  fb-watchman@2.0.2:
    dependencies:
      bser: 2.1.1

  fdir@6.4.2(picomatch@4.0.2):
    optionalDependencies:
      picomatch: 4.0.2

  fecha@4.2.3: {}

  fetch-blob@3.2.0:
    dependencies:
      node-domexception: 1.0.0
      web-streams-polyfill: 3.3.3

  file-type-checker@1.1.3: {}

  filelist@1.0.4:
    dependencies:
      minimatch: 5.1.6

  fill-range@7.0.1:
    dependencies:
      to-regex-range: 5.0.1

  finalhandler@1.3.1:
    dependencies:
      debug: 2.6.9
      encodeurl: 2.0.0
      escape-html: 1.0.3
      on-finished: 2.4.1
      parseurl: 1.3.3
      statuses: 2.0.1
      unpipe: 1.0.0
    transitivePeerDependencies:
      - supports-color

  finalhandler@2.1.0:
    dependencies:
      debug: 4.4.0
      encodeurl: 2.0.0
      escape-html: 1.0.3
      on-finished: 2.4.1
      parseurl: 1.3.3
      statuses: 2.0.1
    transitivePeerDependencies:
      - supports-color

  find-package@1.0.0:
    dependencies:
      parents: 1.0.1

  find-up@4.1.0:
    dependencies:
      locate-path: 5.0.0
      path-exists: 4.0.0

  firebase-admin@12.3.1(encoding@0.1.13):
    dependencies:
      '@fastify/busboy': 3.0.0
      '@firebase/database-compat': 1.0.4
      '@firebase/database-types': 1.0.2
      '@types/node': 22.9.0
      farmhash-modern: 1.1.0
      jsonwebtoken: 9.0.2
      jwks-rsa: 3.1.0
      node-forge: 1.3.1
      uuid: 10.0.0
    optionalDependencies:
      '@google-cloud/firestore': 7.11.0(encoding@0.1.13)
      '@google-cloud/storage': 7.10.1(encoding@0.1.13)
    transitivePeerDependencies:
      - encoding
      - supports-color

  firebase-functions@6.3.1(firebase-admin@12.3.1(encoding@0.1.13)):
    dependencies:
      '@types/cors': 2.8.17
      '@types/express': 4.17.21
      cors: 2.8.5
      express: 4.21.1
      firebase-admin: 12.3.1(encoding@0.1.13)
      protobufjs: 7.3.2
    transitivePeerDependencies:
      - supports-color

  firebase@11.6.0:
    dependencies:
      '@firebase/analytics': 0.10.12(@firebase/app@0.11.4)
      '@firebase/analytics-compat': 0.2.18(@firebase/app-compat@0.2.53)(@firebase/app@0.11.4)
      '@firebase/app': 0.11.4
      '@firebase/app-check': 0.8.13(@firebase/app@0.11.4)
      '@firebase/app-check-compat': 0.3.20(@firebase/app-compat@0.2.53)(@firebase/app@0.11.4)
      '@firebase/app-compat': 0.2.53
      '@firebase/app-types': 0.9.3
      '@firebase/auth': 1.10.0(@firebase/app@0.11.4)
      '@firebase/auth-compat': 0.5.20(@firebase/app-compat@0.2.53)(@firebase/app-types@0.9.3)(@firebase/app@0.11.4)
      '@firebase/data-connect': 0.3.3(@firebase/app@0.11.4)
      '@firebase/database': 1.0.14
      '@firebase/database-compat': 2.0.5
      '@firebase/firestore': 4.7.10(@firebase/app@0.11.4)
      '@firebase/firestore-compat': 0.3.45(@firebase/app-compat@0.2.53)(@firebase/app-types@0.9.3)(@firebase/app@0.11.4)
      '@firebase/functions': 0.12.3(@firebase/app@0.11.4)
      '@firebase/functions-compat': 0.3.20(@firebase/app-compat@0.2.53)(@firebase/app@0.11.4)
      '@firebase/installations': 0.6.13(@firebase/app@0.11.4)
      '@firebase/installations-compat': 0.2.13(@firebase/app-compat@0.2.53)(@firebase/app-types@0.9.3)(@firebase/app@0.11.4)
      '@firebase/messaging': 0.12.17(@firebase/app@0.11.4)
      '@firebase/messaging-compat': 0.2.17(@firebase/app-compat@0.2.53)(@firebase/app@0.11.4)
      '@firebase/performance': 0.7.2(@firebase/app@0.11.4)
      '@firebase/performance-compat': 0.2.15(@firebase/app-compat@0.2.53)(@firebase/app@0.11.4)
      '@firebase/remote-config': 0.6.0(@firebase/app@0.11.4)
      '@firebase/remote-config-compat': 0.2.13(@firebase/app-compat@0.2.53)(@firebase/app@0.11.4)
      '@firebase/storage': 0.13.7(@firebase/app@0.11.4)
      '@firebase/storage-compat': 0.3.17(@firebase/app-compat@0.2.53)(@firebase/app-types@0.9.3)(@firebase/app@0.11.4)
      '@firebase/util': 1.11.0
      '@firebase/vertexai': 1.2.1(@firebase/app-types@0.9.3)(@firebase/app@0.11.4)
    transitivePeerDependencies:
      - '@react-native-async-storage/async-storage'

  flat@5.0.2: {}

  fn.name@1.1.0: {}

  for-each@0.3.3:
    dependencies:
      is-callable: 1.2.7

  foreground-child@3.1.1:
    dependencies:
      cross-spawn: 7.0.6
      signal-exit: 4.1.0

  form-data-encoder@1.7.2: {}

  form-data@2.5.1:
    dependencies:
      asynckit: 0.4.0
      combined-stream: 1.0.8
      mime-types: 2.1.35

  form-data@4.0.0:
    dependencies:
      asynckit: 0.4.0
      combined-stream: 1.0.8
      mime-types: 2.1.35

  formdata-node@4.4.1:
    dependencies:
      node-domexception: 1.0.0
      web-streams-polyfill: 4.0.0-beta.3

  formdata-polyfill@4.0.10:
    dependencies:
      fetch-blob: 3.2.0

  forwarded@0.2.0: {}

  fresh@0.5.2: {}

  fresh@2.0.0: {}

  fs-constants@1.0.0:
    optional: true

  fs.realpath@1.0.0: {}

  fsevents@2.3.3:
    optional: true

  function-bind@1.1.2: {}

  function.prototype.name@1.1.6:
    dependencies:
      call-bind: 1.0.7
      define-properties: 1.2.1
      es-abstract: 1.23.2
      functions-have-names: 1.2.3

  functional-red-black-tree@1.0.1: {}

  functions-have-names@1.2.3: {}

  gaxios@5.1.3(encoding@0.1.13):
    dependencies:
      extend: 3.0.2
      https-proxy-agent: 5.0.1
      is-stream: 2.0.1
      node-fetch: 2.7.0(encoding@0.1.13)
    transitivePeerDependencies:
      - encoding
      - supports-color
    optional: true

  gaxios@6.3.0(encoding@0.1.13):
    dependencies:
      extend: 3.0.2
      https-proxy-agent: 7.0.4
      is-stream: 2.0.1
      node-fetch: 2.7.0(encoding@0.1.13)
    transitivePeerDependencies:
      - encoding
      - supports-color

  gcp-metadata@5.3.0(encoding@0.1.13):
    dependencies:
      gaxios: 5.1.3(encoding@0.1.13)
      json-bigint: 1.0.0
    transitivePeerDependencies:
      - encoding
      - supports-color
    optional: true

  gcp-metadata@6.1.0(encoding@0.1.13):
    dependencies:
      gaxios: 6.3.0(encoding@0.1.13)
      json-bigint: 1.0.0
    transitivePeerDependencies:
      - encoding
      - supports-color

<<<<<<< HEAD
  genkitx-openai@0.10.1(@genkit-ai/ai@1.8.0)(@genkit-ai/core@1.8.0):
    dependencies:
      '@genkit-ai/ai': 1.8.0
      '@genkit-ai/core': 1.8.0
=======
  genkitx-openai@0.10.1(@genkit-ai/ai@1.6.2)(@genkit-ai/core@1.6.2):
    dependencies:
      '@genkit-ai/ai': 1.6.2
      '@genkit-ai/core': 1.6.2
>>>>>>> b570dd06
      openai: 4.53.0(encoding@0.1.13)
      zod: 3.24.1
    transitivePeerDependencies:
      - encoding

  gensync@1.0.0-beta.2: {}

  genversion@3.2.0:
    dependencies:
      commander: 7.2.0
      ejs: 3.1.10
      find-package: 1.0.0

  get-caller-file@2.0.5: {}

  get-intrinsic@1.2.4:
    dependencies:
      es-errors: 1.3.0
      function-bind: 1.1.2
      has-proto: 1.0.3
      has-symbols: 1.0.3
      hasown: 2.0.2

  get-intrinsic@1.3.0:
    dependencies:
      call-bind-apply-helpers: 1.0.2
      es-define-property: 1.0.1
      es-errors: 1.3.0
      es-object-atoms: 1.1.1
      function-bind: 1.1.2
      get-proto: 1.0.1
      gopd: 1.2.0
      has-symbols: 1.1.0
      hasown: 2.0.2
      math-intrinsics: 1.1.0

  get-package-type@0.1.0: {}

  get-port@5.1.0: {}

  get-port@5.1.1: {}

  get-proto@1.0.1:
    dependencies:
      dunder-proto: 1.0.1
      es-object-atoms: 1.1.1

  get-stream@6.0.1: {}

  get-symbol-description@1.0.2:
    dependencies:
      call-bind: 1.0.7
      es-errors: 1.3.0
      get-intrinsic: 1.2.4

  get-tsconfig@4.8.1:
    dependencies:
      resolve-pkg-maps: 1.0.0

  github-from-package@0.0.0:
    optional: true

  glob@10.3.12:
    dependencies:
      foreground-child: 3.1.1
      jackspeak: 2.3.6
      minimatch: 9.0.5
      minipass: 7.1.2
      path-scurry: 1.10.2

  glob@11.0.0:
    dependencies:
      foreground-child: 3.1.1
      jackspeak: 4.0.2
      minimatch: 10.0.1
      minipass: 7.1.2
      package-json-from-dist: 1.0.1
      path-scurry: 2.0.0

  glob@7.2.3:
    dependencies:
      fs.realpath: 1.0.0
      inflight: 1.0.6
      inherits: 2.0.4
      minimatch: 3.1.2
      once: 1.4.0
      path-is-absolute: 1.0.1

  globals@11.12.0: {}

  globalthis@1.0.3:
    dependencies:
      define-properties: 1.2.1

  google-auth-library@8.9.0(encoding@0.1.13):
    dependencies:
      arrify: 2.0.1
      base64-js: 1.5.1
      ecdsa-sig-formatter: 1.0.11
      fast-text-encoding: 1.0.6
      gaxios: 5.1.3(encoding@0.1.13)
      gcp-metadata: 5.3.0(encoding@0.1.13)
      gtoken: 6.1.2(encoding@0.1.13)
      jws: 4.0.0
      lru-cache: 6.0.0
    transitivePeerDependencies:
      - encoding
      - supports-color
    optional: true

  google-auth-library@9.11.0(encoding@0.1.13):
    dependencies:
      base64-js: 1.5.1
      ecdsa-sig-formatter: 1.0.11
      gaxios: 6.3.0(encoding@0.1.13)
      gcp-metadata: 6.1.0(encoding@0.1.13)
      gtoken: 7.1.0(encoding@0.1.13)
      jws: 4.0.0
    transitivePeerDependencies:
      - encoding
      - supports-color

  google-auth-library@9.14.2(encoding@0.1.13):
    dependencies:
      base64-js: 1.5.1
      ecdsa-sig-formatter: 1.0.11
      gaxios: 6.3.0(encoding@0.1.13)
      gcp-metadata: 6.1.0(encoding@0.1.13)
      gtoken: 7.1.0(encoding@0.1.13)
      jws: 4.0.0
    transitivePeerDependencies:
      - encoding
      - supports-color

  google-auth-library@9.7.0(encoding@0.1.13):
    dependencies:
      base64-js: 1.5.1
      ecdsa-sig-formatter: 1.0.11
      gaxios: 6.3.0(encoding@0.1.13)
      gcp-metadata: 6.1.0(encoding@0.1.13)
      gtoken: 7.1.0(encoding@0.1.13)
      jws: 4.0.0
    transitivePeerDependencies:
      - encoding
      - supports-color

  google-gax@4.3.2(encoding@0.1.13):
    dependencies:
      '@grpc/grpc-js': 1.10.4
      '@grpc/proto-loader': 0.7.12
      '@types/long': 4.0.2
      abort-controller: 3.0.0
      duplexify: 4.1.3
      google-auth-library: 9.14.2(encoding@0.1.13)
      node-fetch: 2.7.0(encoding@0.1.13)
      object-hash: 3.0.0
      proto3-json-serializer: 2.0.1
      protobufjs: 7.2.6
      retry-request: 7.0.2(encoding@0.1.13)
      uuid: 9.0.1
    transitivePeerDependencies:
      - encoding
      - supports-color

  google-gax@4.3.7(encoding@0.1.13):
    dependencies:
      '@grpc/grpc-js': 1.10.10
      '@grpc/proto-loader': 0.7.13
      '@types/long': 4.0.2
      abort-controller: 3.0.0
      duplexify: 4.1.3
      google-auth-library: 9.14.2(encoding@0.1.13)
      node-fetch: 2.7.0(encoding@0.1.13)
      object-hash: 3.0.0
      proto3-json-serializer: 2.0.2
      protobufjs: 7.3.2
      retry-request: 7.0.2(encoding@0.1.13)
      uuid: 9.0.1
    transitivePeerDependencies:
      - encoding
      - supports-color

  google-gax@4.4.1(encoding@0.1.13):
    dependencies:
      '@grpc/grpc-js': 1.10.10
      '@grpc/proto-loader': 0.7.13
      '@types/long': 4.0.2
      abort-controller: 3.0.0
      duplexify: 4.1.3
      google-auth-library: 9.14.2(encoding@0.1.13)
      node-fetch: 2.7.0(encoding@0.1.13)
      object-hash: 3.0.0
      proto3-json-serializer: 2.0.2
      protobufjs: 7.3.2
      retry-request: 7.0.2(encoding@0.1.13)
      uuid: 9.0.1
    transitivePeerDependencies:
      - encoding
      - supports-color

  google-p12-pem@4.0.1:
    dependencies:
      node-forge: 1.3.1
    optional: true

  googleapis-common@7.2.0(encoding@0.1.13):
    dependencies:
      extend: 3.0.2
      gaxios: 6.3.0(encoding@0.1.13)
      google-auth-library: 9.14.2(encoding@0.1.13)
      qs: 6.13.0
      url-template: 2.0.8
      uuid: 9.0.1
    transitivePeerDependencies:
      - encoding
      - supports-color

  googleapis@137.1.0(encoding@0.1.13):
    dependencies:
      google-auth-library: 9.14.2(encoding@0.1.13)
      googleapis-common: 7.2.0(encoding@0.1.13)
    transitivePeerDependencies:
      - encoding
      - supports-color

  googleapis@140.0.1(encoding@0.1.13):
    dependencies:
      google-auth-library: 9.14.2(encoding@0.1.13)
      googleapis-common: 7.2.0(encoding@0.1.13)
    transitivePeerDependencies:
      - encoding
      - supports-color

  gopd@1.0.1:
    dependencies:
      get-intrinsic: 1.2.4

  gopd@1.2.0: {}

  graceful-fs@4.2.11: {}

  gtoken@6.1.2(encoding@0.1.13):
    dependencies:
      gaxios: 5.1.3(encoding@0.1.13)
      google-p12-pem: 4.0.1
      jws: 4.0.0
    transitivePeerDependencies:
      - encoding
      - supports-color
    optional: true

  gtoken@7.1.0(encoding@0.1.13):
    dependencies:
      gaxios: 6.3.0(encoding@0.1.13)
      jws: 4.0.0
    transitivePeerDependencies:
      - encoding
      - supports-color

  handlebars@4.7.8:
    dependencies:
      minimist: 1.2.8
      neo-async: 2.6.2
      source-map: 0.6.1
      wordwrap: 1.0.0
    optionalDependencies:
      uglify-js: 3.17.4

  has-bigints@1.0.2: {}

  has-flag@3.0.0: {}

  has-flag@4.0.0: {}

  has-property-descriptors@1.0.2:
    dependencies:
      es-define-property: 1.0.0

  has-proto@1.0.3: {}

  has-symbols@1.0.3: {}

  has-symbols@1.1.0: {}

  has-tostringtag@1.0.2:
    dependencies:
      has-symbols: 1.0.3

  hasown@2.0.2:
    dependencies:
      function-bind: 1.1.2

  hosted-git-info@2.8.9: {}

  html-escaper@2.0.2: {}

  http-errors@2.0.0:
    dependencies:
      depd: 2.0.0
      inherits: 2.0.4
      setprototypeof: 1.2.0
      statuses: 2.0.1
      toidentifier: 1.0.1

  http-parser-js@0.5.8: {}

  http-proxy-agent@5.0.0:
    dependencies:
      '@tootallnate/once': 2.0.0
      agent-base: 6.0.2
      debug: 4.3.7
    transitivePeerDependencies:
      - supports-color

  https-proxy-agent@5.0.1:
    dependencies:
      agent-base: 6.0.2
      debug: 4.3.7
    transitivePeerDependencies:
      - supports-color

  https-proxy-agent@7.0.4:
    dependencies:
      agent-base: 7.1.0
      debug: 4.3.7
    transitivePeerDependencies:
      - supports-color

  human-signals@2.1.0: {}

  humanize-ms@1.2.1:
    dependencies:
      ms: 2.1.3

  iconv-lite@0.4.24:
    dependencies:
      safer-buffer: 2.1.2

  iconv-lite@0.5.2:
    dependencies:
      safer-buffer: 2.1.2

  iconv-lite@0.6.3:
    dependencies:
      safer-buffer: 2.1.2

  idb@7.1.1: {}

  ieee754@1.2.1:
    optional: true

  ignore@5.3.1:
    optional: true

  import-in-the-middle@1.11.0:
    dependencies:
      acorn: 8.11.3
      acorn-import-attributes: 1.9.5(acorn@8.11.3)
      cjs-module-lexer: 1.2.3
      module-details-from-path: 1.0.3

  import-local@3.2.0:
    dependencies:
      pkg-dir: 4.2.0
      resolve-cwd: 3.0.0

  imurmurhash@0.1.4: {}

  inflight@1.0.6:
    dependencies:
      once: 1.4.0
      wrappy: 1.0.2

  inherits@2.0.3: {}

  inherits@2.0.4: {}

  ini@1.3.8:
    optional: true

  internal-slot@1.0.7:
    dependencies:
      es-errors: 1.3.0
      hasown: 2.0.2
      side-channel: 1.0.6

  ipaddr.js@1.9.1: {}

  is-any-array@2.0.1: {}

  is-array-buffer@3.0.4:
    dependencies:
      call-bind: 1.0.7
      get-intrinsic: 1.2.4

  is-arrayish@0.2.1: {}

  is-arrayish@0.3.2: {}

  is-bigint@1.0.4:
    dependencies:
      has-bigints: 1.0.2

  is-boolean-object@1.1.2:
    dependencies:
      call-bind: 1.0.7
      has-tostringtag: 1.0.2

  is-buffer@1.1.6: {}

  is-callable@1.2.7: {}

  is-core-module@2.13.1:
    dependencies:
      hasown: 2.0.2

  is-data-view@1.0.1:
    dependencies:
      is-typed-array: 1.1.13

  is-date-object@1.0.5:
    dependencies:
      has-tostringtag: 1.0.2

  is-fullwidth-code-point@3.0.0: {}

  is-generator-fn@2.1.0: {}

  is-negative-zero@2.0.3: {}

  is-number-object@1.0.7:
    dependencies:
      has-tostringtag: 1.0.2

  is-number@7.0.0: {}

  is-obj@2.0.0: {}

  is-promise@4.0.0: {}

  is-regex@1.1.4:
    dependencies:
      call-bind: 1.0.7
      has-tostringtag: 1.0.2

  is-shared-array-buffer@1.0.3:
    dependencies:
      call-bind: 1.0.7

  is-stream@2.0.1: {}

  is-string@1.0.7:
    dependencies:
      has-tostringtag: 1.0.2

  is-symbol@1.0.4:
    dependencies:
      has-symbols: 1.0.3

  is-typed-array@1.1.13:
    dependencies:
      which-typed-array: 1.1.15

  is-weakref@1.0.2:
    dependencies:
      call-bind: 1.0.7

  is@3.3.0: {}

  isarray@2.0.5: {}

  isexe@2.0.0: {}

  isomorphic-fetch@3.0.0(encoding@0.1.13):
    dependencies:
      node-fetch: 2.7.0(encoding@0.1.13)
      whatwg-fetch: 3.6.20
    transitivePeerDependencies:
      - encoding

  istanbul-lib-coverage@3.2.2: {}

  istanbul-lib-instrument@5.2.1:
    dependencies:
      '@babel/core': 7.25.7
      '@babel/parser': 7.25.7
      '@istanbuljs/schema': 0.1.3
      istanbul-lib-coverage: 3.2.2
      semver: 6.3.1
    transitivePeerDependencies:
      - supports-color

  istanbul-lib-instrument@6.0.3:
    dependencies:
      '@babel/core': 7.25.7
      '@babel/parser': 7.25.7
      '@istanbuljs/schema': 0.1.3
      istanbul-lib-coverage: 3.2.2
      semver: 7.6.3
    transitivePeerDependencies:
      - supports-color

  istanbul-lib-report@3.0.1:
    dependencies:
      istanbul-lib-coverage: 3.2.2
      make-dir: 4.0.0
      supports-color: 7.2.0

  istanbul-lib-source-maps@4.0.1:
    dependencies:
      debug: 4.3.7
      istanbul-lib-coverage: 3.2.2
      source-map: 0.6.1
    transitivePeerDependencies:
      - supports-color

  istanbul-reports@3.1.7:
    dependencies:
      html-escaper: 2.0.2
      istanbul-lib-report: 3.0.1

  jackspeak@2.3.6:
    dependencies:
      '@isaacs/cliui': 8.0.2
    optionalDependencies:
      '@pkgjs/parseargs': 0.11.0

  jackspeak@4.0.2:
    dependencies:
      '@isaacs/cliui': 8.0.2

  jake@10.9.1:
    dependencies:
      async: 3.2.5
      chalk: 4.1.2
      filelist: 1.0.4
      minimatch: 3.1.2

  jest-changed-files@29.7.0:
    dependencies:
      execa: 5.1.1
      jest-util: 29.7.0
      p-limit: 3.1.0

  jest-circus@29.7.0:
    dependencies:
      '@jest/environment': 29.7.0
      '@jest/expect': 29.7.0
      '@jest/test-result': 29.7.0
      '@jest/types': 29.6.3
      '@types/node': 20.17.17
      chalk: 4.1.2
      co: 4.6.0
      dedent: 1.5.3
      is-generator-fn: 2.1.0
      jest-each: 29.7.0
      jest-matcher-utils: 29.7.0
      jest-message-util: 29.7.0
      jest-runtime: 29.7.0
      jest-snapshot: 29.7.0
      jest-util: 29.7.0
      p-limit: 3.1.0
      pretty-format: 29.7.0
      pure-rand: 6.1.0
      slash: 3.0.0
      stack-utils: 2.0.6
    transitivePeerDependencies:
      - babel-plugin-macros
      - supports-color

  jest-cli@29.7.0(@types/node@20.11.30)(ts-node@10.9.2(@types/node@20.11.30)(typescript@4.9.5)):
    dependencies:
      '@jest/core': 29.7.0(ts-node@10.9.2(@types/node@20.11.30)(typescript@4.9.5))
      '@jest/test-result': 29.7.0
      '@jest/types': 29.6.3
      chalk: 4.1.2
      create-jest: 29.7.0(@types/node@20.11.30)(ts-node@10.9.2(@types/node@20.11.30)(typescript@4.9.5))
      exit: 0.1.2
      import-local: 3.2.0
      jest-config: 29.7.0(@types/node@20.11.30)(ts-node@10.9.2(@types/node@20.11.30)(typescript@4.9.5))
      jest-util: 29.7.0
      jest-validate: 29.7.0
      yargs: 17.7.2
    transitivePeerDependencies:
      - '@types/node'
      - babel-plugin-macros
      - supports-color
      - ts-node

  jest-cli@29.7.0(@types/node@20.16.9)(ts-node@10.9.2(@types/node@20.16.9)(typescript@4.9.5)):
    dependencies:
      '@jest/core': 29.7.0(ts-node@10.9.2(@types/node@20.16.9)(typescript@4.9.5))
      '@jest/test-result': 29.7.0
      '@jest/types': 29.6.3
      chalk: 4.1.2
      create-jest: 29.7.0(@types/node@20.16.9)(ts-node@10.9.2(@types/node@20.16.9)(typescript@4.9.5))
      exit: 0.1.2
      import-local: 3.2.0
      jest-config: 29.7.0(@types/node@20.16.9)(ts-node@10.9.2(@types/node@20.16.9)(typescript@4.9.5))
      jest-util: 29.7.0
      jest-validate: 29.7.0
      yargs: 17.7.2
    transitivePeerDependencies:
      - '@types/node'
      - babel-plugin-macros
      - supports-color
      - ts-node

  jest-cli@29.7.0(@types/node@20.16.9)(ts-node@10.9.2(@types/node@20.16.9)(typescript@5.6.3)):
    dependencies:
      '@jest/core': 29.7.0(ts-node@10.9.2(@types/node@20.16.9)(typescript@5.6.3))
      '@jest/test-result': 29.7.0
      '@jest/types': 29.6.3
      chalk: 4.1.2
      create-jest: 29.7.0(@types/node@20.16.9)(ts-node@10.9.2(@types/node@20.16.9)(typescript@5.6.3))
      exit: 0.1.2
      import-local: 3.2.0
      jest-config: 29.7.0(@types/node@20.16.9)(ts-node@10.9.2(@types/node@20.16.9)(typescript@5.6.3))
      jest-util: 29.7.0
      jest-validate: 29.7.0
      yargs: 17.7.2
    transitivePeerDependencies:
      - '@types/node'
      - babel-plugin-macros
      - supports-color
      - ts-node

  jest-config@29.7.0(@types/node@20.11.30)(ts-node@10.9.2(@types/node@20.11.30)(typescript@4.9.5)):
    dependencies:
      '@babel/core': 7.25.7
      '@jest/test-sequencer': 29.7.0
      '@jest/types': 29.6.3
      babel-jest: 29.7.0(@babel/core@7.25.7)
      chalk: 4.1.2
      ci-info: 3.9.0
      deepmerge: 4.3.1
      glob: 7.2.3
      graceful-fs: 4.2.11
      jest-circus: 29.7.0
      jest-environment-node: 29.7.0
      jest-get-type: 29.6.3
      jest-regex-util: 29.6.3
      jest-resolve: 29.7.0
      jest-runner: 29.7.0
      jest-util: 29.7.0
      jest-validate: 29.7.0
      micromatch: 4.0.5
      parse-json: 5.2.0
      pretty-format: 29.7.0
      slash: 3.0.0
      strip-json-comments: 3.1.1
    optionalDependencies:
      '@types/node': 20.11.30
      ts-node: 10.9.2(@types/node@20.11.30)(typescript@4.9.5)
    transitivePeerDependencies:
      - babel-plugin-macros
      - supports-color

  jest-config@29.7.0(@types/node@20.16.9)(ts-node@10.9.2(@types/node@20.16.9)(typescript@4.9.5)):
    dependencies:
      '@babel/core': 7.25.7
      '@jest/test-sequencer': 29.7.0
      '@jest/types': 29.6.3
      babel-jest: 29.7.0(@babel/core@7.25.7)
      chalk: 4.1.2
      ci-info: 3.9.0
      deepmerge: 4.3.1
      glob: 7.2.3
      graceful-fs: 4.2.11
      jest-circus: 29.7.0
      jest-environment-node: 29.7.0
      jest-get-type: 29.6.3
      jest-regex-util: 29.6.3
      jest-resolve: 29.7.0
      jest-runner: 29.7.0
      jest-util: 29.7.0
      jest-validate: 29.7.0
      micromatch: 4.0.5
      parse-json: 5.2.0
      pretty-format: 29.7.0
      slash: 3.0.0
      strip-json-comments: 3.1.1
    optionalDependencies:
      '@types/node': 20.16.9
      ts-node: 10.9.2(@types/node@20.16.9)(typescript@4.9.5)
    transitivePeerDependencies:
      - babel-plugin-macros
      - supports-color

  jest-config@29.7.0(@types/node@20.16.9)(ts-node@10.9.2(@types/node@20.16.9)(typescript@5.6.3)):
    dependencies:
      '@babel/core': 7.25.7
      '@jest/test-sequencer': 29.7.0
      '@jest/types': 29.6.3
      babel-jest: 29.7.0(@babel/core@7.25.7)
      chalk: 4.1.2
      ci-info: 3.9.0
      deepmerge: 4.3.1
      glob: 7.2.3
      graceful-fs: 4.2.11
      jest-circus: 29.7.0
      jest-environment-node: 29.7.0
      jest-get-type: 29.6.3
      jest-regex-util: 29.6.3
      jest-resolve: 29.7.0
      jest-runner: 29.7.0
      jest-util: 29.7.0
      jest-validate: 29.7.0
      micromatch: 4.0.5
      parse-json: 5.2.0
      pretty-format: 29.7.0
      slash: 3.0.0
      strip-json-comments: 3.1.1
    optionalDependencies:
      '@types/node': 20.16.9
      ts-node: 10.9.2(@types/node@20.16.9)(typescript@5.6.3)
    transitivePeerDependencies:
      - babel-plugin-macros
      - supports-color

  jest-config@29.7.0(@types/node@20.17.17)(ts-node@10.9.2(@types/node@20.11.30)(typescript@4.9.5)):
    dependencies:
      '@babel/core': 7.25.7
      '@jest/test-sequencer': 29.7.0
      '@jest/types': 29.6.3
      babel-jest: 29.7.0(@babel/core@7.25.7)
      chalk: 4.1.2
      ci-info: 3.9.0
      deepmerge: 4.3.1
      glob: 7.2.3
      graceful-fs: 4.2.11
      jest-circus: 29.7.0
      jest-environment-node: 29.7.0
      jest-get-type: 29.6.3
      jest-regex-util: 29.6.3
      jest-resolve: 29.7.0
      jest-runner: 29.7.0
      jest-util: 29.7.0
      jest-validate: 29.7.0
      micromatch: 4.0.5
      parse-json: 5.2.0
      pretty-format: 29.7.0
      slash: 3.0.0
      strip-json-comments: 3.1.1
    optionalDependencies:
      '@types/node': 20.17.17
      ts-node: 10.9.2(@types/node@20.11.30)(typescript@4.9.5)
    transitivePeerDependencies:
      - babel-plugin-macros
      - supports-color

  jest-config@29.7.0(@types/node@20.17.17)(ts-node@10.9.2(@types/node@20.16.9)(typescript@4.9.5)):
    dependencies:
      '@babel/core': 7.25.7
      '@jest/test-sequencer': 29.7.0
      '@jest/types': 29.6.3
      babel-jest: 29.7.0(@babel/core@7.25.7)
      chalk: 4.1.2
      ci-info: 3.9.0
      deepmerge: 4.3.1
      glob: 7.2.3
      graceful-fs: 4.2.11
      jest-circus: 29.7.0
      jest-environment-node: 29.7.0
      jest-get-type: 29.6.3
      jest-regex-util: 29.6.3
      jest-resolve: 29.7.0
      jest-runner: 29.7.0
      jest-util: 29.7.0
      jest-validate: 29.7.0
      micromatch: 4.0.5
      parse-json: 5.2.0
      pretty-format: 29.7.0
      slash: 3.0.0
      strip-json-comments: 3.1.1
    optionalDependencies:
      '@types/node': 20.17.17
      ts-node: 10.9.2(@types/node@20.16.9)(typescript@4.9.5)
    transitivePeerDependencies:
      - babel-plugin-macros
      - supports-color

  jest-config@29.7.0(@types/node@20.17.17)(ts-node@10.9.2(@types/node@20.16.9)(typescript@5.6.3)):
    dependencies:
      '@babel/core': 7.25.7
      '@jest/test-sequencer': 29.7.0
      '@jest/types': 29.6.3
      babel-jest: 29.7.0(@babel/core@7.25.7)
      chalk: 4.1.2
      ci-info: 3.9.0
      deepmerge: 4.3.1
      glob: 7.2.3
      graceful-fs: 4.2.11
      jest-circus: 29.7.0
      jest-environment-node: 29.7.0
      jest-get-type: 29.6.3
      jest-regex-util: 29.6.3
      jest-resolve: 29.7.0
      jest-runner: 29.7.0
      jest-util: 29.7.0
      jest-validate: 29.7.0
      micromatch: 4.0.5
      parse-json: 5.2.0
      pretty-format: 29.7.0
      slash: 3.0.0
      strip-json-comments: 3.1.1
    optionalDependencies:
      '@types/node': 20.17.17
      ts-node: 10.9.2(@types/node@20.16.9)(typescript@5.6.3)
    transitivePeerDependencies:
      - babel-plugin-macros
      - supports-color

  jest-diff@29.7.0:
    dependencies:
      chalk: 4.1.2
      diff-sequences: 29.6.3
      jest-get-type: 29.6.3
      pretty-format: 29.7.0

  jest-docblock@29.7.0:
    dependencies:
      detect-newline: 3.1.0

  jest-each@29.7.0:
    dependencies:
      '@jest/types': 29.6.3
      chalk: 4.1.2
      jest-get-type: 29.6.3
      jest-util: 29.7.0
      pretty-format: 29.7.0

  jest-environment-node@29.7.0:
    dependencies:
      '@jest/environment': 29.7.0
      '@jest/fake-timers': 29.7.0
      '@jest/types': 29.6.3
      '@types/node': 20.17.17
      jest-mock: 29.7.0
      jest-util: 29.7.0

  jest-get-type@29.6.3: {}

  jest-haste-map@29.7.0:
    dependencies:
      '@jest/types': 29.6.3
      '@types/graceful-fs': 4.1.9
      '@types/node': 20.17.17
      anymatch: 3.1.3
      fb-watchman: 2.0.2
      graceful-fs: 4.2.11
      jest-regex-util: 29.6.3
      jest-util: 29.7.0
      jest-worker: 29.7.0
      micromatch: 4.0.5
      walker: 1.0.8
    optionalDependencies:
      fsevents: 2.3.3

  jest-leak-detector@29.7.0:
    dependencies:
      jest-get-type: 29.6.3
      pretty-format: 29.7.0

  jest-matcher-utils@29.7.0:
    dependencies:
      chalk: 4.1.2
      jest-diff: 29.7.0
      jest-get-type: 29.6.3
      pretty-format: 29.7.0

  jest-message-util@29.7.0:
    dependencies:
      '@babel/code-frame': 7.25.7
      '@jest/types': 29.6.3
      '@types/stack-utils': 2.0.3
      chalk: 4.1.2
      graceful-fs: 4.2.11
      micromatch: 4.0.5
      pretty-format: 29.7.0
      slash: 3.0.0
      stack-utils: 2.0.6

  jest-mock@29.7.0:
    dependencies:
      '@jest/types': 29.6.3
      '@types/node': 20.17.17
      jest-util: 29.7.0

  jest-pnp-resolver@1.2.3(jest-resolve@29.7.0):
    optionalDependencies:
      jest-resolve: 29.7.0

  jest-regex-util@29.6.3: {}

  jest-resolve-dependencies@29.7.0:
    dependencies:
      jest-regex-util: 29.6.3
      jest-snapshot: 29.7.0
    transitivePeerDependencies:
      - supports-color

  jest-resolve@29.7.0:
    dependencies:
      chalk: 4.1.2
      graceful-fs: 4.2.11
      jest-haste-map: 29.7.0
      jest-pnp-resolver: 1.2.3(jest-resolve@29.7.0)
      jest-util: 29.7.0
      jest-validate: 29.7.0
      resolve: 1.22.8
      resolve.exports: 2.0.2
      slash: 3.0.0

  jest-runner@29.7.0:
    dependencies:
      '@jest/console': 29.7.0
      '@jest/environment': 29.7.0
      '@jest/test-result': 29.7.0
      '@jest/transform': 29.7.0
      '@jest/types': 29.6.3
      '@types/node': 20.17.17
      chalk: 4.1.2
      emittery: 0.13.1
      graceful-fs: 4.2.11
      jest-docblock: 29.7.0
      jest-environment-node: 29.7.0
      jest-haste-map: 29.7.0
      jest-leak-detector: 29.7.0
      jest-message-util: 29.7.0
      jest-resolve: 29.7.0
      jest-runtime: 29.7.0
      jest-util: 29.7.0
      jest-watcher: 29.7.0
      jest-worker: 29.7.0
      p-limit: 3.1.0
      source-map-support: 0.5.13
    transitivePeerDependencies:
      - supports-color

  jest-runtime@29.7.0:
    dependencies:
      '@jest/environment': 29.7.0
      '@jest/fake-timers': 29.7.0
      '@jest/globals': 29.7.0
      '@jest/source-map': 29.6.3
      '@jest/test-result': 29.7.0
      '@jest/transform': 29.7.0
      '@jest/types': 29.6.3
      '@types/node': 20.17.17
      chalk: 4.1.2
      cjs-module-lexer: 1.2.3
      collect-v8-coverage: 1.0.2
      glob: 7.2.3
      graceful-fs: 4.2.11
      jest-haste-map: 29.7.0
      jest-message-util: 29.7.0
      jest-mock: 29.7.0
      jest-regex-util: 29.6.3
      jest-resolve: 29.7.0
      jest-snapshot: 29.7.0
      jest-util: 29.7.0
      slash: 3.0.0
      strip-bom: 4.0.0
    transitivePeerDependencies:
      - supports-color

  jest-snapshot@29.7.0:
    dependencies:
      '@babel/core': 7.25.7
      '@babel/generator': 7.25.7
      '@babel/plugin-syntax-jsx': 7.25.7(@babel/core@7.25.7)
      '@babel/plugin-syntax-typescript': 7.25.7(@babel/core@7.25.7)
      '@babel/types': 7.25.7
      '@jest/expect-utils': 29.7.0
      '@jest/transform': 29.7.0
      '@jest/types': 29.6.3
      babel-preset-current-node-syntax: 1.1.0(@babel/core@7.25.7)
      chalk: 4.1.2
      expect: 29.7.0
      graceful-fs: 4.2.11
      jest-diff: 29.7.0
      jest-get-type: 29.6.3
      jest-matcher-utils: 29.7.0
      jest-message-util: 29.7.0
      jest-util: 29.7.0
      natural-compare: 1.4.0
      pretty-format: 29.7.0
      semver: 7.6.3
    transitivePeerDependencies:
      - supports-color

  jest-util@29.7.0:
    dependencies:
      '@jest/types': 29.6.3
      '@types/node': 20.17.17
      chalk: 4.1.2
      ci-info: 3.9.0
      graceful-fs: 4.2.11
      picomatch: 2.3.1

  jest-validate@29.7.0:
    dependencies:
      '@jest/types': 29.6.3
      camelcase: 6.3.0
      chalk: 4.1.2
      jest-get-type: 29.6.3
      leven: 3.1.0
      pretty-format: 29.7.0

  jest-watcher@29.7.0:
    dependencies:
      '@jest/test-result': 29.7.0
      '@jest/types': 29.6.3
      '@types/node': 20.17.17
      ansi-escapes: 4.3.2
      chalk: 4.1.2
      emittery: 0.13.1
      jest-util: 29.7.0
      string-length: 4.0.2

  jest-worker@29.7.0:
    dependencies:
      '@types/node': 20.17.17
      jest-util: 29.7.0
      merge-stream: 2.0.0
      supports-color: 8.1.1

  jest@29.7.0(@types/node@20.11.30)(ts-node@10.9.2(@types/node@20.11.30)(typescript@4.9.5)):
    dependencies:
      '@jest/core': 29.7.0(ts-node@10.9.2(@types/node@20.11.30)(typescript@4.9.5))
      '@jest/types': 29.6.3
      import-local: 3.2.0
      jest-cli: 29.7.0(@types/node@20.11.30)(ts-node@10.9.2(@types/node@20.11.30)(typescript@4.9.5))
    transitivePeerDependencies:
      - '@types/node'
      - babel-plugin-macros
      - supports-color
      - ts-node

  jest@29.7.0(@types/node@20.16.9)(ts-node@10.9.2(@types/node@20.16.9)(typescript@4.9.5)):
    dependencies:
      '@jest/core': 29.7.0(ts-node@10.9.2(@types/node@20.16.9)(typescript@4.9.5))
      '@jest/types': 29.6.3
      import-local: 3.2.0
      jest-cli: 29.7.0(@types/node@20.16.9)(ts-node@10.9.2(@types/node@20.16.9)(typescript@4.9.5))
    transitivePeerDependencies:
      - '@types/node'
      - babel-plugin-macros
      - supports-color
      - ts-node

  jest@29.7.0(@types/node@20.16.9)(ts-node@10.9.2(@types/node@20.16.9)(typescript@5.6.3)):
    dependencies:
      '@jest/core': 29.7.0(ts-node@10.9.2(@types/node@20.16.9)(typescript@5.6.3))
      '@jest/types': 29.6.3
      import-local: 3.2.0
      jest-cli: 29.7.0(@types/node@20.16.9)(ts-node@10.9.2(@types/node@20.16.9)(typescript@5.6.3))
    transitivePeerDependencies:
      - '@types/node'
      - babel-plugin-macros
      - supports-color
      - ts-node

  jose@4.15.5: {}

  joycon@3.1.1: {}

  js-tiktoken@1.0.11:
    dependencies:
      base64-js: 1.5.1

  js-tokens@4.0.0: {}

  js-yaml@3.14.1:
    dependencies:
      argparse: 1.0.10
      esprima: 4.0.1

  js-yaml@4.1.0:
    dependencies:
      argparse: 2.0.1

  jsesc@3.0.2: {}

  json-bigint@1.0.0:
    dependencies:
      bignumber.js: 9.1.2

  json-parse-better-errors@1.0.2: {}

  json-parse-even-better-errors@2.3.1: {}

  json-schema-traverse@1.0.0: {}

  json-schema@0.4.0: {}

  json5@2.2.3: {}

  jsonata@2.0.6: {}

  jsonpointer@5.0.1: {}

  jsonwebtoken@9.0.2:
    dependencies:
      jws: 3.2.2
      lodash.includes: 4.3.0
      lodash.isboolean: 3.0.3
      lodash.isinteger: 4.0.4
      lodash.isnumber: 3.0.3
      lodash.isplainobject: 4.0.6
      lodash.isstring: 4.0.1
      lodash.once: 4.1.1
      ms: 2.1.3
      semver: 7.6.3

  jwa@1.4.1:
    dependencies:
      buffer-equal-constant-time: 1.0.1
      ecdsa-sig-formatter: 1.0.11
      safe-buffer: 5.2.1

  jwa@2.0.0:
    dependencies:
      buffer-equal-constant-time: 1.0.1
      ecdsa-sig-formatter: 1.0.11
      safe-buffer: 5.2.1

  jwks-rsa@3.1.0:
    dependencies:
      '@types/express': 4.17.21
      '@types/jsonwebtoken': 9.0.6
      debug: 4.3.7
      jose: 4.15.5
      limiter: 1.1.5
      lru-memoizer: 2.2.0
    transitivePeerDependencies:
      - supports-color

  jws@3.2.2:
    dependencies:
      jwa: 1.4.1
      safe-buffer: 5.2.1

  jws@4.0.0:
    dependencies:
      jwa: 2.0.0
      safe-buffer: 5.2.1

  kleur@3.0.3: {}

  kuler@2.0.0: {}

  langchain@0.1.36(@google-cloud/storage@7.10.1(encoding@0.1.13))(@pinecone-database/pinecone@2.2.0)(chromadb@1.9.2(encoding@0.1.13)(openai@4.53.0(encoding@0.1.13)))(encoding@0.1.13)(fast-xml-parser@4.3.6)(firebase-admin@12.3.1(encoding@0.1.13))(google-auth-library@8.9.0(encoding@0.1.13))(handlebars@4.7.8)(ignore@5.3.1)(jsonwebtoken@9.0.2)(pdf-parse@1.1.1):
    dependencies:
      '@anthropic-ai/sdk': 0.9.1(encoding@0.1.13)
      '@langchain/community': 0.0.53(@pinecone-database/pinecone@2.2.0)(chromadb@1.9.2(encoding@0.1.13)(openai@4.53.0(encoding@0.1.13)))(encoding@0.1.13)(firebase-admin@12.3.1(encoding@0.1.13))(google-auth-library@8.9.0(encoding@0.1.13))(jsonwebtoken@9.0.2)
      '@langchain/core': 0.1.61
      '@langchain/openai': 0.0.28(encoding@0.1.13)
      '@langchain/textsplitters': 0.0.0
      binary-extensions: 2.3.0
      js-tiktoken: 1.0.11
      js-yaml: 4.1.0
      jsonpointer: 5.0.1
      langchainhub: 0.0.8
      langsmith: 0.1.14
      ml-distance: 4.0.1
      openapi-types: 12.1.3
      p-retry: 4.6.2
      uuid: 9.0.1
      yaml: 2.7.0
      zod: 3.24.1
      zod-to-json-schema: 3.22.5(zod@3.24.1)
    optionalDependencies:
      '@google-cloud/storage': 7.10.1(encoding@0.1.13)
      '@pinecone-database/pinecone': 2.2.0
      chromadb: 1.9.2(encoding@0.1.13)(openai@4.53.0(encoding@0.1.13))
      fast-xml-parser: 4.3.6
      google-auth-library: 8.9.0(encoding@0.1.13)
      handlebars: 4.7.8
      ignore: 5.3.1
      pdf-parse: 1.1.1
    transitivePeerDependencies:
      - '@aws-crypto/sha256-js'
      - '@aws-sdk/client-bedrock-agent-runtime'
      - '@aws-sdk/client-bedrock-runtime'
      - '@aws-sdk/client-dynamodb'
      - '@aws-sdk/client-kendra'
      - '@aws-sdk/client-lambda'
      - '@azure/search-documents'
      - '@clickhouse/client'
      - '@cloudflare/ai'
      - '@datastax/astra-db-ts'
      - '@elastic/elasticsearch'
      - '@getmetal/metal-sdk'
      - '@getzep/zep-js'
      - '@gradientai/nodejs-sdk'
      - '@huggingface/inference'
      - '@mozilla/readability'
      - '@neondatabase/serverless'
      - '@opensearch-project/opensearch'
      - '@planetscale/database'
      - '@premai/prem-sdk'
      - '@qdrant/js-client-rest'
      - '@raycast/api'
      - '@rockset/client'
      - '@smithy/eventstream-codec'
      - '@smithy/protocol-http'
      - '@smithy/signature-v4'
      - '@smithy/util-utf8'
      - '@supabase/postgrest-js'
      - '@tensorflow-models/universal-sentence-encoder'
      - '@tensorflow/tfjs-converter'
      - '@tensorflow/tfjs-core'
      - '@upstash/redis'
      - '@upstash/vector'
      - '@vercel/postgres'
      - '@writerai/writer-sdk'
      - '@xenova/transformers'
      - '@zilliz/milvus2-sdk-node'
      - better-sqlite3
      - cassandra-driver
      - cborg
      - closevector-common
      - closevector-node
      - closevector-web
      - cohere-ai
      - discord.js
      - dria
      - duck-duck-scrape
      - encoding
      - firebase-admin
      - googleapis
      - hnswlib-node
      - interface-datastore
      - it-all
      - jsonwebtoken
      - llmonitor
      - lodash
      - lunary
      - mysql2
      - neo4j-driver
      - pg
      - pg-copy-streams
      - pickleparser
      - portkey-ai
      - replicate
      - typesense
      - usearch
      - vectordb
      - voy-search

  langchainhub@0.0.8: {}

  langsmith@0.1.14:
    dependencies:
      '@types/uuid': 9.0.8
      commander: 10.0.1
      p-queue: 6.6.2
      p-retry: 4.6.2
      uuid: 9.0.1

  leven@3.1.0: {}

  lilconfig@3.1.2: {}

  limiter@1.1.5: {}

  lines-and-columns@1.2.4: {}

  linkify-it@5.0.0:
    dependencies:
      uc.micro: 2.1.0

  llm-chunk@0.0.1: {}

  load-json-file@4.0.0:
    dependencies:
      graceful-fs: 4.2.11
      parse-json: 4.0.0
      pify: 3.0.0
      strip-bom: 3.0.0

  load-tsconfig@0.2.5: {}

  locate-path@5.0.0:
    dependencies:
      p-locate: 4.1.0

  lodash.camelcase@4.3.0: {}

  lodash.clonedeep@4.5.0: {}

  lodash.includes@4.3.0: {}

  lodash.isboolean@3.0.3: {}

  lodash.isinteger@4.0.4: {}

  lodash.isnumber@3.0.3: {}

  lodash.isplainobject@4.0.6: {}

  lodash.isstring@4.0.1: {}

  lodash.mapvalues@4.6.0: {}

  lodash.memoize@4.1.2: {}

  lodash.merge@4.6.2: {}

  lodash.once@4.1.1: {}

  lodash.sortby@4.7.0: {}

  logform@2.6.0:
    dependencies:
      '@colors/colors': 1.6.0
      '@types/triple-beam': 1.3.5
      fecha: 4.2.3
      ms: 2.1.3
      safe-stable-stringify: 2.4.3
      triple-beam: 1.4.1

  long@1.1.5: {}

  long@5.2.3: {}

  loose-envify@1.4.0:
    dependencies:
      js-tokens: 4.0.0

  lru-cache@10.2.0: {}

  lru-cache@11.0.1: {}

  lru-cache@4.0.2:
    dependencies:
      pseudomap: 1.0.2
      yallist: 2.1.2

  lru-cache@5.1.1:
    dependencies:
      yallist: 3.1.1

  lru-cache@6.0.0:
    dependencies:
      yallist: 4.0.0

  lru-memoizer@2.2.0:
    dependencies:
      lodash.clonedeep: 4.5.0
      lru-cache: 4.0.2

  lunr@2.3.9: {}

  make-dir@4.0.0:
    dependencies:
      semver: 7.6.3

  make-error@1.3.6: {}

  makeerror@1.0.12:
    dependencies:
      tmpl: 1.0.5

  markdown-it@14.1.0:
    dependencies:
      argparse: 2.0.1
      entities: 4.5.0
      linkify-it: 5.0.0
      mdurl: 2.0.0
      punycode.js: 2.3.1
      uc.micro: 2.1.0

  math-intrinsics@1.1.0: {}

  md5@2.3.0:
    dependencies:
      charenc: 0.0.2
      crypt: 0.0.2
      is-buffer: 1.1.6

  mdurl@2.0.0: {}

  media-typer@0.3.0: {}

  media-typer@1.1.0: {}

  memorystream@0.3.1: {}

  merge-descriptors@1.0.3: {}

  merge-descriptors@2.0.0: {}

  merge-stream@2.0.0: {}

  methods@1.1.2: {}

  micromatch@4.0.5:
    dependencies:
      braces: 3.0.2
      picomatch: 2.3.1

  mime-db@1.52.0: {}

  mime-db@1.54.0: {}

  mime-types@2.1.35:
    dependencies:
      mime-db: 1.52.0

  mime-types@3.0.0:
    dependencies:
      mime-db: 1.54.0

  mime@1.6.0: {}

  mime@3.0.0:
    optional: true

  mimic-fn@2.1.0: {}

  mimic-response@2.1.0:
    optional: true

  mimic-response@3.1.0:
    optional: true

  minimatch@10.0.1:
    dependencies:
      brace-expansion: 2.0.1

  minimatch@3.1.2:
    dependencies:
      brace-expansion: 1.1.11

  minimatch@5.1.6:
    dependencies:
      brace-expansion: 2.0.1

  minimatch@9.0.5:
    dependencies:
      brace-expansion: 2.0.1

  minimist@1.2.8: {}

  minipass@7.1.2: {}

  mkdirp-classic@0.5.3:
    optional: true

  ml-array-mean@1.1.6:
    dependencies:
      ml-array-sum: 1.1.6

  ml-array-sum@1.1.6:
    dependencies:
      is-any-array: 2.0.1

  ml-distance-euclidean@2.0.0: {}

  ml-distance@4.0.1:
    dependencies:
      ml-array-mean: 1.1.6
      ml-distance-euclidean: 2.0.0
      ml-tree-similarity: 1.0.0

  ml-tree-similarity@1.0.0:
    dependencies:
      binary-search: 1.3.6
      num-sort: 2.1.0

  module-details-from-path@1.0.3: {}

  ms@2.0.0: {}

  ms@2.1.2: {}

  ms@2.1.3: {}

  mustache@4.2.0: {}

  mz@2.7.0:
    dependencies:
      any-promise: 1.3.0
      object-assign: 4.1.1
      thenify-all: 1.6.0

  nanoid@3.3.8: {}

  napi-build-utils@1.0.2:
    optional: true

  natural-compare@1.4.0: {}

  negotiator@0.6.3: {}

  negotiator@1.0.0: {}

  neo-async@2.6.2: {}

  next@15.2.4(@babel/core@7.25.7)(@opentelemetry/api@1.9.0)(react-dom@18.3.1(react@18.3.1))(react@18.3.1):
    dependencies:
      '@next/env': 15.2.4
      '@swc/counter': 0.1.3
      '@swc/helpers': 0.5.15
      busboy: 1.6.0
      caniuse-lite: 1.0.30001667
      postcss: 8.4.31
      react: 18.3.1
      react-dom: 18.3.1(react@18.3.1)
      styled-jsx: 5.1.6(@babel/core@7.25.7)(react@18.3.1)
    optionalDependencies:
      '@next/swc-darwin-arm64': 15.2.4
      '@next/swc-darwin-x64': 15.2.4
      '@next/swc-linux-arm64-gnu': 15.2.4
      '@next/swc-linux-arm64-musl': 15.2.4
      '@next/swc-linux-x64-gnu': 15.2.4
      '@next/swc-linux-x64-musl': 15.2.4
      '@next/swc-win32-arm64-msvc': 15.2.4
      '@next/swc-win32-x64-msvc': 15.2.4
      '@opentelemetry/api': 1.9.0
      sharp: 0.33.5
    transitivePeerDependencies:
      - '@babel/core'
      - babel-plugin-macros

  node-abi@3.71.0:
    dependencies:
      semver: 7.6.3
    optional: true

  node-addon-api@7.1.1:
    optional: true

  node-domexception@1.0.0: {}

  node-ensure@0.0.0: {}

  node-fetch@2.7.0(encoding@0.1.13):
    dependencies:
      whatwg-url: 5.0.0
    optionalDependencies:
      encoding: 0.1.13

  node-fetch@3.3.2:
    dependencies:
      data-uri-to-buffer: 4.0.1
      fetch-blob: 3.2.0
      formdata-polyfill: 4.0.10

  node-forge@1.3.1: {}

  node-int64@0.4.0: {}

  node-releases@2.0.18: {}

  normalize-package-data@2.5.0:
    dependencies:
      hosted-git-info: 2.8.9
      resolve: 1.22.8
      semver: 5.7.2
      validate-npm-package-license: 3.0.4

  normalize-path@3.0.0: {}

  npm-run-all@4.1.5:
    dependencies:
      ansi-styles: 3.2.1
      chalk: 2.4.2
      cross-spawn: 7.0.6
      memorystream: 0.3.1
      minimatch: 3.1.2
      pidtree: 0.3.1
      read-pkg: 3.0.0
      shell-quote: 1.8.1
      string.prototype.padend: 3.1.6

  npm-run-path@4.0.1:
    dependencies:
      path-key: 3.1.1

  num-sort@2.1.0: {}

  object-assign@4.1.1: {}

  object-hash@3.0.0: {}

  object-inspect@1.13.1: {}

  object-inspect@1.13.4: {}

  object-keys@1.1.1: {}

  object.assign@4.1.5:
    dependencies:
      call-bind: 1.0.7
      define-properties: 1.2.1
      has-symbols: 1.0.3
      object-keys: 1.1.1

  ollama@0.5.9:
    dependencies:
      whatwg-fetch: 3.6.20

  on-finished@2.4.1:
    dependencies:
      ee-first: 1.1.1

  once@1.4.0:
    dependencies:
      wrappy: 1.0.2

  one-time@1.0.0:
    dependencies:
      fn.name: 1.1.0

  onetime@5.1.2:
    dependencies:
      mimic-fn: 2.1.0

  only-allow@1.2.1:
    dependencies:
      which-pm-runs: 1.1.0

  openai@4.53.0(encoding@0.1.13):
    dependencies:
      '@types/node': 18.19.53
      '@types/node-fetch': 2.6.11
      abort-controller: 3.0.0
      agentkeepalive: 4.5.0
      form-data-encoder: 1.7.2
      formdata-node: 4.4.1
      node-fetch: 2.7.0(encoding@0.1.13)
      web-streams-polyfill: 3.3.3
    transitivePeerDependencies:
      - encoding

  openapi-types@12.1.3: {}

  p-finally@1.0.0: {}

  p-limit@2.3.0:
    dependencies:
      p-try: 2.2.0

  p-limit@3.1.0:
    dependencies:
      yocto-queue: 0.1.0

  p-locate@4.1.0:
    dependencies:
      p-limit: 2.3.0

  p-queue@6.6.2:
    dependencies:
      eventemitter3: 4.0.7
      p-timeout: 3.2.0

  p-retry@4.6.2:
    dependencies:
      '@types/retry': 0.12.0
      retry: 0.13.1

  p-timeout@3.2.0:
    dependencies:
      p-finally: 1.0.0

  p-try@2.2.0: {}

  package-json-from-dist@1.0.1: {}

  pako@1.0.11: {}

  parents@1.0.1:
    dependencies:
      path-platform: 0.11.15

  parse-json@4.0.0:
    dependencies:
      error-ex: 1.3.2
      json-parse-better-errors: 1.0.2

  parse-json@5.2.0:
    dependencies:
      '@babel/code-frame': 7.25.7
      error-ex: 1.3.2
      json-parse-even-better-errors: 2.3.1
      lines-and-columns: 1.2.4

  parseurl@1.3.3: {}

  partial-json@0.1.7: {}

  path-exists@4.0.0: {}

  path-is-absolute@1.0.1: {}

  path-key@3.1.1: {}

  path-parse@1.0.7: {}

  path-platform@0.11.15: {}

  path-scurry@1.10.2:
    dependencies:
      lru-cache: 10.2.0
      minipass: 7.1.2

  path-scurry@2.0.0:
    dependencies:
      lru-cache: 11.0.1
      minipass: 7.1.2

  path-to-regexp@0.1.10: {}

  path-to-regexp@0.1.12: {}

  path-to-regexp@8.2.0: {}

  path-type@3.0.0:
    dependencies:
      pify: 3.0.0

  path2d@0.2.2:
    optional: true

  path@0.12.7:
    dependencies:
      process: 0.11.10
      util: 0.10.4

  pdf-lib@1.17.1:
    dependencies:
      '@pdf-lib/standard-fonts': 1.0.0
      '@pdf-lib/upng': 1.0.1
      pako: 1.0.11
      tslib: 1.14.1

  pdf-parse@1.1.1:
    dependencies:
      debug: 3.2.7
      node-ensure: 0.0.0
    transitivePeerDependencies:
      - supports-color

  pdfjs-dist-legacy@1.0.1:
    dependencies:
      dommatrix: 1.0.3
      web-streams-polyfill: 3.3.3

  pdfjs-dist@4.8.69:
    optionalDependencies:
      canvas: 3.0.0-rc2
      path2d: 0.2.2

  pg-int8@1.0.1: {}

  pg-protocol@1.6.0: {}

  pg-types@2.2.0:
    dependencies:
      pg-int8: 1.0.1
      postgres-array: 2.0.0
      postgres-bytea: 1.0.0
      postgres-date: 1.0.7
      postgres-interval: 1.2.0

  picocolors@1.1.1: {}

  picomatch@2.3.1: {}

  picomatch@4.0.2: {}

  pidtree@0.3.1: {}

  pify@3.0.0: {}

  pirates@4.0.6: {}

  pkce-challenge@4.1.0: {}

  pkg-dir@4.2.0:
    dependencies:
      find-up: 4.1.0

  possible-typed-array-names@1.0.0: {}

  postcss-load-config@6.0.1(postcss@8.4.47)(tsx@4.19.2)(yaml@2.7.0):
    dependencies:
      lilconfig: 3.1.2
    optionalDependencies:
      postcss: 8.4.47
      tsx: 4.19.2
      yaml: 2.7.0

  postcss@8.4.31:
    dependencies:
      nanoid: 3.3.8
      picocolors: 1.1.1
      source-map-js: 1.2.1

  postcss@8.4.47:
    dependencies:
      nanoid: 3.3.8
      picocolors: 1.1.1
      source-map-js: 1.2.1
    optional: true

  postgres-array@2.0.0: {}

  postgres-bytea@1.0.0: {}

  postgres-date@1.0.7: {}

  postgres-interval@1.2.0:
    dependencies:
      xtend: 4.0.2

  prebuild-install@7.1.2:
    dependencies:
      detect-libc: 2.0.3
      expand-template: 2.0.3
      github-from-package: 0.0.0
      minimist: 1.2.8
      mkdirp-classic: 0.5.3
      napi-build-utils: 1.0.2
      node-abi: 3.71.0
      pump: 3.0.0
      rc: 1.2.8
      simple-get: 4.0.1
      tar-fs: 2.1.1
      tunnel-agent: 0.6.0
    optional: true

  pretty-format@29.7.0:
    dependencies:
      '@jest/schemas': 29.6.3
      ansi-styles: 5.2.0
      react-is: 18.3.1

  process@0.11.10: {}

  prompts@2.4.2:
    dependencies:
      kleur: 3.0.3
      sisteransi: 1.0.5

  proto3-json-serializer@2.0.1:
    dependencies:
      protobufjs: 7.3.2

  proto3-json-serializer@2.0.2:
    dependencies:
      protobufjs: 7.3.2

  protobuf.js@1.1.2:
    dependencies:
      long: 1.1.5

  protobufjs@7.2.6:
    dependencies:
      '@protobufjs/aspromise': 1.1.2
      '@protobufjs/base64': 1.1.2
      '@protobufjs/codegen': 2.0.4
      '@protobufjs/eventemitter': 1.1.0
      '@protobufjs/fetch': 1.1.0
      '@protobufjs/float': 1.0.2
      '@protobufjs/inquire': 1.1.0
      '@protobufjs/path': 1.1.2
      '@protobufjs/pool': 1.1.0
      '@protobufjs/utf8': 1.1.0
      '@types/node': 20.17.17
      long: 5.2.3

  protobufjs@7.3.2:
    dependencies:
      '@protobufjs/aspromise': 1.1.2
      '@protobufjs/base64': 1.1.2
      '@protobufjs/codegen': 2.0.4
      '@protobufjs/eventemitter': 1.1.0
      '@protobufjs/fetch': 1.1.0
      '@protobufjs/float': 1.0.2
      '@protobufjs/inquire': 1.1.0
      '@protobufjs/path': 1.1.2
      '@protobufjs/pool': 1.1.0
      '@protobufjs/utf8': 1.1.0
      '@types/node': 20.17.17
      long: 5.2.3

  proxy-addr@2.0.7:
    dependencies:
      forwarded: 0.2.0
      ipaddr.js: 1.9.1

  pseudomap@1.0.2: {}

  pump@3.0.0:
    dependencies:
      end-of-stream: 1.4.4
      once: 1.4.0

  pumpify@2.0.1:
    dependencies:
      duplexify: 4.1.3
      inherits: 2.0.4
      pump: 3.0.0

  punycode.js@2.3.1: {}

  punycode@2.3.1: {}

  pure-rand@6.1.0: {}

  qs@6.13.0:
    dependencies:
      side-channel: 1.0.6

  qs@6.14.0:
    dependencies:
      side-channel: 1.1.0

  range-parser@1.2.1: {}

  raw-body@2.5.2:
    dependencies:
      bytes: 3.1.2
      http-errors: 2.0.0
      iconv-lite: 0.4.24
      unpipe: 1.0.0

  raw-body@3.0.0:
    dependencies:
      bytes: 3.1.2
      http-errors: 2.0.0
      iconv-lite: 0.6.3
      unpipe: 1.0.0

  rc@1.2.8:
    dependencies:
      deep-extend: 0.6.0
      ini: 1.3.8
      minimist: 1.2.8
      strip-json-comments: 2.0.1
    optional: true

  react-dom@18.3.1(react@18.3.1):
    dependencies:
      loose-envify: 1.4.0
      react: 18.3.1
      scheduler: 0.23.2

  react-is@18.3.1: {}

  react@18.3.1:
    dependencies:
      loose-envify: 1.4.0

  read-pkg@3.0.0:
    dependencies:
      load-json-file: 4.0.0
      normalize-package-data: 2.5.0
      path-type: 3.0.0

  readable-stream@3.6.2:
    dependencies:
      inherits: 2.0.4
      string_decoder: 1.3.0
      util-deprecate: 1.0.2

  readdirp@4.0.2: {}

  regexp.prototype.flags@1.5.2:
    dependencies:
      call-bind: 1.0.7
      define-properties: 1.2.1
      es-errors: 1.3.0
      set-function-name: 2.0.2

  require-directory@2.1.1: {}

  require-from-string@2.0.2: {}

  require-in-the-middle@7.3.0:
    dependencies:
      debug: 4.3.7
      module-details-from-path: 1.0.3
      resolve: 1.22.8
    transitivePeerDependencies:
      - supports-color

  resolve-cwd@3.0.0:
    dependencies:
      resolve-from: 5.0.0

  resolve-from@5.0.0: {}

  resolve-pkg-maps@1.0.0: {}

  resolve.exports@2.0.2: {}

  resolve@1.22.8:
    dependencies:
      is-core-module: 2.13.1
      path-parse: 1.0.7
      supports-preserve-symlinks-flag: 1.0.0

  retry-request@7.0.2(encoding@0.1.13):
    dependencies:
      '@types/request': 2.48.12
      extend: 3.0.2
      teeny-request: 9.0.0(encoding@0.1.13)
    transitivePeerDependencies:
      - encoding
      - supports-color

  retry@0.13.1: {}

  rimraf@6.0.1:
    dependencies:
      glob: 11.0.0
      package-json-from-dist: 1.0.1

  rollup@4.25.0:
    dependencies:
      '@types/estree': 1.0.6
    optionalDependencies:
      '@rollup/rollup-android-arm-eabi': 4.25.0
      '@rollup/rollup-android-arm64': 4.25.0
      '@rollup/rollup-darwin-arm64': 4.25.0
      '@rollup/rollup-darwin-x64': 4.25.0
      '@rollup/rollup-freebsd-arm64': 4.25.0
      '@rollup/rollup-freebsd-x64': 4.25.0
      '@rollup/rollup-linux-arm-gnueabihf': 4.25.0
      '@rollup/rollup-linux-arm-musleabihf': 4.25.0
      '@rollup/rollup-linux-arm64-gnu': 4.25.0
      '@rollup/rollup-linux-arm64-musl': 4.25.0
      '@rollup/rollup-linux-powerpc64le-gnu': 4.25.0
      '@rollup/rollup-linux-riscv64-gnu': 4.25.0
      '@rollup/rollup-linux-s390x-gnu': 4.25.0
      '@rollup/rollup-linux-x64-gnu': 4.25.0
      '@rollup/rollup-linux-x64-musl': 4.25.0
      '@rollup/rollup-win32-arm64-msvc': 4.25.0
      '@rollup/rollup-win32-ia32-msvc': 4.25.0
      '@rollup/rollup-win32-x64-msvc': 4.25.0
      fsevents: 2.3.3

  router@2.1.0:
    dependencies:
      is-promise: 4.0.0
      parseurl: 1.3.3
      path-to-regexp: 8.2.0

  safe-array-concat@1.1.2:
    dependencies:
      call-bind: 1.0.7
      get-intrinsic: 1.2.4
      has-symbols: 1.0.3
      isarray: 2.0.5

  safe-buffer@5.2.1: {}

  safe-regex-test@1.0.3:
    dependencies:
      call-bind: 1.0.7
      es-errors: 1.3.0
      is-regex: 1.1.4

  safe-stable-stringify@2.4.3: {}

  safer-buffer@2.1.2: {}

  scheduler@0.23.2:
    dependencies:
      loose-envify: 1.4.0

  semver@5.7.2: {}

  semver@6.3.1: {}

  semver@7.6.0:
    dependencies:
      lru-cache: 6.0.0

  semver@7.6.3: {}

  send@0.19.0:
    dependencies:
      debug: 2.6.9
      depd: 2.0.0
      destroy: 1.2.0
      encodeurl: 1.0.2
      escape-html: 1.0.3
      etag: 1.8.1
      fresh: 0.5.2
      http-errors: 2.0.0
      mime: 1.6.0
      ms: 2.1.3
      on-finished: 2.4.1
      range-parser: 1.2.1
      statuses: 2.0.1
    transitivePeerDependencies:
      - supports-color

  send@1.1.0:
    dependencies:
      debug: 4.4.0
      destroy: 1.2.0
      encodeurl: 2.0.0
      escape-html: 1.0.3
      etag: 1.8.1
      fresh: 0.5.2
      http-errors: 2.0.0
      mime-types: 2.1.35
      ms: 2.1.3
      on-finished: 2.4.1
      range-parser: 1.2.1
      statuses: 2.0.1
    transitivePeerDependencies:
      - supports-color

  serve-static@1.16.2:
    dependencies:
      encodeurl: 2.0.0
      escape-html: 1.0.3
      parseurl: 1.3.3
      send: 0.19.0
    transitivePeerDependencies:
      - supports-color

  serve-static@2.1.0:
    dependencies:
      encodeurl: 2.0.0
      escape-html: 1.0.3
      parseurl: 1.3.3
      send: 1.1.0
    transitivePeerDependencies:
      - supports-color

  set-function-length@1.2.2:
    dependencies:
      define-data-property: 1.1.4
      es-errors: 1.3.0
      function-bind: 1.1.2
      get-intrinsic: 1.2.4
      gopd: 1.0.1
      has-property-descriptors: 1.0.2

  set-function-name@2.0.2:
    dependencies:
      define-data-property: 1.1.4
      es-errors: 1.3.0
      functions-have-names: 1.2.3
      has-property-descriptors: 1.0.2

  setprototypeof@1.2.0: {}

  sharp@0.33.5:
    dependencies:
      color: 4.2.3
      detect-libc: 2.0.3
      semver: 7.6.3
    optionalDependencies:
      '@img/sharp-darwin-arm64': 0.33.5
      '@img/sharp-darwin-x64': 0.33.5
      '@img/sharp-libvips-darwin-arm64': 1.0.4
      '@img/sharp-libvips-darwin-x64': 1.0.4
      '@img/sharp-libvips-linux-arm': 1.0.5
      '@img/sharp-libvips-linux-arm64': 1.0.4
      '@img/sharp-libvips-linux-s390x': 1.0.4
      '@img/sharp-libvips-linux-x64': 1.0.4
      '@img/sharp-libvips-linuxmusl-arm64': 1.0.4
      '@img/sharp-libvips-linuxmusl-x64': 1.0.4
      '@img/sharp-linux-arm': 0.33.5
      '@img/sharp-linux-arm64': 0.33.5
      '@img/sharp-linux-s390x': 0.33.5
      '@img/sharp-linux-x64': 0.33.5
      '@img/sharp-linuxmusl-arm64': 0.33.5
      '@img/sharp-linuxmusl-x64': 0.33.5
      '@img/sharp-wasm32': 0.33.5
      '@img/sharp-win32-ia32': 0.33.5
      '@img/sharp-win32-x64': 0.33.5
    optional: true

  shebang-command@2.0.0:
    dependencies:
      shebang-regex: 3.0.0

  shebang-regex@3.0.0: {}

  shell-quote@1.8.1: {}

  shimmer@1.2.1: {}

  side-channel-list@1.0.0:
    dependencies:
      es-errors: 1.3.0
      object-inspect: 1.13.4

  side-channel-map@1.0.1:
    dependencies:
      call-bound: 1.0.4
      es-errors: 1.3.0
      get-intrinsic: 1.3.0
      object-inspect: 1.13.4

  side-channel-weakmap@1.0.2:
    dependencies:
      call-bound: 1.0.4
      es-errors: 1.3.0
      get-intrinsic: 1.3.0
      object-inspect: 1.13.4
      side-channel-map: 1.0.1

  side-channel@1.0.6:
    dependencies:
      call-bind: 1.0.7
      es-errors: 1.3.0
      get-intrinsic: 1.2.4
      object-inspect: 1.13.1

  side-channel@1.1.0:
    dependencies:
      es-errors: 1.3.0
      object-inspect: 1.13.4
      side-channel-list: 1.0.0
      side-channel-map: 1.0.1
      side-channel-weakmap: 1.0.2

  signal-exit@3.0.7: {}

  signal-exit@4.1.0: {}

  simple-concat@1.0.1:
    optional: true

  simple-get@3.1.1:
    dependencies:
      decompress-response: 4.2.1
      once: 1.4.0
      simple-concat: 1.0.1
    optional: true

  simple-get@4.0.1:
    dependencies:
      decompress-response: 6.0.0
      once: 1.4.0
      simple-concat: 1.0.1
    optional: true

  simple-swizzle@0.2.2:
    dependencies:
      is-arrayish: 0.3.2

  sisteransi@1.0.5: {}

  slash@3.0.0: {}

  source-map-js@1.2.1: {}

  source-map-support@0.5.13:
    dependencies:
      buffer-from: 1.1.2
      source-map: 0.6.1

  source-map@0.6.1: {}

  source-map@0.8.0-beta.0:
    dependencies:
      whatwg-url: 7.1.0

  spdx-correct@3.2.0:
    dependencies:
      spdx-expression-parse: 3.0.1
      spdx-license-ids: 3.0.17

  spdx-exceptions@2.5.0: {}

  spdx-expression-parse@3.0.1:
    dependencies:
      spdx-exceptions: 2.5.0
      spdx-license-ids: 3.0.17

  spdx-license-ids@3.0.17: {}

  sprintf-js@1.0.3: {}

  stack-trace@0.0.10: {}

  stack-utils@2.0.6:
    dependencies:
      escape-string-regexp: 2.0.0

  statuses@2.0.1: {}

  stream-events@1.0.5:
    dependencies:
      stubs: 3.0.0

  stream-shift@1.0.3: {}

  streamsearch@1.1.0: {}

  string-length@4.0.2:
    dependencies:
      char-regex: 1.0.2
      strip-ansi: 6.0.1

  string-width@4.2.3:
    dependencies:
      emoji-regex: 8.0.0
      is-fullwidth-code-point: 3.0.0
      strip-ansi: 6.0.1

  string-width@5.1.2:
    dependencies:
      eastasianwidth: 0.2.0
      emoji-regex: 9.2.2
      strip-ansi: 7.1.0

  string.prototype.padend@3.1.6:
    dependencies:
      call-bind: 1.0.7
      define-properties: 1.2.1
      es-abstract: 1.23.2
      es-object-atoms: 1.0.0

  string.prototype.trim@1.2.9:
    dependencies:
      call-bind: 1.0.7
      define-properties: 1.2.1
      es-abstract: 1.23.2
      es-object-atoms: 1.0.0

  string.prototype.trimend@1.0.8:
    dependencies:
      call-bind: 1.0.7
      define-properties: 1.2.1
      es-object-atoms: 1.0.0

  string.prototype.trimstart@1.0.8:
    dependencies:
      call-bind: 1.0.7
      define-properties: 1.2.1
      es-object-atoms: 1.0.0

  string_decoder@1.3.0:
    dependencies:
      safe-buffer: 5.2.1

  strip-ansi@6.0.1:
    dependencies:
      ansi-regex: 5.0.1

  strip-ansi@7.1.0:
    dependencies:
      ansi-regex: 6.0.1

  strip-bom@3.0.0: {}

  strip-bom@4.0.0: {}

  strip-final-newline@2.0.0: {}

  strip-json-comments@2.0.1:
    optional: true

  strip-json-comments@3.1.1: {}

  strnum@1.0.5:
    optional: true

  stubs@3.0.0: {}

  styled-jsx@5.1.6(@babel/core@7.25.7)(react@18.3.1):
    dependencies:
      client-only: 0.0.1
      react: 18.3.1
    optionalDependencies:
      '@babel/core': 7.25.7

  sucrase@3.35.0:
    dependencies:
      '@jridgewell/gen-mapping': 0.3.5
      commander: 4.1.1
      glob: 10.3.12
      lines-and-columns: 1.2.4
      mz: 2.7.0
      pirates: 4.0.6
      ts-interface-checker: 0.1.13

  supports-color@5.5.0:
    dependencies:
      has-flag: 3.0.0

  supports-color@7.2.0:
    dependencies:
      has-flag: 4.0.0

  supports-color@8.1.1:
    dependencies:
      has-flag: 4.0.0

  supports-preserve-symlinks-flag@1.0.0: {}

  tar-fs@2.1.1:
    dependencies:
      chownr: 1.1.4
      mkdirp-classic: 0.5.3
      pump: 3.0.0
      tar-stream: 2.2.0
    optional: true

  tar-stream@2.2.0:
    dependencies:
      bl: 4.1.0
      end-of-stream: 1.4.4
      fs-constants: 1.0.0
      inherits: 2.0.4
      readable-stream: 3.6.2
    optional: true

  teeny-request@9.0.0(encoding@0.1.13):
    dependencies:
      http-proxy-agent: 5.0.0
      https-proxy-agent: 5.0.1
      node-fetch: 2.7.0(encoding@0.1.13)
      stream-events: 1.0.5
      uuid: 9.0.1
    transitivePeerDependencies:
      - encoding
      - supports-color

  test-exclude@6.0.0:
    dependencies:
      '@istanbuljs/schema': 0.1.3
      glob: 7.2.3
      minimatch: 3.1.2

  text-hex@1.0.0: {}

  thenify-all@1.6.0:
    dependencies:
      thenify: 3.3.1

  thenify@3.3.1:
    dependencies:
      any-promise: 1.3.0

  tinyexec@0.3.1: {}

  tinyglobby@0.2.10:
    dependencies:
      fdir: 6.4.2(picomatch@4.0.2)
      picomatch: 4.0.2

  tmpl@1.0.5: {}

  to-fast-properties@2.0.0: {}

  to-regex-range@5.0.1:
    dependencies:
      is-number: 7.0.0

  toidentifier@1.0.1: {}

  tr46@0.0.3: {}

  tr46@1.0.1:
    dependencies:
      punycode: 2.3.1

  tr46@5.0.0:
    dependencies:
      punycode: 2.3.1

  tree-kill@1.2.2: {}

  triple-beam@1.4.1: {}

  ts-interface-checker@0.1.13: {}

  ts-jest@29.2.5(@babel/core@7.25.7)(@jest/transform@29.7.0)(@jest/types@29.6.3)(babel-jest@29.7.0(@babel/core@7.25.7))(jest@29.7.0(@types/node@20.11.30)(ts-node@10.9.2(@types/node@20.11.30)(typescript@4.9.5)))(typescript@4.9.5):
    dependencies:
      bs-logger: 0.2.6
      ejs: 3.1.10
      fast-json-stable-stringify: 2.1.0
      jest: 29.7.0(@types/node@20.11.30)(ts-node@10.9.2(@types/node@20.11.30)(typescript@4.9.5))
      jest-util: 29.7.0
      json5: 2.2.3
      lodash.memoize: 4.1.2
      make-error: 1.3.6
      semver: 7.6.3
      typescript: 4.9.5
      yargs-parser: 21.1.1
    optionalDependencies:
      '@babel/core': 7.25.7
      '@jest/transform': 29.7.0
      '@jest/types': 29.6.3
      babel-jest: 29.7.0(@babel/core@7.25.7)

  ts-jest@29.2.5(@babel/core@7.25.7)(@jest/transform@29.7.0)(@jest/types@29.6.3)(babel-jest@29.7.0(@babel/core@7.25.7))(jest@29.7.0(@types/node@20.16.9)(ts-node@10.9.2(@types/node@20.16.9)(typescript@4.9.5)))(typescript@4.9.5):
    dependencies:
      bs-logger: 0.2.6
      ejs: 3.1.10
      fast-json-stable-stringify: 2.1.0
      jest: 29.7.0(@types/node@20.16.9)(ts-node@10.9.2(@types/node@20.16.9)(typescript@4.9.5))
      jest-util: 29.7.0
      json5: 2.2.3
      lodash.memoize: 4.1.2
      make-error: 1.3.6
      semver: 7.6.3
      typescript: 4.9.5
      yargs-parser: 21.1.1
    optionalDependencies:
      '@babel/core': 7.25.7
      '@jest/transform': 29.7.0
      '@jest/types': 29.6.3
      babel-jest: 29.7.0(@babel/core@7.25.7)

  ts-jest@29.2.5(@babel/core@7.25.7)(@jest/transform@29.7.0)(@jest/types@29.6.3)(babel-jest@29.7.0(@babel/core@7.25.7))(jest@29.7.0(@types/node@20.16.9)(ts-node@10.9.2(@types/node@20.16.9)(typescript@5.6.3)))(typescript@5.6.3):
    dependencies:
      bs-logger: 0.2.6
      ejs: 3.1.10
      fast-json-stable-stringify: 2.1.0
      jest: 29.7.0(@types/node@20.16.9)(ts-node@10.9.2(@types/node@20.16.9)(typescript@5.6.3))
      jest-util: 29.7.0
      json5: 2.2.3
      lodash.memoize: 4.1.2
      make-error: 1.3.6
      semver: 7.6.3
      typescript: 5.6.3
      yargs-parser: 21.1.1
    optionalDependencies:
      '@babel/core': 7.25.7
      '@jest/transform': 29.7.0
      '@jest/types': 29.6.3
      babel-jest: 29.7.0(@babel/core@7.25.7)

  ts-md5@1.3.1: {}

  ts-node@10.9.2(@types/node@20.11.30)(typescript@4.9.5):
    dependencies:
      '@cspotcode/source-map-support': 0.8.1
      '@tsconfig/node10': 1.0.11
      '@tsconfig/node12': 1.0.11
      '@tsconfig/node14': 1.0.3
      '@tsconfig/node16': 1.0.4
      '@types/node': 20.11.30
      acorn: 8.14.0
      acorn-walk: 8.3.4
      arg: 4.1.3
      create-require: 1.1.1
      diff: 4.0.2
      make-error: 1.3.6
      typescript: 4.9.5
      v8-compile-cache-lib: 3.0.1
      yn: 3.1.1
    optional: true

  ts-node@10.9.2(@types/node@20.16.9)(typescript@4.9.5):
    dependencies:
      '@cspotcode/source-map-support': 0.8.1
      '@tsconfig/node10': 1.0.11
      '@tsconfig/node12': 1.0.11
      '@tsconfig/node14': 1.0.3
      '@tsconfig/node16': 1.0.4
      '@types/node': 20.16.9
      acorn: 8.14.0
      acorn-walk: 8.3.4
      arg: 4.1.3
      create-require: 1.1.1
      diff: 4.0.2
      make-error: 1.3.6
      typescript: 4.9.5
      v8-compile-cache-lib: 3.0.1
      yn: 3.1.1
    optional: true

  ts-node@10.9.2(@types/node@20.16.9)(typescript@5.6.3):
    dependencies:
      '@cspotcode/source-map-support': 0.8.1
      '@tsconfig/node10': 1.0.11
      '@tsconfig/node12': 1.0.11
      '@tsconfig/node14': 1.0.3
      '@tsconfig/node16': 1.0.4
      '@types/node': 20.16.9
      acorn: 8.14.0
      acorn-walk: 8.3.4
      arg: 4.1.3
      create-require: 1.1.1
      diff: 4.0.2
      make-error: 1.3.6
      typescript: 5.6.3
      v8-compile-cache-lib: 3.0.1
      yn: 3.1.1
    optional: true

  tslib@1.14.1: {}

  tslib@2.6.2: {}

  tslib@2.8.1: {}

  tsup@8.3.5(postcss@8.4.47)(tsx@4.19.2)(typescript@4.9.5)(yaml@2.7.0):
    dependencies:
      bundle-require: 5.0.0(esbuild@0.24.0)
      cac: 6.7.14
      chokidar: 4.0.1
      consola: 3.2.3
      debug: 4.3.7
      esbuild: 0.24.0
      joycon: 3.1.1
      picocolors: 1.1.1
      postcss-load-config: 6.0.1(postcss@8.4.47)(tsx@4.19.2)(yaml@2.7.0)
      resolve-from: 5.0.0
      rollup: 4.25.0
      source-map: 0.8.0-beta.0
      sucrase: 3.35.0
      tinyexec: 0.3.1
      tinyglobby: 0.2.10
      tree-kill: 1.2.2
    optionalDependencies:
      postcss: 8.4.47
      typescript: 4.9.5
    transitivePeerDependencies:
      - jiti
      - supports-color
      - tsx
      - yaml

  tsup@8.3.5(postcss@8.4.47)(tsx@4.19.2)(typescript@5.6.3)(yaml@2.7.0):
    dependencies:
      bundle-require: 5.0.0(esbuild@0.24.0)
      cac: 6.7.14
      chokidar: 4.0.1
      consola: 3.2.3
      debug: 4.3.7
      esbuild: 0.24.0
      joycon: 3.1.1
      picocolors: 1.1.1
      postcss-load-config: 6.0.1(postcss@8.4.47)(tsx@4.19.2)(yaml@2.7.0)
      resolve-from: 5.0.0
      rollup: 4.25.0
      source-map: 0.8.0-beta.0
      sucrase: 3.35.0
      tinyexec: 0.3.1
      tinyglobby: 0.2.10
      tree-kill: 1.2.2
    optionalDependencies:
      postcss: 8.4.47
      typescript: 5.6.3
    transitivePeerDependencies:
      - jiti
      - supports-color
      - tsx
      - yaml

  tsx@4.19.1:
    dependencies:
      esbuild: 0.23.1
      get-tsconfig: 4.8.1
    optionalDependencies:
      fsevents: 2.3.3

  tsx@4.19.2:
    dependencies:
      esbuild: 0.23.1
      get-tsconfig: 4.8.1
    optionalDependencies:
      fsevents: 2.3.3

  tunnel-agent@0.6.0:
    dependencies:
      safe-buffer: 5.2.1
    optional: true

  type-detect@4.0.8: {}

  type-fest@0.21.3: {}

  type-is@1.6.18:
    dependencies:
      media-typer: 0.3.0
      mime-types: 2.1.35

  type-is@2.0.0:
    dependencies:
      content-type: 1.0.5
      media-typer: 1.1.0
      mime-types: 3.0.0

  typed-array-buffer@1.0.2:
    dependencies:
      call-bind: 1.0.7
      es-errors: 1.3.0
      is-typed-array: 1.1.13

  typed-array-byte-length@1.0.1:
    dependencies:
      call-bind: 1.0.7
      for-each: 0.3.3
      gopd: 1.0.1
      has-proto: 1.0.3
      is-typed-array: 1.1.13

  typed-array-byte-offset@1.0.2:
    dependencies:
      available-typed-arrays: 1.0.7
      call-bind: 1.0.7
      for-each: 0.3.3
      gopd: 1.0.1
      has-proto: 1.0.3
      is-typed-array: 1.1.13

  typed-array-length@1.0.6:
    dependencies:
      call-bind: 1.0.7
      for-each: 0.3.3
      gopd: 1.0.1
      has-proto: 1.0.3
      is-typed-array: 1.1.13
      possible-typed-array-names: 1.0.0

  typedoc-github-theme@0.2.0(typedoc@0.27.5(typescript@4.9.5)):
    dependencies:
      typedoc: 0.27.5(typescript@4.9.5)

  typedoc-plugin-markdown@4.3.2(typedoc@0.27.5(typescript@4.9.5)):
    dependencies:
      typedoc: 0.27.5(typescript@4.9.5)

  typedoc-plugin-zod@1.3.1(typedoc@0.27.5(typescript@4.9.5)):
    dependencies:
      typedoc: 0.27.5(typescript@4.9.5)

  typedoc@0.27.5(typescript@4.9.5):
    dependencies:
      '@gerrit0/mini-shiki': 1.24.4
      lunr: 2.3.9
      markdown-it: 14.1.0
      minimatch: 9.0.5
      typescript: 4.9.5
      yaml: 2.6.1

  typescript@4.9.5: {}

  typescript@5.4.5: {}

  typescript@5.5.3: {}

  typescript@5.6.2: {}

  typescript@5.6.3: {}

  uc.micro@2.1.0: {}

  uglify-js@3.17.4:
    optional: true

  unbox-primitive@1.0.2:
    dependencies:
      call-bind: 1.0.7
      has-bigints: 1.0.2
      has-symbols: 1.0.3
      which-boxed-primitive: 1.0.2

  undici-types@5.26.5: {}

  undici-types@6.19.8: {}

  undici-types@6.21.0: {}

  unpipe@1.0.0: {}

  update-browserslist-db@1.1.1(browserslist@4.24.0):
    dependencies:
      browserslist: 4.24.0
      escalade: 3.2.0
      picocolors: 1.1.1

  uri-js@4.4.1:
    dependencies:
      punycode: 2.3.1

  url-template@2.0.8: {}

  util-deprecate@1.0.2: {}

  util@0.10.4:
    dependencies:
      inherits: 2.0.3

  utils-merge@1.0.1: {}

  uuid@10.0.0: {}

  uuid@8.3.2: {}

  uuid@9.0.1: {}

  v8-compile-cache-lib@3.0.1:
    optional: true

  v8-to-istanbul@9.3.0:
    dependencies:
      '@jridgewell/trace-mapping': 0.3.25
      '@types/istanbul-lib-coverage': 2.0.6
      convert-source-map: 2.0.0

  validate-npm-package-license@3.0.4:
    dependencies:
      spdx-correct: 3.2.0
      spdx-expression-parse: 3.0.1

  validate.io-array@1.0.6: {}

  validate.io-function@1.0.2: {}

  vary@1.1.2: {}

  walker@1.0.8:
    dependencies:
      makeerror: 1.0.12

  web-streams-polyfill@3.3.3: {}

  web-streams-polyfill@4.0.0-beta.3: {}

  web-vitals@4.2.4: {}

  webidl-conversions@3.0.1: {}

  webidl-conversions@4.0.2: {}

  webidl-conversions@7.0.0: {}

  websocket-driver@0.7.4:
    dependencies:
      http-parser-js: 0.5.8
      safe-buffer: 5.2.1
      websocket-extensions: 0.1.4

  websocket-extensions@0.1.4: {}

  whatwg-fetch@3.6.20: {}

  whatwg-mimetype@4.0.0: {}

  whatwg-url@14.0.0:
    dependencies:
      tr46: 5.0.0
      webidl-conversions: 7.0.0

  whatwg-url@5.0.0:
    dependencies:
      tr46: 0.0.3
      webidl-conversions: 3.0.1

  whatwg-url@7.1.0:
    dependencies:
      lodash.sortby: 4.7.0
      tr46: 1.0.1
      webidl-conversions: 4.0.2

  which-boxed-primitive@1.0.2:
    dependencies:
      is-bigint: 1.0.4
      is-boolean-object: 1.1.2
      is-number-object: 1.0.7
      is-string: 1.0.7
      is-symbol: 1.0.4

  which-pm-runs@1.1.0: {}

  which-typed-array@1.1.15:
    dependencies:
      available-typed-arrays: 1.0.7
      call-bind: 1.0.7
      for-each: 0.3.3
      gopd: 1.0.1
      has-tostringtag: 1.0.2

  which@2.0.2:
    dependencies:
      isexe: 2.0.0

  winston-transport@4.7.0:
    dependencies:
      logform: 2.6.0
      readable-stream: 3.6.2
      triple-beam: 1.4.1

  winston@3.13.0:
    dependencies:
      '@colors/colors': 1.6.0
      '@dabh/diagnostics': 2.0.3
      async: 3.2.5
      is-stream: 2.0.1
      logform: 2.6.0
      one-time: 1.0.0
      readable-stream: 3.6.2
      safe-stable-stringify: 2.4.3
      stack-trace: 0.0.10
      triple-beam: 1.4.1
      winston-transport: 4.7.0

  wordwrap@1.0.0: {}

  wrap-ansi@7.0.0:
    dependencies:
      ansi-styles: 4.3.0
      string-width: 4.2.3
      strip-ansi: 6.0.1

  wrap-ansi@8.1.0:
    dependencies:
      ansi-styles: 6.2.1
      string-width: 5.1.2
      strip-ansi: 7.1.0

  wrappy@1.0.2: {}

  write-file-atomic@4.0.2:
    dependencies:
      imurmurhash: 0.1.4
      signal-exit: 3.0.7

  xtend@4.0.2: {}

  y18n@5.0.8: {}

  yallist@2.1.2: {}

  yallist@3.1.1: {}

  yallist@4.0.0: {}

  yaml@2.6.1: {}

  yaml@2.7.0: {}

  yargs-parser@21.1.1: {}

  yargs@17.7.2:
    dependencies:
      cliui: 8.0.1
      escalade: 3.1.2
      get-caller-file: 2.0.5
      require-directory: 2.1.1
      string-width: 4.2.3
      y18n: 5.0.8
      yargs-parser: 21.1.1

  yn@3.1.1:
    optional: true

  yocto-queue@0.1.0: {}

  zod-to-json-schema@3.22.5(zod@3.23.8):
    dependencies:
      zod: 3.23.8

  zod-to-json-schema@3.22.5(zod@3.24.1):
    dependencies:
      zod: 3.24.1

  zod-to-json-schema@3.24.1(zod@3.24.1):
    dependencies:
      zod: 3.24.1

  zod@3.22.4: {}

  zod@3.23.8: {}

  zod@3.24.1: {}<|MERGE_RESOLUTION|>--- conflicted
+++ resolved
@@ -1394,11 +1394,7 @@
         version: link:../../plugins/ollama
       genkitx-openai:
         specifier: ^0.10.1
-<<<<<<< HEAD
         version: 0.10.1(@genkit-ai/ai@1.8.0)(@genkit-ai/core@1.8.0)
-=======
-        version: 0.10.1(@genkit-ai/ai@1.6.2)(@genkit-ai/core@1.6.2)
->>>>>>> b570dd06
     devDependencies:
       rimraf:
         specifier: ^6.0.1
@@ -2530,19 +2526,11 @@
   '@firebase/webchannel-wrapper@1.0.3':
     resolution: {integrity: sha512-2xCRM9q9FlzGZCdgDMJwc0gyUkWFtkosy7Xxr6sFgQwn+wMNIWd7xIvYNauU1r64B5L5rsGKy/n9TKJ0aAFeqQ==}
 
-<<<<<<< HEAD
   '@genkit-ai/ai@1.8.0':
     resolution: {integrity: sha512-TIhFgQCThdVOyrk6qiVF8dPfz4XmL3RxE9OCidhqcpGrGE5YeRvle+nWIbkNIojdLURQf3/dBxNdaqZZ7B3msQ==}
 
   '@genkit-ai/core@1.8.0':
     resolution: {integrity: sha512-XvK/Gq7fi8pFCJftzby/6EWoVBj5EUSai/9/104Y699wbub3qreoIGH2DN/CKOUzt0gD2i7fHeYlyTAnJ+TPbw==}
-=======
-  '@genkit-ai/ai@1.6.2':
-    resolution: {integrity: sha512-MiwW7tudCbiQz2g6ouhsvvP09/esyXuCdnutLk1LPahD53G1PeoHp41zm4WGQ2z2fR1l19L2vRhj+ah+s9mGqw==}
-
-  '@genkit-ai/core@1.6.2':
-    resolution: {integrity: sha512-K7JvbBs0UlZkMbUbCrHgXdqXbHs4bNuRtYwNem3Uroxh7gZm2MDD4gK0BWS9sTOBl+ZN8xyNWJ2mGebE5r7bFQ==}
->>>>>>> b570dd06
 
   '@gerrit0/mini-shiki@1.24.4':
     resolution: {integrity: sha512-YEHW1QeAg6UmxEmswiQbOVEg1CW22b1XUD/lNTliOsu0LD0wqoyleFMnmbTp697QE0pcadQiR5cVtbbAPncvpw==}
@@ -8113,15 +8101,9 @@
 
   '@firebase/webchannel-wrapper@1.0.3': {}
 
-<<<<<<< HEAD
-  '@genkit-ai/ai@1.8.0':
-    dependencies:
-      '@genkit-ai/core': 1.8.0
-=======
-  '@genkit-ai/ai@1.6.2':
-    dependencies:
-      '@genkit-ai/core': 1.6.2
->>>>>>> b570dd06
+  '@genkit-ai/ai@1.4.0':
+    dependencies:
+      '@genkit-ai/core': 1.4.0
       '@opentelemetry/api': 1.9.0
       '@types/node': 20.17.17
       colorette: 2.0.20
@@ -8133,11 +8115,7 @@
     transitivePeerDependencies:
       - supports-color
 
-<<<<<<< HEAD
-  '@genkit-ai/core@1.8.0':
-=======
-  '@genkit-ai/core@1.6.2':
->>>>>>> b570dd06
+  '@genkit-ai/core@1.4.0':
     dependencies:
       '@opentelemetry/api': 1.9.0
       '@opentelemetry/context-async-hooks': 1.30.1(@opentelemetry/api@1.9.0)
@@ -8471,6 +8449,7 @@
     dependencies:
       '@jest/types': 29.6.3
       '@types/node': 20.17.17
+      '@types/node': 20.17.17
       chalk: 4.1.2
       jest-message-util: 29.7.0
       jest-util: 29.7.0
@@ -8483,6 +8462,7 @@
       '@jest/test-result': 29.7.0
       '@jest/transform': 29.7.0
       '@jest/types': 29.6.3
+      '@types/node': 20.17.17
       '@types/node': 20.17.17
       ansi-escapes: 4.3.2
       chalk: 4.1.2
@@ -11135,17 +11115,10 @@
       - encoding
       - supports-color
 
-<<<<<<< HEAD
-  genkitx-openai@0.10.1(@genkit-ai/ai@1.8.0)(@genkit-ai/core@1.8.0):
-    dependencies:
-      '@genkit-ai/ai': 1.8.0
-      '@genkit-ai/core': 1.8.0
-=======
-  genkitx-openai@0.10.1(@genkit-ai/ai@1.6.2)(@genkit-ai/core@1.6.2):
-    dependencies:
-      '@genkit-ai/ai': 1.6.2
-      '@genkit-ai/core': 1.6.2
->>>>>>> b570dd06
+  genkitx-openai@0.10.1(@genkit-ai/ai@1.4.0)(@genkit-ai/core@1.4.0):
+    dependencies:
+      '@genkit-ai/ai': 1.4.0
+      '@genkit-ai/core': 1.4.0
       openai: 4.53.0(encoding@0.1.13)
       zod: 3.24.1
     transitivePeerDependencies:
