// Copyright 2024 Google LLC
// SPDX-License-Identifier: Apache-2.0


package ai

import (
	"context"
	"encoding/json"
	"errors"
	"fmt"
	"slices"
	"strconv"
	"strings"
	"time"

	"github.com/firebase/genkit/go/core"
	"github.com/firebase/genkit/go/core/logger"
	"github.com/firebase/genkit/go/internal/atype"
	"github.com/firebase/genkit/go/internal/base"
	"github.com/firebase/genkit/go/internal/registry"
)

// Model represents a model that can perform content generation tasks.
type Model interface {
	// Name returns the registry name of the model.
	Name() string
	// Generate applies the [Model] to provided request, handling tool requests and handles streaming.
	Generate(ctx context.Context, r *registry.Registry, req *ModelRequest, cb ModelStreamingCallback) (*ModelResponse, error)
}

type modelActionDef core.Action[*ModelRequest, *ModelResponse, *ModelResponseChunk]

type modelAction = core.Action[*ModelRequest, *ModelResponse, *ModelResponseChunk]

// ModelStreamingCallback is the type for the streaming callback of a model.
type ModelStreamingCallback = func(context.Context, *ModelResponseChunk) error

// ModelCapabilities describes various capabilities of the model.
type ModelCapabilities struct {
	Multiturn  bool // the model can handle multiple request-response interactions
	Media      bool // the model supports media as well as text input
	Tools      bool // the model supports tools
	SystemRole bool // the model supports a system prompt or role
}

// ModelMetadata is the metadata of the model, specifying things like nice user-visible label, capabilities, etc.
type ModelMetadata struct {
	Label    string
	Supports ModelCapabilities
}

// DefineModel registers the given generate function as an action, and returns a
// [Model] that runs it.
func DefineModel(
	r *registry.Registry,
	provider, name string,
	metadata *ModelMetadata,
	generate func(context.Context, *ModelRequest, ModelStreamingCallback) (*ModelResponse, error),
) Model {
	metadataMap := map[string]any{}
	if metadata == nil {
		// Always make sure there's at least minimal metadata.
		metadata = &ModelMetadata{
			Label: name,
		}
	}
	if metadata.Label != "" {
		metadataMap["label"] = metadata.Label
	}
	supports := map[string]bool{
		"media":      metadata.Supports.Media,
		"multiturn":  metadata.Supports.Multiturn,
		"systemRole": metadata.Supports.SystemRole,
		"tools":      metadata.Supports.Tools,
	}
	metadataMap["supports"] = supports

	return (*modelActionDef)(core.DefineStreamingAction(r, provider, name, atype.Model, map[string]any{
		"model": metadataMap,
	}, generate))
}

// IsDefinedModel reports whether a model is defined.
func IsDefinedModel(r *registry.Registry, provider, name string) bool {
	return core.LookupActionFor[*ModelRequest, *ModelResponse, *ModelResponseChunk](r, atype.Model, provider, name) != nil
}

// LookupModel looks up a [Model] registered by [DefineModel].
// It returns nil if the model was not defined.
func LookupModel(r *registry.Registry, provider, name string) Model {
	action := core.LookupActionFor[*ModelRequest, *ModelResponse, *ModelResponseChunk](r, atype.Model, provider, name)
	if action == nil {
		return nil
	}
	return (*modelActionDef)(action)
}

// GenerateParams represents various params of the Generate call.
type GenerateParams struct {
	Request      *ModelRequest
	Model        Model
	Stream       ModelStreamingCallback
	History      []*Message
	SystemPrompt *Message
	TTL          *time.Duration
}

// GenerateOption configures params of the Generate call.
type GenerateOption func(req *GenerateParams) error

// WithModel sets the model to use for the generate request.
func WithModel(m Model) GenerateOption {
	return func(req *generateParams) error {
		req.Model = m
		return nil
	}
}

// WithTextPrompt adds a simple text user prompt to ModelRequest.
func WithTextPrompt(prompt string, ttl ...int) GenerateOption {
	return func(req *GenerateParams) error {
		req.Request.Messages = append(req.Request.Messages, NewUserTextMessage(prompt))
		if len(ttl) > 0 {
			*req.TTL = time.Duration(ttl[0]) * time.Second
		}
		return nil
	}
}

// WithSystemPrompt adds a simple text system prompt as the first message in ModelRequest.
// System prompt will always be put first in the list of messages.
func WithSystemPrompt(prompt string) GenerateOption {
	return func(req *GenerateParams) error {
		if req.SystemPrompt != nil {
			return errors.New("cannot set system prompt (WithSystemPrompt) more than once")
		}
		req.SystemPrompt = NewSystemTextMessage(prompt)
		return nil
	}
}

// WithMessages adds provided messages to ModelRequest.
func WithMessages(messages ...*Message) GenerateOption {
	return func(req *GenerateParams) error {
		req.Request.Messages = append(req.Request.Messages, messages...)
		return nil
	}
}

// WithHistory adds provided history messages to the begining of ModelRequest.Messages.
// History messages will always be put first in the list of messages, with the
// exception of system prompt which will always be first.
// [WithMessages] and [WithTextPrompt] will insert messages after system prompt and history.
func WithHistory(history ...*Message) GenerateOption {
	return func(req *GenerateParams) error {
		if req.History != nil {
			return errors.New("cannot set history (WithHistory) more than once")
		}
		req.History = history
		return nil
	}
}

// WithConfig adds provided config to ModelRequest.
func WithConfig(config any) GenerateOption {
	return func(req *GenerateParams) error {
		if req.Request.Config != nil {
			return errors.New("cannot set Request.Config (WithConfig) more than once")
		}
		req.Request.Config = config
		return nil
	}
}

// WithContext adds provided context to ModelRequest.
func WithContext(c ...any) GenerateOption {
	return func(req *GenerateParams) error {
		req.Request.Context = append(req.Request.Context, c...)
		return nil
	}
}

// WithTools adds provided tools to ModelRequest.
func WithTools(tools ...Tool) GenerateOption {
<<<<<<< HEAD
	return func(req *GenerateParams) error {
=======
	return func(req *generateParams) error {
		if req.Request.Tools != nil {
			return errors.New("cannot set Request.Tools (WithTools) more than once")
		}
>>>>>>> b27928ce
		var toolDefs []*ToolDefinition
		for _, t := range tools {
			toolDefs = append(toolDefs, t.Definition())
		}
		req.Request.Tools = toolDefs
		return nil
	}
}

// WithOutputSchema adds provided output schema to ModelRequest.
func WithOutputSchema(schema any) GenerateOption {
	return func(req *GenerateParams) error {
		if req.Request.Output != nil && req.Request.Output.Schema != nil {
			return errors.New("cannot set Request.Output.Schema (WithOutputSchema) more than once")
		}
		if req.Request.Output == nil {
			req.Request.Output = &ModelRequestOutput{}
			req.Request.Output.Format = OutputFormatJSON
		}
		req.Request.Output.Schema = base.SchemaAsMap(base.InferJSONSchemaNonReferencing(schema))
		return nil
	}
}

// WithOutputFormat adds provided output format to ModelRequest.
func WithOutputFormat(format OutputFormat) GenerateOption {
	return func(req *GenerateParams) error {
		if req.Request.Output == nil {
			req.Request.Output = &ModelRequestOutput{}
		}
		req.Request.Output.Format = format
		return nil
	}
}

// WithStreaming adds a streaming callback to the generate request.
func WithStreaming(cb ModelStreamingCallback) GenerateOption {
	return func(req *GenerateParams) error {
		if req.Stream != nil {
			return errors.New("cannot set streaming callback (WithStreaming) more than once")
		}
		req.Stream = cb
		return nil
	}
}

<<<<<<< HEAD
func GetParams(opts ...GenerateOption) GenerateParams {
	req := &GenerateParams{
=======
// Generate run generate request for this model. Returns ModelResponse struct.
func Generate(ctx context.Context, r *registry.Registry, opts ...GenerateOption) (*ModelResponse, error) {
	req := &generateParams{
>>>>>>> b27928ce
		Request: &ModelRequest{},
	}
	for _, with := range opts {
		err := with(req)
		if err != nil {
			return GenerateParams{}
		}
	}
<<<<<<< HEAD
	return *req
}

// Generate run generate request for this model. Returns ModelResponse struct.
func Generate(ctx context.Context, m Model, opts ...GenerateOption) (*ModelResponse, error) {
	req := GetParams(opts...)
=======
	if req.Model == nil {
		return nil, errors.New("model is required")
	}
>>>>>>> b27928ce
	if req.History != nil {
		prev := req.Request.Messages
		req.Request.Messages = req.History
		req.Request.Messages = append(req.Request.Messages, prev...)
	}
	if req.SystemPrompt != nil {
		prev := req.Request.Messages
		req.Request.Messages = []*Message{req.SystemPrompt}
		req.Request.Messages = append(req.Request.Messages, prev...)
	}

	return req.Model.Generate(ctx, r, req.Request, req.Stream)
}

// GenerateText run generate request for this model. Returns generated text only.
func GenerateText(ctx context.Context, r *registry.Registry, opts ...GenerateOption) (string, error) {
	res, err := Generate(ctx, r, opts...)
	if err != nil {
		return "", err
	}

	return res.Text(), nil
}

// Generate run generate request for this model. Returns ModelResponse struct.
// TODO: Stream GenerateData with partial JSON
func GenerateData(ctx context.Context, r *registry.Registry, value any, opts ...GenerateOption) (*ModelResponse, error) {
	opts = append(opts, WithOutputSchema(value))
	resp, err := Generate(ctx, r, opts...)
	if err != nil {
		return nil, err
	}
	err = resp.UnmarshalOutput(value)
	if err != nil {
		return nil, err
	}
	return resp, nil
}

// Generate applies the [Action] to provided request, handling tool requests and handles streaming.
func (m *modelActionDef) Generate(ctx context.Context, r *registry.Registry, req *ModelRequest, cb ModelStreamingCallback) (*ModelResponse, error) {
	if m == nil {
		return nil, errors.New("Generate called on a nil Model; check that all models are defined")
	}
	if err := conformOutput(req); err != nil {
		return nil, err
	}

	a := (*core.Action[*ModelRequest, *ModelResponse, *ModelResponseChunk])(m)
	for {
		resp, err := a.Run(ctx, req, cb)
		if err != nil {
			return nil, err
		}

		msg, err := validResponse(ctx, resp)
		if err != nil {
			return nil, err
		}
		resp.Message = msg

		newReq, err := handleToolRequest(ctx, r, req, resp)
		if err != nil {
			return nil, err
		}
		if newReq == nil {
			return resp, nil
		}

		req = newReq
	}
}

func (i *modelActionDef) Name() string { return (*modelAction)(i).Name() }

// conformOutput appends a message to the request indicating conformance to the expected schema.
func conformOutput(req *ModelRequest) error {
	if req.Output != nil && req.Output.Format == OutputFormatJSON && len(req.Messages) > 0 {
		jsonBytes, err := json.Marshal(req.Output.Schema)
		if err != nil {
			return fmt.Errorf("expected schema is not valid: %w", err)
		}

		escapedJSON := strconv.Quote(string(jsonBytes))
		part := NewTextPart(fmt.Sprintf("Output should be in JSON format and conform to the following schema:\n\n```%s```", escapedJSON))
		req.Messages[len(req.Messages)-1].Content = append(req.Messages[len(req.Messages)-1].Content, part)
	}
	return nil
}

// validResponse check the message matches the expected schema.
// It will strip JSON markdown delimiters from the response.
func validResponse(ctx context.Context, resp *ModelResponse) (*Message, error) {
	msg, err := validMessage(resp.Message, resp.Request.Output)
	if err == nil {
		return msg, nil
	} else {
		logger.FromContext(ctx).Debug("message did not match expected schema", "error", err.Error())
		return nil, errors.New("generation did not result in a message matching expected schema")
	}
}

// validMessage will validate the message against the expected schema.
// It will return an error if it does not match, otherwise it will return a message with JSON content and type.
func validMessage(m *Message, output *ModelRequestOutput) (*Message, error) {
	if output != nil && output.Format == OutputFormatJSON {
		if m == nil {
			return nil, errors.New("message is empty")
		}
		if len(m.Content) == 0 {
			return nil, errors.New("message has no content")
		}

		text := base.ExtractJSONFromMarkdown(m.Text())
		var schemaBytes []byte
		schemaBytes, err := json.Marshal(output.Schema)
		if err != nil {
			return nil, fmt.Errorf("expected schema is not valid: %w", err)
		}
		if err = base.ValidateRaw([]byte(text), schemaBytes); err != nil {
			return nil, err
		}
		// TODO: Verify that it okay to replace all content with JSON.
		m.Content = []*Part{NewJSONPart(text)}
	}
	return m, nil
}

// handleToolRequest checks if a tool was requested by a model.
// If a tool was requested, this runs the tool and returns an
// updated ModelRequest. If no tool was requested this returns nil.
func handleToolRequest(ctx context.Context, r *registry.Registry, req *ModelRequest, resp *ModelResponse) (*ModelRequest, error) {
	msg := resp.Message
	if msg == nil || len(msg.Content) == 0 {
		return nil, nil
	}
	part := msg.Content[0]
	if !part.IsToolRequest() {
		return nil, nil
	}

	toolReq := part.ToolRequest
	tool := LookupTool(r, toolReq.Name)
	if tool == nil {
		return nil, fmt.Errorf("tool %v not found", toolReq.Name)
	}
	to, err := tool.RunRaw(ctx, toolReq.Input)
	if err != nil {
		return nil, err
	}

	toolResp := &Message{
		Content: []*Part{
			NewToolResponsePart(&ToolResponse{
				Name: toolReq.Name,
				Output: map[string]any{
					"response": to,
				},
			}),
		},
		Role: RoleTool,
	}

	// Copy the ModelRequest rather than modifying it.
	rreq := *req
	rreq.Messages = append(slices.Clip(rreq.Messages), msg, toolResp)

	return &rreq, nil
}

// Text returns the contents of the first candidate in a
// [ModelResponse] as a string. It returns an empty string if there
// are no candidates or if the candidate has no message.
func (gr *ModelResponse) Text() string {
	if gr.Message == nil {
		return ""
	}
	return gr.Message.Text()
}

// History returns messages from the request combined with the reponse message
// to represent the conversation history.
func (gr *ModelResponse) History() []*Message {
	if gr.Message == nil {
		return gr.Request.Messages
	}
	return append(gr.Request.Messages, gr.Message)
}

// UnmarshalOutput unmarshals structured JSON output into the provided
// struct pointer.
func (gr *ModelResponse) UnmarshalOutput(v any) error {
	j := base.ExtractJSONFromMarkdown(gr.Text())
	if j == "" {
		return errors.New("unable to parse JSON from response text")
	}
	json.Unmarshal([]byte(j), v)
	return nil
}

// Text returns the text content of the [ModelResponseChunk]
// as a string. It returns an error if there is no Content
// in the response chunk.
func (c *ModelResponseChunk) Text() string {
	if len(c.Content) == 0 {
		return ""
	}
	if len(c.Content) == 1 {
		return c.Content[0].Text
	}
	var sb strings.Builder
	for _, p := range c.Content {
		sb.WriteString(p.Text)
	}
	return sb.String()
}

// Text returns the contents of a [Message] as a string. It
// returns an empty string if the message has no content.
func (m *Message) Text() string {
	if m == nil {
		return ""
	}
	if len(m.Content) == 0 {
		return ""
	}
	if len(m.Content) == 1 {
		return m.Content[0].Text
	}
	var sb strings.Builder
	for _, p := range m.Content {
		sb.WriteString(p.Text)
	}
	return sb.String()
}<|MERGE_RESOLUTION|>--- conflicted
+++ resolved
@@ -1,6 +1,5 @@
 // Copyright 2024 Google LLC
 // SPDX-License-Identifier: Apache-2.0
-
 
 package ai
 
@@ -111,7 +110,7 @@
 
 // WithModel sets the model to use for the generate request.
 func WithModel(m Model) GenerateOption {
-	return func(req *generateParams) error {
+	return func(req *GenerateParams) error {
 		req.Model = m
 		return nil
 	}
@@ -182,15 +181,12 @@
 }
 
 // WithTools adds provided tools to ModelRequest.
+// WithTools adds provided tools to ModelRequest.
 func WithTools(tools ...Tool) GenerateOption {
-<<<<<<< HEAD
-	return func(req *GenerateParams) error {
-=======
-	return func(req *generateParams) error {
+	return func(req *GenerateParams) error {
 		if req.Request.Tools != nil {
 			return errors.New("cannot set Request.Tools (WithTools) more than once")
 		}
->>>>>>> b27928ce
 		var toolDefs []*ToolDefinition
 		for _, t := range tools {
 			toolDefs = append(toolDefs, t.Definition())
@@ -237,34 +233,25 @@
 	}
 }
 
-<<<<<<< HEAD
 func GetParams(opts ...GenerateOption) GenerateParams {
 	req := &GenerateParams{
-=======
+		Request: &ModelRequest{},
+	}
+	for _, with := range opts {
+		err := with(req)
+		if err != nil {
+			return GenerateParams{}
+		}
+	}
+	return *req
+}
+
 // Generate run generate request for this model. Returns ModelResponse struct.
 func Generate(ctx context.Context, r *registry.Registry, opts ...GenerateOption) (*ModelResponse, error) {
-	req := &generateParams{
->>>>>>> b27928ce
-		Request: &ModelRequest{},
-	}
-	for _, with := range opts {
-		err := with(req)
-		if err != nil {
-			return GenerateParams{}
-		}
-	}
-<<<<<<< HEAD
-	return *req
-}
-
-// Generate run generate request for this model. Returns ModelResponse struct.
-func Generate(ctx context.Context, m Model, opts ...GenerateOption) (*ModelResponse, error) {
 	req := GetParams(opts...)
-=======
 	if req.Model == nil {
 		return nil, errors.New("model is required")
 	}
->>>>>>> b27928ce
 	if req.History != nil {
 		prev := req.Request.Messages
 		req.Request.Messages = req.History
