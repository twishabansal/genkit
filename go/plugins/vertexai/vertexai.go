// Copyright 2025 Google LLC
// SPDX-License-Identifier: Apache-2.0

package vertexai

import (
	"context"
	"fmt"
	"net/http"
	"os"
	"sync"

<<<<<<< HEAD
	aiplatform "cloud.google.com/go/aiplatform/apiv1"
=======
>>>>>>> 64e732e2
	"github.com/firebase/genkit/go/ai"
	"github.com/firebase/genkit/go/genkit"
	"github.com/firebase/genkit/go/plugins/internal/gemini"
	"google.golang.org/genai"
)

const (
	provider    = "vertexai"
	labelPrefix = "Vertex AI"
)

var (
	supportedModels = map[string]ai.ModelInfo{
		"gemini-1.5-flash": {
			Label: labelPrefix + " - " + "Gemini 1.5 Flash",
			Versions: []string{
				"gemini-1.5-flash-latest",
				"gemini-1.5-flash-001",
				"gemini-1.5-flash-002",
			},
			Supports: &gemini.Multimodal,
		},
		"gemini-1.5-pro": {
			Label: labelPrefix + " - " + "Gemini 1.5 Pro",
			Versions: []string{
				"gemini-1.5-pro-latest",
				"gemini-1.5-pro-001",
				"gemini-1.5-pro-002",
			},
			Supports: &gemini.Multimodal,
		},
		"gemini-2.0-flash": {
			Label: labelPrefix + " - " + "Gemini 2.0 Flash",
			Versions: []string{
				"gemini-2.0-flash-001",
			},
			Supports: &gemini.Multimodal,
		},
		"gemini-2.0-flash-lite": {
			Label: labelPrefix + " - " + "Gemini 2.0 Flash Lite",
			Versions: []string{
				"gemini-2.0-flash-lite-001",
			},
			Supports: &gemini.Multimodal,
		},
		"gemini-2.0-flash-lite-preview": {
			Label:    labelPrefix + " - " + "Gemini 2.0 Flash Lite Preview 02-05",
			Versions: []string{},
			Supports: &gemini.Multimodal,
		},
		"gemini-2.0-pro-exp-02-05": {
			Label:    labelPrefix + " - " + "Gemini 2.0 Pro Exp 02-05",
			Versions: []string{},
			Supports: &gemini.Multimodal,
		},
		"gemini-2.0-flash-thinking-exp-01-21": {
			Label:    labelPrefix + " - " + "Gemini 2.0 Flash Thinking Exp 01-21",
			Versions: []string{},
			Supports: &gemini.Multimodal,
		},
	}

	knownEmbedders = []string{
		"textembedding-gecko@003",
		"textembedding-gecko@002",
		"textembedding-gecko@001",
		"text-embedding-004",
		"textembedding-gecko-multilingual@001",
		"text-multilingual-embedding-002",
		"multimodalembedding",
	}
)

var state struct {
	mu        sync.Mutex
	initted   bool
	projectID string
	location  string
	gclient   *genai.Client
}

// Config is the configuration for the plugin.
type Config struct {
	// The cloud project to use for Vertex AI.
	// If empty, the values of the environment variables GCLOUD_PROJECT
	// and GOOGLE_CLOUD_PROJECT will be consulted, in that order.
	ProjectID string
	// The location of the Vertex AI service. The default is "us-central1".
	Location string
}

// Init initializes the plugin and all known models and embedders.
// After calling Init, you may call [DefineModel] and [DefineEmbedder] to create
// and register any additional generative models and embedders
func Init(ctx context.Context, g *genkit.Genkit, cfg *Config) error {
	if cfg == nil {
		cfg = &Config{}
	}
	state.mu.Lock()
	defer state.mu.Unlock()
	if state.initted {
		panic("vertexai.Init already called")
	}

	state.projectID = cfg.ProjectID
	if state.projectID == "" {
		state.projectID = os.Getenv("GCLOUD_PROJECT")
	}
	if state.projectID == "" {
		state.projectID = os.Getenv("GOOGLE_CLOUD_PROJECT")
	}
	if state.projectID == "" {
		return fmt.Errorf("vertexai.Init: Vertex AI requires setting GCLOUD_PROJECT or GOOGLE_CLOUD_PROJECT in the environment")
	}

	state.location = cfg.Location
	if state.location == "" {
		state.location = "us-central1"
	}
	// Client for Gemini SDK.
<<<<<<< HEAD
	xGoogApiClientHeader := http.CanonicalHeaderKey("x-goog-api-client")
=======
	var err error
>>>>>>> 64e732e2
	state.gclient, err = genai.NewClient(ctx, &genai.ClientConfig{
		Backend:  genai.BackendVertexAI,
		Project:  state.projectID,
		Location: state.location,
		HTTPOptions: genai.HTTPOptions{
<<<<<<< HEAD
			Headers: http.Header{
				xGoogApiClientHeader: {fmt.Sprintf("genkit-go/%s", internal.Version)},
			},
=======
			Headers: gemini.GenkitClientHeader,
>>>>>>> 64e732e2
		},
	})
	if err != nil {
		return err
	}

	state.initted = true
	for model, info := range supportedModels {
		gemini.DefineModel(g, state.gclient, model, info)
	}
	for _, e := range knownEmbedders {
		gemini.DefineEmbedder(g, state.gclient, e)
	}
	return nil
}

//copy:sink defineModel from ../googleai/googleai.go
// DO NOT MODIFY below vvvv

// DefineModel defines an unknown model with the given name.
// The second argument describes the capability of the model.
// Use [IsDefinedModel] to determine if a model is already defined.
// After [Init] is called, only the known models are defined.
func DefineModel(g *genkit.Genkit, name string, info *ai.ModelInfo) (ai.Model, error) {
	state.mu.Lock()
	defer state.mu.Unlock()
	if !state.initted {
		panic(provider + ".Init not called")
	}
	var mi ai.ModelInfo
	if info == nil {
		var ok bool
		mi, ok = supportedModels[name]
		if !ok {
			return nil, fmt.Errorf("%s.DefineModel: called with unknown model %q and nil ModelInfo", provider, name)
		}
	} else {
		// TODO: unknown models could also specify versions?
		mi = *info
	}
	return gemini.DefineModel(g, state.gclient, name, mi), nil
}

// IsDefinedModel reports whether the named [Model] is defined by this plugin.
func IsDefinedModel(g *genkit.Genkit, name string) bool {
	return genkit.IsDefinedModel(g, provider, name)
}

// DO NOT MODIFY above ^^^^
//copy:endsink defineModel

//copy:sink defineEmbedder from ../googleai/googleai.go
// DO NOT MODIFY below vvvv

// DefineEmbedder defines an embedder with a given name.
func DefineEmbedder(g *genkit.Genkit, name string) ai.Embedder {
	state.mu.Lock()
	defer state.mu.Unlock()
	if !state.initted {
		panic(provider + ".Init not called")
	}
	return gemini.DefineEmbedder(g, state.gclient, name)
}

// IsDefinedEmbedder reports whether the named [Embedder] is defined by this plugin.
func IsDefinedEmbedder(g *genkit.Genkit, name string) bool {
	return genkit.IsDefinedEmbedder(g, provider, name)
}

// DO NOT MODIFY above ^^^^
//copy:endsink defineEmbedder

//copy:sink lookups from ../googleai/googleai.go
// DO NOT MODIFY below vvvv

// Model returns the [ai.Model] with the given name.
// It returns nil if the model was not defined.
func Model(g *genkit.Genkit, name string) ai.Model {
	return genkit.LookupModel(g, provider, name)
}

// Embedder returns the [ai.Embedder] with the given name.
// It returns nil if the embedder was not defined.
func Embedder(g *genkit.Genkit, name string) ai.Embedder {
	return genkit.LookupEmbedder(g, provider, name)
}

// DO NOT MODIFY above ^^^^<|MERGE_RESOLUTION|>--- conflicted
+++ resolved
@@ -10,10 +10,6 @@
 	"os"
 	"sync"
 
-<<<<<<< HEAD
-	aiplatform "cloud.google.com/go/aiplatform/apiv1"
-=======
->>>>>>> 64e732e2
 	"github.com/firebase/genkit/go/ai"
 	"github.com/firebase/genkit/go/genkit"
 	"github.com/firebase/genkit/go/plugins/internal/gemini"
@@ -134,23 +130,13 @@
 		state.location = "us-central1"
 	}
 	// Client for Gemini SDK.
-<<<<<<< HEAD
-	xGoogApiClientHeader := http.CanonicalHeaderKey("x-goog-api-client")
-=======
 	var err error
->>>>>>> 64e732e2
 	state.gclient, err = genai.NewClient(ctx, &genai.ClientConfig{
 		Backend:  genai.BackendVertexAI,
 		Project:  state.projectID,
 		Location: state.location,
 		HTTPOptions: genai.HTTPOptions{
-<<<<<<< HEAD
-			Headers: http.Header{
-				xGoogApiClientHeader: {fmt.Sprintf("genkit-go/%s", internal.Version)},
-			},
-=======
 			Headers: gemini.GenkitClientHeader,
->>>>>>> 64e732e2
 		},
 	})
 	if err != nil {
